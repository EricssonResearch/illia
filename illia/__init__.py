--- conflicted
+++ resolved
@@ -18,18 +18,6 @@
     DEFAULT_BACKEND,
     ENV_OS_NAME,
 )
-<<<<<<< HEAD
-from illia.version import __version__
-
-
-# Define all names to be imported
-__all__: list[str] = ["__version__"]
-
-# Constants
-ENV_OS_NAME: str = "ILLIA_BACKEND"
-DEFAULT_BACKEND: str = "torch"
-=======
->>>>>>> d9e226ed
 
 
 class BackendManager:
@@ -384,11 +372,8 @@
         return BackendManager.get_backend()
     if name == "__get_available_backends__":
         return BackendManager.get_available_backends()
-<<<<<<< HEAD
-=======
     if name == "__version__":
         return importlib.metadata.version("illia")
->>>>>>> d9e226ed
     raise AttributeError(f"module '{__name__}' has no attribute '{name}'")
 
 
