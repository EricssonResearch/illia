--- conflicted
+++ resolved
@@ -1,17 +1,11 @@
-<<<<<<< HEAD
 from typing import Optional, Tuple
 
 import tensorflow as tf
 from keras import saving
-=======
-# Libraries
-from typing import Optional, Tuple, Union
-
-import tensorflow as tf
-from tensorflow.keras.utils import register_keras_serializable  # type: ignore
->>>>>>> 6f3dfd76
 
 from . import (
+    Distribution,
+    GaussianDistribution,
     Distribution,
     GaussianDistribution,
     BayesianModule,
@@ -20,23 +14,16 @@
 
 @saving.register_keras_serializable(package="BayesianModule", name="Embedding")
 class Embedding(BayesianModule):
-<<<<<<< HEAD
     """
     Bayesian Embedding layer with trainable weights and biases,
     supporting prior and posterior distributions.
     """
-=======
-    input_size: int
-    output_size: int
-    weights_distribution: Distribution
-    weights: tf.Tensor
-    bias: tf.Tensor
->>>>>>> 6f3dfd76
 
     def __init__(
         self,
         num_embeddings: int,
         embeddings_dim: int,
+        weights_distribution: Optional[Distribution] = None,
         weights_distribution: Optional[Distribution] = None,
         padding_idx: Optional[int] = None,
         max_norm: Optional[float] = None,
@@ -77,20 +64,16 @@
         if weights_distribution is None:
             self.weights_distribution: Distribution = GaussianDistribution(
                 weights_distribution_shape, name="weights_distr"
-<<<<<<< HEAD
+        weights_distribution_shape = (num_embeddings, embeddings_dim)
+        if weights_distribution is None:
+            self.weights_distribution: Distribution = GaussianDistribution(
+                weights_distribution_shape, name="weights_distr"
             )
         else:
             assert weights_distribution.sample().shape == weights_distribution_shape, (
                 f"Expected shape  {weights_distribution_shape}, "
                 f"sampled shape {weights_distribution.sample().shape}"
             )
-=======
-            )
-        else:
-            assert (
-                weights_distribution.sample().shape == weights_distribution_shape
-            ), f"""Expected shape  {weights_distribution_shape}, sampled shape {weights_distribution.sample().shape}"""
->>>>>>> 6f3dfd76
             self.weights_distribution = weights_distribution
 
         # Sample initial distributions
@@ -113,7 +96,6 @@
         norm_type: Optional[float] = 2.0,
         sparse: bool = False,
     ) -> tf.Tensor:
-<<<<<<< HEAD
         """
         Computes the embedding lookup with optional padding and
         normalization.
@@ -135,13 +117,6 @@
             embeddings = tf.nn.embedding_lookup(weight, inputs)
         else:
             embeddings = tf.nn.embedding_lookup_sparse(weight, inputs)
-=======
-        input = tf.cast(input, tf.int32)
-        if sparse is not None:
-            embeddings = tf.nn.embedding_lookup(weight, input)
-        else:
-            embeddings = tf.nn.embedding_lookup_sparse(weight, input)
->>>>>>> 6f3dfd76
 
         if padding_idx is not None:
             padding_mask = tf.not_equal(inputs, padding_idx)
@@ -158,6 +133,7 @@
         return embeddings
 
     def get_config(self) -> dict:
+    def get_config(self) -> dict:
         """
         Retrieves the configuration of the Embedding layer.
 
@@ -172,6 +148,7 @@
         custom_config = {
             "num_embeddings": self.num_embeddings,
             "embeddings_dim": self.embeddings_dim,
+            "weights_distribution": self.weights_distribution,
             "weights_distribution": self.weights_distribution,
             "padding_idx": self.padding_idx,
             "max_norm": self.max_norm,
@@ -197,6 +174,7 @@
 
         # Forward depeding of frozen state
         if not self.frozen:
+            self.kernel.assign(self.weights_distribution.sample())
             self.kernel.assign(self.weights_distribution.sample())
         else:
             if self.kernel is None:
@@ -207,10 +185,19 @@
                     shape=w.shape,
                     trainable=False,
                 )
+            if self.kernel is None:
+                w = self.weights_distribution.sample()
+                self.kernel = self.add_weight(
+                    name="kernel",
+                    initializer=tf.constant_initializer(w.numpy()),
+                    shape=w.shape,
+                    trainable=False,
+                )
 
         # Run tensorflow forward
         outputs: tf.Tensor = self._embedding(
             inputs,
+            self.kernel,
             self.kernel,
             self.padding_idx,
             self.max_norm,
@@ -232,12 +219,8 @@
         """
 
         log_posterior: tf.Tensor = self.weights_distribution.log_prob(self.kernel)
-<<<<<<< HEAD
+        log_posterior: tf.Tensor = self.weights_distribution.log_prob(self.kernel)
 
         num_params: int = self.weights_distribution.num_params
 
-=======
-
-        num_params: int = self.weights_distribution.num_params
->>>>>>> 6f3dfd76
         return log_posterior, num_params