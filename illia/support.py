--- conflicted
+++ resolved
@@ -13,12 +13,6 @@
 # Supported Graph Neural Network (GNN) backends
 AVAILABLE_GNN_BACKENDS: frozenset[str] = frozenset(["pyg"])
 
-<<<<<<< HEAD
-# Python versions to support
-PYTHON_VERSIONS: list[str] = ["3.10", "3.11", "3.12"]
-
-# PyTorch versions with the Python version to support
-=======
 # Default backend if none is specified in the environment or configuration
 DEFAULT_BACKEND: str = "torch"
 
@@ -26,29 +20,20 @@
 PYTHON_VERSIONS: list[str] = ["3.10", "3.11", "3.12"]
 
 # PyTorch versions and their compatible Python versions
->>>>>>> d9e226ed
 TORCH_COMPAT: dict[str, set[str]] = {
     "2.1.2": {"3.8", "3.9", "3.10", "3.11"},
     "2.2.2": {"3.8", "3.9", "3.10", "3.11", "3.12"},
     "2.5.1": {"3.8", "3.9", "3.10", "3.11", "3.12"},
 }
 
-<<<<<<< HEAD
-# Tensorflow versions with the Python version to support
-=======
 # TensorFlow versions and their compatible Python versions
->>>>>>> d9e226ed
 TF_COMPAT: dict[str, set[str]] = {
     "2.11.0": {"3.8", "3.9", "3.10", "3.11"},
     "2.16.1": {"3.10", "3.11", "3.12"},
     "2.19.0": {"3.10", "3.11", "3.12"},
 }
 
-<<<<<<< HEAD
-# Configuration of available backends and their corresponding modules
-=======
 # Mapping of each backend to the list of Python modules it provides
->>>>>>> d9e226ed
 BACKEND_MODULES: dict[str, list[str]] = {
     "torch": ["illia.nn.torch", "illia.distributions.torch", "illia.losses.torch"],
     "tf": ["illia.nn.tf", "illia.distributions.tf", "illia.losses.tf"],
@@ -99,11 +84,8 @@
             "KLDivergenceLoss",
             "ELBOLoss",
         },
-<<<<<<< HEAD
-=======
     },
     "pyg": {
         "nn": {"CGConv"},
->>>>>>> d9e226ed
     },
 }