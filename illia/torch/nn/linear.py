<<<<<<< HEAD
from typing import Optional
=======
"""
This module contains the code for Linear Bayesian layer.
"""
>>>>>>> 6f3dfd76

# Standard libraries
from typing import Optional

# 3pps
import torch
import torch.nn.functional as F

<<<<<<< HEAD
=======
# Own modules
>>>>>>> 6f3dfd76
from illia.torch.nn.base import BayesianModule
from illia.torch.distributions import (
    Distribution,
    GaussianDistribution,
)


class Linear(BayesianModule):
    """
<<<<<<< HEAD
    Represents a Bayesian Linear layer that models uncertainty in its
    weights and biases using prior and posterior distributions.
=======
    This class is the bayesian implementation of the torch Linear layer.

    Attributes:
        weights_distribution: distribution for the weights of the
            layer. Dimensions: [output size, input size].
        bias_distribution: distribution of the bias layer. Dimensions:
            [output size].
        weights: sampled weights of the layer. They are registered in
            the buffer. Dimensions: [output size, input size].
        bias: sampled bias of the layer. They are registered in
            the buffer. Dimensions: [output size].
>>>>>>> 6f3dfd76
    """

    def __init__(
        self,
        input_size: int,
        output_size: int,
        weights_distribution: Optional[Distribution] = None,
        bias_distribution: Optional[Distribution] = None,
    ) -> None:
        """
        This is the constructor of the Linear class.

        Args:
<<<<<<< HEAD
            input_size: Size of each input sample.
            output_size: Size of each output sample.
            weights_distribution: Distribution for the weights of the
                layer.
            bias_distribution: Distribution for the bias of the layer.
=======
            input_size: Input size of the linear layer.
            output_size: Output size of the linear layer.
            weights_distribution: Distribution for the weights of the
                layer. Defaults to None.
            bias_distribution: Distribution for the bias of the layer.
                Defaults to None.
>>>>>>> 6f3dfd76
        """

        # Call super-class constructor
        super().__init__()

        # Set weights distribution
        if weights_distribution is None:
            self.weights_distribution: Distribution = GaussianDistribution(
                (output_size, input_size)
            )
        else:
            self.weights_distribution = weights_distribution

        # Set bias distribution
        if bias_distribution is None:
            self.bias_distribution: Distribution = GaussianDistribution((output_size,))
        else:
            self.bias_distribution = bias_distribution

        # Sample initial weights
<<<<<<< HEAD
        self.weights = self.weights_distribution.sample()
        self.bias = self.bias_distribution.sample()

        # Register buffers
        self.register_buffer("weights", self.weights)
        self.register_buffer("bias", self.bias)

    def forward(self, inputs: torch.Tensor) -> torch.Tensor:
        """
        Performs a forward pass through the Bayesian Linear layer.

        If the layer is not frozen, it samples weights and bias from
        their respective posterior distributions. If the layer is
        frozen and the weights or bias are not initialized, it samples
        them from their respective posterior distributions.
=======
        weights = self.weights_distribution.sample()
        bias = self.bias_distribution.sample()

        # Register buffers
        self.register_buffer("weights", weights)
        self.register_buffer("bias", bias)

        return None

    def forward(self, inputs: torch.Tensor) -> torch.Tensor:
        """
        This method is the forward pass of the layer.
>>>>>>> 6f3dfd76

        Args:
            inputs: input tensor. Dimensions: [batch, *].

        Raises:
            ValueError: Module has been frozen with undefined weights.

        Returns:
            outputs tensor. Dimensions: [batch, *].
        """

        # Check if layer is frozen
        if not self.frozen:
<<<<<<< HEAD
            self.weights = self.weights_posterior.sample()
            self.bias = self.bias_posterior.sample()
        elif self.weights is None or self.bias is None:
            raise ValueError("Module has been frozen with undefined weights")

        # Run torch forward
        outputs: torch.Tensor = F.linear(inputs, self.weights, self.bias)

        return outputs

=======
            self.weights = self.weights_distribution.sample()  # pylint: disable=W0201
            self.bias = self.bias_distribution.sample()  # pylint: disable=W0201

        else:
            if self.weights is None or self.bias is None:
                raise ValueError("Module has been frozen with undefined weights")

        # compute outputs
        outputs: torch.Tensor = F.linear(  # pylint: disable=E1102
            inputs, self.weights, self.bias
        )

        return outputs

>>>>>>> 6f3dfd76
    @torch.jit.export
    def freeze(self) -> None:
        """
        This method is to freeze the layer.

        Returns:
            None.
        """

        # set indicator
        self.frozen = True

        # sample weights if they are undefined
        if self.weights is None:
<<<<<<< HEAD
            self.weights = self.weights_distribution.sample()

        # sample bias is they are undefined
        if self.bias is None:
            self.bias = self.bias_distribution.sample()

        # detach weights and bias
        self.weights = self.weights.detach()
        self.bias = self.bias.detach()
=======
            self.weights = self.weights_distribution.sample()  # pylint: disable=W0201

        # sample bias is they are undefined
        if self.bias is None:
            self.bias = self.bias_distribution.sample()  # pylint: disable=W0201

        # detach weights and bias
        self.weights = self.weights.detach()  # pylint: disable=W0201
        self.bias = self.bias.detach()  # pylint: disable=W0201

        return None
>>>>>>> 6f3dfd76

    @torch.jit.export
    def kl_cost(self) -> tuple[torch.Tensor, int]:
        """
<<<<<<< HEAD
        Calculate the Kullback-Leibler (KL) divergence cost for the
        weights and bias of the layer.

        Returns:
            A tuple containing the KL divergence cost for the weights
            and bias, and the total number of parameters.
        """

        # Compute log probs
=======
        This method is to compute the kl cost of the library.

        Returns:
            Kl cost. Dimensions: [].
            Number of parameters of the layer.
        """

        # compute log probs
>>>>>>> 6f3dfd76
        log_probs: torch.Tensor = self.weights_distribution.log_prob(
            self.weights
        ) + self.bias_distribution.log_prob(self.bias)

<<<<<<< HEAD
        # Compute the number of parameters
        num_params: int = (
            self.weights_distribution.num_params + self.bias_distribution.num_params
=======
        # compute the number of parameters
        num_params: int = (
            self.weights_distribution.num_params() + self.bias_distribution.num_params()
>>>>>>> 6f3dfd76
        )

        return log_probs, num_params<|MERGE_RESOLUTION|>--- conflicted
+++ resolved
@@ -1,22 +1,23 @@
-<<<<<<< HEAD
-from typing import Optional
-=======
 """
 This module contains the code for Linear Bayesian layer.
 """
->>>>>>> 6f3dfd76
 
 # Standard libraries
 from typing import Optional
 
 # 3pps
+from typing import Optional
+
 import torch
 import torch.nn.functional as F
 
-<<<<<<< HEAD
-=======
 # Own modules
->>>>>>> 6f3dfd76
+from illia.torch.nn.base import BayesianModule
+from illia.torch.distributions import (
+    Distribution,
+    GaussianDistribution,
+import torch.nn.functional as F
+
 from illia.torch.nn.base import BayesianModule
 from illia.torch.distributions import (
     Distribution,
@@ -26,22 +27,8 @@
 
 class Linear(BayesianModule):
     """
-<<<<<<< HEAD
     Represents a Bayesian Linear layer that models uncertainty in its
     weights and biases using prior and posterior distributions.
-=======
-    This class is the bayesian implementation of the torch Linear layer.
-
-    Attributes:
-        weights_distribution: distribution for the weights of the
-            layer. Dimensions: [output size, input size].
-        bias_distribution: distribution of the bias layer. Dimensions:
-            [output size].
-        weights: sampled weights of the layer. They are registered in
-            the buffer. Dimensions: [output size, input size].
-        bias: sampled bias of the layer. They are registered in
-            the buffer. Dimensions: [output size].
->>>>>>> 6f3dfd76
     """
 
     def __init__(
@@ -50,30 +37,27 @@
         output_size: int,
         weights_distribution: Optional[Distribution] = None,
         bias_distribution: Optional[Distribution] = None,
+        weights_distribution: Optional[Distribution] = None,
+        bias_distribution: Optional[Distribution] = None,
     ) -> None:
         """
         This is the constructor of the Linear class.
 
         Args:
-<<<<<<< HEAD
             input_size: Size of each input sample.
             output_size: Size of each output sample.
             weights_distribution: Distribution for the weights of the
                 layer.
             bias_distribution: Distribution for the bias of the layer.
-=======
-            input_size: Input size of the linear layer.
-            output_size: Output size of the linear layer.
-            weights_distribution: Distribution for the weights of the
-                layer. Defaults to None.
-            bias_distribution: Distribution for the bias of the layer.
-                Defaults to None.
->>>>>>> 6f3dfd76
         """
 
         # Call super-class constructor
+        # Call super-class constructor
         super().__init__()
 
+        # Set weights distribution
+        if weights_distribution is None:
+            self.weights_distribution: Distribution = GaussianDistribution(
         # Set weights distribution
         if weights_distribution is None:
             self.weights_distribution: Distribution = GaussianDistribution(
@@ -81,7 +65,11 @@
             )
         else:
             self.weights_distribution = weights_distribution
+            self.weights_distribution = weights_distribution
 
+        # Set bias distribution
+        if bias_distribution is None:
+            self.bias_distribution: Distribution = GaussianDistribution((output_size,))
         # Set bias distribution
         if bias_distribution is None:
             self.bias_distribution: Distribution = GaussianDistribution((output_size,))
@@ -89,7 +77,6 @@
             self.bias_distribution = bias_distribution
 
         # Sample initial weights
-<<<<<<< HEAD
         self.weights = self.weights_distribution.sample()
         self.bias = self.bias_distribution.sample()
 
@@ -105,20 +92,6 @@
         their respective posterior distributions. If the layer is
         frozen and the weights or bias are not initialized, it samples
         them from their respective posterior distributions.
-=======
-        weights = self.weights_distribution.sample()
-        bias = self.bias_distribution.sample()
-
-        # Register buffers
-        self.register_buffer("weights", weights)
-        self.register_buffer("bias", bias)
-
-        return None
-
-    def forward(self, inputs: torch.Tensor) -> torch.Tensor:
-        """
-        This method is the forward pass of the layer.
->>>>>>> 6f3dfd76
 
         Args:
             inputs: input tensor. Dimensions: [batch, *].
@@ -132,7 +105,6 @@
 
         # Check if layer is frozen
         if not self.frozen:
-<<<<<<< HEAD
             self.weights = self.weights_posterior.sample()
             self.bias = self.bias_posterior.sample()
         elif self.weights is None or self.bias is None:
@@ -143,22 +115,6 @@
 
         return outputs
 
-=======
-            self.weights = self.weights_distribution.sample()  # pylint: disable=W0201
-            self.bias = self.bias_distribution.sample()  # pylint: disable=W0201
-
-        else:
-            if self.weights is None or self.bias is None:
-                raise ValueError("Module has been frozen with undefined weights")
-
-        # compute outputs
-        outputs: torch.Tensor = F.linear(  # pylint: disable=E1102
-            inputs, self.weights, self.bias
-        )
-
-        return outputs
-
->>>>>>> 6f3dfd76
     @torch.jit.export
     def freeze(self) -> None:
         """
@@ -173,7 +129,6 @@
 
         # sample weights if they are undefined
         if self.weights is None:
-<<<<<<< HEAD
             self.weights = self.weights_distribution.sample()
 
         # sample bias is they are undefined
@@ -183,24 +138,10 @@
         # detach weights and bias
         self.weights = self.weights.detach()
         self.bias = self.bias.detach()
-=======
-            self.weights = self.weights_distribution.sample()  # pylint: disable=W0201
-
-        # sample bias is they are undefined
-        if self.bias is None:
-            self.bias = self.bias_distribution.sample()  # pylint: disable=W0201
-
-        # detach weights and bias
-        self.weights = self.weights.detach()  # pylint: disable=W0201
-        self.bias = self.bias.detach()  # pylint: disable=W0201
-
-        return None
->>>>>>> 6f3dfd76
 
     @torch.jit.export
     def kl_cost(self) -> tuple[torch.Tensor, int]:
         """
-<<<<<<< HEAD
         Calculate the Kullback-Leibler (KL) divergence cost for the
         weights and bias of the layer.
 
@@ -210,29 +151,15 @@
         """
 
         # Compute log probs
-=======
-        This method is to compute the kl cost of the library.
-
-        Returns:
-            Kl cost. Dimensions: [].
-            Number of parameters of the layer.
-        """
-
-        # compute log probs
->>>>>>> 6f3dfd76
         log_probs: torch.Tensor = self.weights_distribution.log_prob(
             self.weights
         ) + self.bias_distribution.log_prob(self.bias)
+        ) + self.bias_distribution.log_prob(self.bias)
 
-<<<<<<< HEAD
         # Compute the number of parameters
         num_params: int = (
             self.weights_distribution.num_params + self.bias_distribution.num_params
-=======
-        # compute the number of parameters
-        num_params: int = (
-            self.weights_distribution.num_params() + self.bias_distribution.num_params()
->>>>>>> 6f3dfd76
         )
 
+        return log_probs, num_params
         return log_probs, num_params