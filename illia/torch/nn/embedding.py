--- conflicted
+++ resolved
@@ -1,4 +1,3 @@
-<<<<<<< HEAD
 """
 This module contains the code for bayesian Embedding layer.
 """
@@ -13,59 +12,18 @@
 # Own modules
 from illia.torch.nn.base import BayesianModule
 from illia.torch.distributions import GaussianDistribution
-=======
-# standard libraries
-from typing import Optional
-
-# 3pp
-import torch
-import torch.nn.functional as F
-
-# own modules
-from illia.torch.nn.base import BayesianModule
-from illia.torch.distributions import (
-    Distribution,
-    GaussianDistribution,
-)
->>>>>>> ff4626c8
 
 
 class Embedding(BayesianModule):
     """
-<<<<<<< HEAD
     Bayesian Embedding layer with trainable weights and biases,
     supporting prior and posterior distributions.
-=======
-    This class is the bayesian implementation of the Embedding class.
-
-    Attr:
-        weights_distribution: distribution for the weights of the
-            layer. Dimensions: [number of embeddings, embedding dim].
-        weights: sampled weights of the layer. They are registered in
-            the buffer. Dimensions: [number of embeddings,
-            embedding dim].
-        padding_idx: If specified, the entries at padding_idx do
-            not contribute to the gradient.
-        max_norm: If given, each embedding vector with norm larger
-            than max_norm is renormalized to have norm max_norm.
-        norm_type: The p of the p-norm to compute for the max_norm
-            option.
-        scale_grad_by_freq: If given, this will scale gradients by
-            the inverse of frequency of the words in the
-            mini-batch.
-        sparse: If True, gradient w.r.t. weight matrix will be a
-            sparse tensor.
->>>>>>> ff4626c8
     """
 
     def __init__(
         self,
         num_embeddings: int,
         embeddings_dim: int,
-<<<<<<< HEAD
-=======
-        weights_distribution: Optional[Distribution] = None,
->>>>>>> ff4626c8
         padding_idx: Optional[int] = None,
         max_norm: Optional[float] = None,
         norm_type: float = 2.0,
@@ -74,7 +32,6 @@
         weights_distribution: Optional[GaussianDistribution] = None,
     ) -> None:
         """
-<<<<<<< HEAD
         Initializes a Bayesian Embedding layer with specified dimensions
         and distributions.
 
@@ -89,33 +46,11 @@
             norm_type: Norm type for max_norm computation.
             scale_grad_by_freq: Scale gradients by word frequency.
             sparse: Use sparse tensor for weight gradients.
-=======
-        This method is the constructor of the embedding class.
-
-        Args:
-            num_embeddings: size of the dictionary of embeddings.
-            embeddings_dim: the size of each embedding vector.
-            weights_distribution: distribution for the weights of the
-                layer. Defaults to None.
-            padding_idx: If specified, the entries at padding_idx do
-                not contribute to the gradient. Defaults to None.
-            max_norm: If given, each embedding vector with norm larger
-                than max_norm is renormalized to have norm max_norm.
-                Defaults to None.
-            norm_type: The p of the p-norm to compute for the max_norm
-                option. Defaults to 2.0.
-            scale_grad_by_freq: If given, this will scale gradients by
-                the inverse of frequency of the words in the
-                mini-batch. Defaults to False.
-            sparse: If True, gradient w.r.t. weight matrix will be a
-                sparse tensor. Defaults to False.
->>>>>>> ff4626c8
         """
 
         # call super class constructor
         super().__init__()
 
-<<<<<<< HEAD
         # Set embeddings atributtes
         self.embedding_params: tuple[Any, ...] = (
             padding_idx,
@@ -126,24 +61,12 @@
         )
 
         # Set weights distribution
-=======
-        # set embeddings atributtes
-        self.padding_idx = padding_idx
-        self.max_norm = max_norm
-        self.norm_type = norm_type
-        self.scale_grad_by_freq = scale_grad_by_freq
-        self.sparse = sparse
-
-        # set weights distribution
-        self.weights_distribution: Distribution
->>>>>>> ff4626c8
         if weights_distribution is None:
             self.weights_distribution = GaussianDistribution(
                 (num_embeddings, embeddings_dim)
             )
         else:
             self.weights_distribution = weights_distribution
-<<<<<<< HEAD
 
         # Sample initial weights
         weights = self.weights_distribution.sample()
@@ -218,85 +141,4 @@
             inputs, self.weights, *self.embedding_params
         )
 
-        return outputs
-=======
-
-        # sample initial weights
-        weights = self.weights_distribution.sample()
-
-        # register buffers
-        self.register_buffer("weights", weights)
-
-    def forward(self, inputs: torch.Tensor) -> torch.Tensor:
-        """
-        This method is the forward pass of the layer.
-
-        Args:
-            inputs: input tensor. Dimensions: [*].
-
-        Raises:
-            ValueError: Module has been frozen with undefined weights.
-
-        Returns:
-            outputs tensor. Dimension: [*, embedding dim].
-        """
-
-        # forward depeding of frozen state
-        if not self.frozen:
-            self.weights = self.weights_distribution.sample()
-
-        else:
-            if self.weights is None:
-                raise ValueError("Module has been frozen with undefined weights")
-
-        # run torch forward
-        outputs: torch.Tensor = F.embedding(
-            inputs,
-            self.weights,
-            self.padding_idx,
-            self.max_norm,
-            self.norm_type,
-            self.scale_grad_by_freq,
-            self.sparse,
-        )
-
-        return outputs
-
-    @torch.jit.export
-    def freeze(self) -> None:
-        """
-        This method freezes the layer.
-
-        Returns:
-            None.
-        """
-
-        # set indicator
-        self.frozen = True
-
-        # sample weights if they are undefined
-        if self.weights is None:
-            self.weights = self.weights_distribution.sample()
-
-        # detach weights
-        self.weights = self.weights.detach()
-
-    @torch.jit.export
-    def kl_cost(self) -> tuple[torch.Tensor, int]:
-        """
-        This method calculates the kl cost of the layer.
-
-        Returns:
-            kl cost. Dimensions: [].
-            number of parameters of the layer. It can be used to
-                average the kl cost.
-        """
-
-        # get log posterior and log prior
-        log_probs: torch.Tensor = self.weights_distribution.log_prob(self.weights)
-
-        # get number of parameters
-        num_params: int = self.weights_distribution.num_params
-
-        return log_probs, num_params
->>>>>>> ff4626c8
+        return outputs