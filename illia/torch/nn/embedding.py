--- conflicted
+++ resolved
@@ -1,17 +1,9 @@
-<<<<<<< HEAD
-=======
-# standard libraries
->>>>>>> 6f3dfd76
 from typing import Optional
 
 # 3pp
 import torch
 import torch.nn.functional as F
 
-<<<<<<< HEAD
-=======
-# own modules
->>>>>>> 6f3dfd76
 from illia.torch.nn.base import BayesianModule
 from illia.torch.distributions import (
     Distribution,
@@ -21,36 +13,15 @@
 
 class Embedding(BayesianModule):
     """
-<<<<<<< HEAD
     Bayesian Embedding layer with trainable weights and biases,
     supporting prior and posterior distributions.
-=======
-    This class is the bayesian implementation of the Embedding class.
-
-    Attr:
-        weights_distribution: distribution for the weights of the
-            layer. Dimensions: [number of embeddings, embedding dim].
-        weights: sampled weights of the layer. They are registered in
-            the buffer. Dimensions: [number of embeddings,
-            embedding dim].
-        padding_idx: If specified, the entries at padding_idx do
-            not contribute to the gradient.
-        max_norm: If given, each embedding vector with norm larger
-            than max_norm is renormalized to have norm max_norm.
-        norm_type: The p of the p-norm to compute for the max_norm
-            option.
-        scale_grad_by_freq: If given, this will scale gradients by
-            the inverse of frequency of the words in the
-            mini-batch.
-        sparse: If True, gradient w.r.t. weight matrix will be a
-            sparse tensor.
->>>>>>> 6f3dfd76
     """
 
     def __init__(
         self,
         num_embeddings: int,
         embeddings_dim: int,
+        weights_distribution: Optional[Distribution] = None,
         weights_distribution: Optional[Distribution] = None,
         padding_idx: Optional[int] = None,
         max_norm: Optional[float] = None,
@@ -59,7 +30,6 @@
         sparse: bool = False,
     ) -> None:
         """
-<<<<<<< HEAD
         Initializes a Bayesian Embedding layer with specified dimensions
         and distributions.
 
@@ -74,48 +44,19 @@
             norm_type: Norm type for max_norm computation.
             scale_grad_by_freq: Scale gradients by word frequency.
             sparse: Use sparse tensor for weight gradients.
-=======
-        This method is the constructor of the embedding class.
-
-        Args:
-            num_embeddings: size of the dictionary of embeddings.
-            embeddings_dim: the size of each embedding vector.
-            weights_distribution: distribution for the weights of the
-                layer. Defaults to None.
-            padding_idx: If specified, the entries at padding_idx do
-                not contribute to the gradient. Defaults to None.
-            max_norm: If given, each embedding vector with norm larger
-                than max_norm is renormalized to have norm max_norm.
-                Defaults to None.
-            norm_type: The p of the p-norm to compute for the max_norm
-                option. Defaults to 2.0.
-            scale_grad_by_freq: If given, this will scale gradients by
-                the inverse of frequency of the words in the
-                mini-batch. Defaults to False.
-            sparse: If True, gradient w.r.t. weight matrix will be a
-                sparse tensor. Defaults to False.
->>>>>>> 6f3dfd76
         """
 
         # call super class constructor
         super().__init__()
 
-<<<<<<< HEAD
         # Set embeddings atributtes
-=======
-        # set embeddings atributtes
->>>>>>> 6f3dfd76
         self.padding_idx = padding_idx
         self.max_norm = max_norm
         self.norm_type = norm_type
         self.scale_grad_by_freq = scale_grad_by_freq
         self.sparse = sparse
 
-<<<<<<< HEAD
         # Set weights distribution
-=======
-        # set weights distribution
->>>>>>> 6f3dfd76
         self.weights_distribution: Distribution
         if weights_distribution is None:
             self.weights_distribution = GaussianDistribution(
@@ -124,7 +65,6 @@
         else:
             self.weights_distribution = weights_distribution
 
-<<<<<<< HEAD
         # Sample initial weights
         self.weights = self.weights_distribution.sample()
 
@@ -138,17 +78,6 @@
         Samples weights and bias from their posterior distributions if
         the layer is not frozen. If frozen and not initialized, samples
         them once.
-=======
-        # sample initial weights
-        weights = self.weights_distribution.sample()
-
-        # register buffers
-        self.register_buffer("weights", weights)
-
-    def forward(self, inputs: torch.Tensor) -> torch.Tensor:
-        """
-        This method is the forward pass of the layer.
->>>>>>> 6f3dfd76
 
         Args:
             inputs: input tensor. Dimensions: [*].
@@ -157,29 +86,16 @@
             ValueError: Module has been frozen with undefined weights.
 
         Returns:
-<<<<<<< HEAD
             Output tensor after embedding lookup.
-=======
-            outputs tensor. Dimension: [*, embedding dim].
->>>>>>> 6f3dfd76
         """
 
         # forward depeding of frozen state
         if not self.frozen:
             self.weights = self.weights_distribution.sample()
-<<<<<<< HEAD
         elif self.weights is None:
             raise ValueError("Module has been frozen with undefined weights")
 
         # Run torch forward
-=======
-
-        else:
-            if self.weights is None:
-                raise ValueError("Module has been frozen with undefined weights")
-
-        # run torch forward
->>>>>>> 6f3dfd76
         outputs: torch.Tensor = F.embedding(
             inputs,
             self.weights,
@@ -199,7 +115,6 @@
 
         Returns:
             None.
-<<<<<<< HEAD
         """
 
         # set indicator
@@ -226,35 +141,7 @@
         log_probs: torch.Tensor = self.weights_distribution.log_prob(self.weights)
 
         # Get number of parameters
-=======
-        """
-
-        # set indicator
-        self.frozen = True
-
-        # sample weights if they are undefined
-        if self.weights is None:
-            self.weights = self.weights_distribution.sample()
-
-        # detach weights
-        self.weights = self.weights.detach()
-
-    @torch.jit.export
-    def kl_cost(self) -> tuple[torch.Tensor, int]:
-        """
-        This method calculates the kl cost of the layer.
-
-        Returns:
-            kl cost. Dimensions: [].
-            number of parameters of the layer. It can be used to
-                average the kl cost.
-        """
-
-        # get log posterior and log prior
-        log_probs: torch.Tensor = self.weights_distribution.log_prob(self.weights)
-
-        # get number of parameters
->>>>>>> 6f3dfd76
         num_params: int = self.weights_distribution.num_params
 
+        return log_probs, num_params
         return log_probs, num_params