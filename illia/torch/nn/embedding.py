--- conflicted
+++ resolved
@@ -1,14 +1,6 @@
 """
-<<<<<<< HEAD
 This module contains the code for bayesian Embedding layer.
 """
-=======
-This module contains the code for Embedding Bayesian layer.
-"""
-
-# Standard libraries
-from typing import Optional
->>>>>>> 3b467846
 
 # Standard libraries
 from typing import Optional, Any
@@ -18,11 +10,7 @@
 import torch.nn.functional as F
 
 # Own modules
-<<<<<<< HEAD
 from illia.torch.nn.base import BayesianModule
-=======
-from illia.torch.nn import BayesianModule
->>>>>>> 3b467846
 from illia.torch.distributions import (
     Distribution,
     GaussianDistribution,
@@ -67,7 +55,6 @@
         super().__init__()
 
         # Set embeddings atributtes
-<<<<<<< HEAD
         self.embedding_params: tuple[Any, ...] = (
             padding_idx,
             max_norm,
@@ -75,13 +62,6 @@
             scale_grad_by_freq,
             sparse,
         )
-=======
-        self.padding_idx = padding_idx
-        self.max_norm = max_norm
-        self.norm_type = norm_type
-        self.scale_grad_by_freq = scale_grad_by_freq
-        self.sparse = sparse
->>>>>>> 3b467846
 
         # Set weights distribution
         self.weights_distribution: Distribution
@@ -120,7 +100,6 @@
 
         # forward depeding of frozen state
         if not self.frozen:
-<<<<<<< HEAD
             self.weights = self.weights_distribution.sample()  # pylint: disable=W0201
 
         else:
@@ -130,21 +109,6 @@
         # run torch forward
         outputs: torch.Tensor = F.embedding(  # # pylint: disable=E1102
             inputs, self.weights, *self.embedding_params  # type: ignore
-=======
-            self.weights = self.weights_distribution.sample()
-        elif self.weights is None:
-            raise ValueError("Module has been frozen with undefined weights")
-
-        # Run torch forward
-        outputs: torch.Tensor = F.embedding(
-            inputs,
-            self.weights,
-            self.padding_idx,
-            self.max_norm,
-            self.norm_type,
-            self.scale_grad_by_freq,
-            self.sparse,
->>>>>>> 3b467846
         )
 
         return outputs
@@ -181,11 +145,7 @@
         # Get log posterior and log prior
         log_probs: torch.Tensor = self.weights_distribution.log_prob(self.weights)
 
-<<<<<<< HEAD
         # get number of parameters
-=======
-        # Get number of parameters
->>>>>>> 3b467846
         num_params: int = self.weights_distribution.num_params()
 
         return log_probs, num_params