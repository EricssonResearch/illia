--- conflicted
+++ resolved
@@ -1,21 +1,12 @@
-<<<<<<< HEAD
-=======
-# standard libraries
->>>>>>> 6f3dfd76
 from typing import Literal
 
 # 3pp
 import torch
 
-<<<<<<< HEAD
-=======
-# own modules
->>>>>>> 6f3dfd76
 from illia.torch.nn.base import BayesianModule
 
 
 class KLDivergenceLoss(torch.nn.Module):
-<<<<<<< HEAD
     """
     Computes the KL divergence loss for Bayesian modules within a model.
     """
@@ -29,18 +20,6 @@
             reduction: Method to reduce the loss, currently only "mean"
                 is supported.
             weight: Scaling factor for the KL divergence loss.
-=======
-    def __init__(
-        self, reduction: Literal["mean"] = "mean", weight: float = 1.0
-    ) -> None:
-        """
-        This method is the KLDivergenceLoss class constructor.
-
-        Args:
-            reduction: reduction function to use in the computation.
-                Defaults to "mean".
-            weight: weight to ponderate it. Defaults to 1.0.
->>>>>>> 6f3dfd76
         """
 
         # call super class constructor
@@ -52,7 +31,6 @@
 
     def forward(self, model: torch.nn.Module) -> torch.Tensor:
         """
-<<<<<<< HEAD
         Computes the KL divergence loss across all Bayesian modules in
         the model.
 
@@ -61,15 +39,6 @@
 
         Returns:
             KL divergence cost scaled by the specified weight.
-=======
-        This method computes the forward for KLDivergenceLoss
-
-        Args:
-            model: torch model.
-
-        Returns:
-            kl divergence cost. Dimensions: [].
->>>>>>> 6f3dfd76
         """
 
         kl_global_cost: torch.Tensor = torch.tensor(
@@ -89,21 +58,17 @@
 
 
 class ELBOLoss(torch.nn.Module):
-<<<<<<< HEAD
     """
     Computes the Evidence Lower Bound (ELBO) loss, combining a
     reconstruction loss and KL divergence.
     """
 
-=======
->>>>>>> 6f3dfd76
     def __init__(
         self,
         loss_function: torch.nn.Module,
         num_samples: int = 1,
         kl_weight: float = 1e-3,
     ) -> None:
-<<<<<<< HEAD
         """
         Initializes the ELBO loss with specified reconstruction loss
         function, sample count, and KL weight.
@@ -117,8 +82,6 @@
         """
 
         # Call super class constructor
-=======
->>>>>>> 6f3dfd76
         super().__init__()
 
         self.loss_function = loss_function
@@ -129,7 +92,6 @@
     def forward(
         self, outputs: torch.Tensor, targets: torch.Tensor, model: torch.nn.Module
     ) -> torch.Tensor:
-<<<<<<< HEAD
         """
         Computes the ELBO loss, averaging over multiple samples.
 
@@ -142,8 +104,6 @@
             Average ELBO loss across samples.
         """
 
-=======
->>>>>>> 6f3dfd76
         loss_value = torch.tensor(
             0, device=next(model.parameters()).device, dtype=torch.float32
         )
