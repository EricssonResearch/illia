<<<<<<< HEAD
# 3pp
import pytest
import numpy as np
=======
"""
This module contains the code to test the GaussianDistribution.
"""

# 3pps
>>>>>>> 6c7b57b7
import tensorflow as tf
import pytest
from keras.src.backend.tensorflow.core import Variable as BackendVariable

# Own modules
<<<<<<< HEAD
from illia.tf.distributions.gaussian import GaussianDistribution
=======
from illia.tf.distributions import GaussianDistribution
>>>>>>> 6c7b57b7


@pytest.mark.parametrize(
    "shape, mu_prior, std_prior, mu_init, rho_init",
    [((32, 30, 20), 0.0, 0.1, 0.0, -0.7), ((64, 3, 32, 32), 0.1, 0.3, 0.1, -0.3)],
)
class TestGaussianDistribution:
    """
<<<<<<< HEAD

    # Define model
    model: GaussianDistribution = GaussianDistribution(
        shape=shape,
        mu_prior=mu_prior,
        std_prior=std_prior,
        mu_init=mu_init,
        rho_init=rho_init,
    )

    # Check mu prior type
    assert isinstance(model.mu_prior, tf.Tensor), (
        f"Incorrect type of mu prior, expected {tf.Tensor}, got "
        f"{type(model.mu_prior)}"
    )

    # Check std prior type
    assert isinstance(model.std_prior, tf.Tensor), (
        f"Incorrect type of std prior, expected {tf.Tensor}, got "
        f"{type(model.std_prior)}"
    )

    # Check mu type
    assert isinstance(
        model.mu, BackendVariable
    ), f"Incorrect type of mu, expected {BackendVariable}, got {type(model.mu)}"

    # Check rho type
    assert isinstance(
        model.rho, BackendVariable
    ), f"Incorrect type of rho, expected {BackendVariable}, got {type(model.rho)}"

    # Check number of parameters
    num_parameters: int = len(model.trainable_variables)
    assert (
        num_parameters == 2
    ), f"Incorrect number of parameters, expected 2, got {num_parameters}"

    # Check the shape of the initialized tensors
    assert model.mu_prior.shape == (), "Incorrect shape of mu_prior"
    assert model.std_prior.shape == (), "Incorrect shape of std_prior"
    assert model.mu.shape == shape, "Incorrect shape of mu"
    assert model.rho.shape == shape, "Incorrect shape of rho"

    return None


@pytest.mark.order(2)
@pytest.mark.parametrize(
    "shape, mu_prior, std_prior, mu_init, rho_init",
    [((32, 30, 20), 0.0, 0.1, 0.0, -0.7), ((64, 3, 32, 32), 0.1, 0.3, 0.1, -0.3)],
)
def test_gaussian_sample(
    shape: tuple[int, ...],
    mu_prior: float,
    std_prior: float,
    mu_init: float,
    rho_init: float,
) -> None:
=======
    This class implements the tests for the GaussianDistribution class.
>>>>>>> 6c7b57b7
    """

<<<<<<< HEAD
    Args:
        shape: shape of the model.

    Returns:
        None.
    """

    # Define model
    model: GaussianDistribution = GaussianDistribution(
        shape=shape,
        mu_prior=mu_prior,
        std_prior=std_prior,
        mu_init=mu_init,
        rho_init=rho_init,
    )

    # Execute backward pass
    with tf.GradientTape() as tape:
        sample: tf.Tensor = model.sample()
    gradients = tape.gradient(sample, model.trainable_variables)

    # Check type of sampled tensor
    assert isinstance(sample, tf.Tensor), (
        f"Incorrect type of sample, expected {tf.Tensor}, got " f"{type(sample)}"
    )

    # Check shape
    assert (
        sample.shape == shape
    ), f"Incorrect shape, expected {shape}, got {sample.shape}"

    # Check number of gradients
    num_gradients: int = len(gradients)
    assert (
        num_gradients == 2
    ), f"Incorrect number of gradients, expected 2, got {num_gradients}"

    # Check gradients shape
    for i, gradient in enumerate(gradients):
        # Check shape of gradients
        assert gradient.shape == model.trainable_variables[i].shape, (
            f"Incorrect mu grads shape, expected {shape}, got "
            f"{model.trainable_variables[i].shape}"
=======
    @pytest.mark.order(1)
    def test_init(
        self,
        shape: tuple[int, ...],
        mu_prior: float,
        std_prior: float,
        mu_init: float,
        rho_init: float,
    ) -> None:
        """
        This test is to check the constructor of GaussianDistribution
        class.

        Args:
            shape: shape of the distribution.
            mu_prior: mu for the prior distribution.
            std_prior: std for the prior distribution.
            mu_init: init value for mu. This tensor will be initialized
                with a normal distribution with std 0.1 and the mean is
                the parameter specified here.
            rho_init: init value for rho. This tensor will be
                initialized with a normal distribution with std 0.1 and
                the mean is the parameter specified here.
        """

        # Define distribution
        distribution: GaussianDistribution = GaussianDistribution(
            shape,
            mu_prior,
            std_prior,
            mu_init,
            rho_init,
>>>>>>> 6c7b57b7
        )

        # Check mu prior type
        assert isinstance(distribution.mu_prior, tf.Variable), (
            f"Incorrect type of mu prior, expected {tf.Variable}, got "
            f"{type(distribution.mu_prior)}"
        )

        # Check std prior type
        assert isinstance(distribution.std_prior, tf.Variable), (
            f"Incorrect type of std prior, expected {tf.Variable}, got "
            f"{type(distribution.std_prior)}"
        )

        # Check mu type
        assert isinstance(distribution.mu, BackendVariable), (
            f"Incorrect type of mu, expected {BackendVariable}, got "
            f"{type(distribution.mu)}"
        )

        # Check rho type
        assert isinstance(distribution.rho, BackendVariable), (
            f"Incorrect type of rho, expected {BackendVariable}, got "
            f"{type(distribution.rho)}"
        )

        # Check number of parameters
        num_parameters: int = len(distribution.trainable_variables)
        assert (
            num_parameters == 2
        ), f"Incorrect number of parameters, expected 2, got {num_parameters}"

        # Check the shape of the initialized tensors
        assert distribution.mu_prior.shape == (
            1,
        ), f"Incorrect shape of mu_prior got {distribution.mu_prior.shape}"
        assert distribution.std_prior.shape == (
            1,
        ), f"Incorrect shape of std_prior got {distribution.mu_prior.shape}"
        assert (
            distribution.mu.shape == shape
        ), f"Incorrect shape of mu got {distribution.mu.shape}"
        assert (
            distribution.rho.shape == shape
        ), f"Incorrect shape of rho got {distribution.rho.shape}"

    @pytest.mark.order(2)
    def test_sample(
        self,
        shape: tuple[int, ...],
        mu_prior: float,
        std_prior: float,
        mu_init: float,
        rho_init: float,
    ) -> None:
        """
        This test checks the sample method of GaussianDistribution.

        Args:
            shape: shape of the distribution.
            mu_prior: mu for the prior distribution.
            std_prior: std for the prior distribution.
            mu_init: init value for mu. This tensor will be initialized
                with a normal distribution with std 0.1 and the mean is
                the parameter specified here.
            rho_init: init value for rho. This tensor will be initialized
                with a normal distribution with std 0.1 and the mean is
                the parameter specified here.

        Returns:
            None.
        """

        # Define distribution
        distribution: GaussianDistribution = GaussianDistribution(
            shape,
            mu_prior,
            std_prior,
            mu_init,
            rho_init,
        )

<<<<<<< HEAD
    # Define model
    model: GaussianDistribution = GaussianDistribution(
        shape=shape,
        mu_prior=mu_prior,
        std_prior=std_prior,
        mu_init=mu_init,
        rho_init=rho_init,
    )

    # Iter over possible x values
    for x in [None, model.sample()]:
        # Execute forward & backward pass
=======
        # Sample
>>>>>>> 6c7b57b7
        with tf.GradientTape() as tape:
            sample: tf.Tensor = distribution.sample()
        gradients = tape.gradient(sample, distribution.trainable_variables)

        # Check type of sampled tensor
<<<<<<< HEAD
        assert isinstance(log_prob, tf.Tensor), (
            f"Incorrect type of log prob, expected {tf.Tensor}, got "
            f"{type(log_prob)}, when input x is {type(x)}"
        )

        # Check shape
        assert log_prob.shape == (), (
            f"Incorrect shape of log prob, expected (), got "
            f"{log_prob.shape}, when input x is {type(x)}"
        )

        # Check number of gradients
        num_gradients: int = len(gradients)
=======
        assert isinstance(
            sample, tf.Tensor
        ), f"Incorrect type of sample, expected {tf.Tensor}, got {type(sample)}"

        # Check shape
>>>>>>> 6c7b57b7
        assert (
            sample.shape == shape
        ), f"Incorrect shape, expected {shape}, got {sample.shape}"

        # Check gradients shape
        for i, gradient in enumerate(gradients):
<<<<<<< HEAD
            # Check shape of gradients
            assert gradient.shape == model.trainable_variables[i].shape, (
=======
            assert gradient.shape == distribution.trainable_variables[i].shape, (
>>>>>>> 6c7b57b7
                f"Incorrect mu grads shape, expected {shape}, got "
                f"{distribution.trainable_variables[i].shape}"
            )

    @pytest.mark.order(3)
    def test_log_prob(
        self,
        shape: tuple[int, ...],
        mu_prior: float,
        std_prior: float,
        mu_init: float,
        rho_init: float,
    ) -> None:
        """
        This test checks the log_prob method of GaussianDistribution.

        Args:
            shape: shape of the distribution.
            mu_prior: mu for the prior distribution.
            std_prior: std for the prior distribution.
            mu_init: init value for mu. This tensor will be initialized
                with a normal distribution with std 0.1 and the mean is
                the parameter specified here.
            rho_init: init value for rho. This tensor will be initialized
                with a normal distribution with std 0.1 and the mean is
                the parameter specified here.

        Returns:
            None.
        """

        # Define distribution
        distribution: GaussianDistribution = GaussianDistribution(
            shape,
            mu_prior,
            std_prior,
            mu_init,
            rho_init,
        )

        # Iter over possible x values
        for x in [None, distribution.sample()]:
            # Sample
            with tf.GradientTape() as tape:
                log_prob: tf.Tensor = distribution.log_prob(x)
            gradients = tape.gradient(log_prob, distribution.trainable_variables)

            # Check type of sampled tensor
            assert isinstance(log_prob, tf.Tensor), (
                f"Incorrect type of log prob, expected {tf.Tensor}, got "
                f"{type(log_prob)}, when input x is {type(x)}"
            )

            # Check shape
            assert log_prob.shape == (), (
                f"Incorrect shape of log prob, expected (), got "
                f"{log_prob.shape}, when input x is {type(x)}"
            )

            # Check gradients shape
            for i, gradient in enumerate(gradients):
                assert gradient.shape == distribution.trainable_variables[i].shape, (
                    f"Incorrect mu grads shape, expected {shape}, got "
                    f"{distribution.trainable_variables[i].shape}"
                )

    @pytest.mark.order(4)
    def test_num_params(
        self,
        shape: tuple[int, ...],
        mu_prior: float,
        std_prior: float,
        mu_init: float,
        rho_init: float,
    ) -> None:
        """
        This test checks the log_prob method of GaussianDistribution.

        Args:
            shape: shape of the distribution.
            mu_prior: mu for the prior distribution.
            std_prior: std for the prior distribution.
            mu_init: init value for mu. This tensor will be initialized
                with a normal distribution with std 0.1 and the mean is
                the parameter specified here.
            rho_init: init value for rho. This tensor will be initialized
                with a normal distribution with std 0.1 and the mean is
                the parameter specified here.

        Returns:
            None.
        """

        # Define distribution
        distribution: GaussianDistribution = GaussianDistribution(
            shape,
            mu_prior,
            std_prior,
            mu_init,
            rho_init,
        )

        # Compute num params
        num_params: int = distribution.num_params
        num_params_correct: int = int(tf.reshape(distribution.mu, [-1]).shape[0])

        # Check number of params
        assert num_params == num_params_correct, (
            f"Incorrect number of parameters, expected {num_params_correct} and got "
            f"{num_params}"
        )<|MERGE_RESOLUTION|>--- conflicted
+++ resolved
@@ -1,24 +1,14 @@
-<<<<<<< HEAD
-# 3pp
-import pytest
-import numpy as np
-=======
 """
 This module contains the code to test the GaussianDistribution.
 """
 
 # 3pps
->>>>>>> 6c7b57b7
 import tensorflow as tf
 import pytest
 from keras.src.backend.tensorflow.core import Variable as BackendVariable
 
 # Own modules
-<<<<<<< HEAD
-from illia.tf.distributions.gaussian import GaussianDistribution
-=======
 from illia.tf.distributions import GaussianDistribution
->>>>>>> 6c7b57b7
 
 
 @pytest.mark.parametrize(
@@ -27,116 +17,9 @@
 )
 class TestGaussianDistribution:
     """
-<<<<<<< HEAD
-
-    # Define model
-    model: GaussianDistribution = GaussianDistribution(
-        shape=shape,
-        mu_prior=mu_prior,
-        std_prior=std_prior,
-        mu_init=mu_init,
-        rho_init=rho_init,
-    )
-
-    # Check mu prior type
-    assert isinstance(model.mu_prior, tf.Tensor), (
-        f"Incorrect type of mu prior, expected {tf.Tensor}, got "
-        f"{type(model.mu_prior)}"
-    )
-
-    # Check std prior type
-    assert isinstance(model.std_prior, tf.Tensor), (
-        f"Incorrect type of std prior, expected {tf.Tensor}, got "
-        f"{type(model.std_prior)}"
-    )
-
-    # Check mu type
-    assert isinstance(
-        model.mu, BackendVariable
-    ), f"Incorrect type of mu, expected {BackendVariable}, got {type(model.mu)}"
-
-    # Check rho type
-    assert isinstance(
-        model.rho, BackendVariable
-    ), f"Incorrect type of rho, expected {BackendVariable}, got {type(model.rho)}"
-
-    # Check number of parameters
-    num_parameters: int = len(model.trainable_variables)
-    assert (
-        num_parameters == 2
-    ), f"Incorrect number of parameters, expected 2, got {num_parameters}"
-
-    # Check the shape of the initialized tensors
-    assert model.mu_prior.shape == (), "Incorrect shape of mu_prior"
-    assert model.std_prior.shape == (), "Incorrect shape of std_prior"
-    assert model.mu.shape == shape, "Incorrect shape of mu"
-    assert model.rho.shape == shape, "Incorrect shape of rho"
-
-    return None
-
-
-@pytest.mark.order(2)
-@pytest.mark.parametrize(
-    "shape, mu_prior, std_prior, mu_init, rho_init",
-    [((32, 30, 20), 0.0, 0.1, 0.0, -0.7), ((64, 3, 32, 32), 0.1, 0.3, 0.1, -0.3)],
-)
-def test_gaussian_sample(
-    shape: tuple[int, ...],
-    mu_prior: float,
-    std_prior: float,
-    mu_init: float,
-    rho_init: float,
-) -> None:
-=======
     This class implements the tests for the GaussianDistribution class.
->>>>>>> 6c7b57b7
     """
 
-<<<<<<< HEAD
-    Args:
-        shape: shape of the model.
-
-    Returns:
-        None.
-    """
-
-    # Define model
-    model: GaussianDistribution = GaussianDistribution(
-        shape=shape,
-        mu_prior=mu_prior,
-        std_prior=std_prior,
-        mu_init=mu_init,
-        rho_init=rho_init,
-    )
-
-    # Execute backward pass
-    with tf.GradientTape() as tape:
-        sample: tf.Tensor = model.sample()
-    gradients = tape.gradient(sample, model.trainable_variables)
-
-    # Check type of sampled tensor
-    assert isinstance(sample, tf.Tensor), (
-        f"Incorrect type of sample, expected {tf.Tensor}, got " f"{type(sample)}"
-    )
-
-    # Check shape
-    assert (
-        sample.shape == shape
-    ), f"Incorrect shape, expected {shape}, got {sample.shape}"
-
-    # Check number of gradients
-    num_gradients: int = len(gradients)
-    assert (
-        num_gradients == 2
-    ), f"Incorrect number of gradients, expected 2, got {num_gradients}"
-
-    # Check gradients shape
-    for i, gradient in enumerate(gradients):
-        # Check shape of gradients
-        assert gradient.shape == model.trainable_variables[i].shape, (
-            f"Incorrect mu grads shape, expected {shape}, got "
-            f"{model.trainable_variables[i].shape}"
-=======
     @pytest.mark.order(1)
     def test_init(
         self,
@@ -169,7 +52,6 @@
             std_prior,
             mu_init,
             rho_init,
->>>>>>> 6c7b57b7
         )
 
         # Check mu prior type
@@ -252,60 +134,24 @@
             rho_init,
         )
 
-<<<<<<< HEAD
-    # Define model
-    model: GaussianDistribution = GaussianDistribution(
-        shape=shape,
-        mu_prior=mu_prior,
-        std_prior=std_prior,
-        mu_init=mu_init,
-        rho_init=rho_init,
-    )
-
-    # Iter over possible x values
-    for x in [None, model.sample()]:
-        # Execute forward & backward pass
-=======
         # Sample
->>>>>>> 6c7b57b7
         with tf.GradientTape() as tape:
             sample: tf.Tensor = distribution.sample()
         gradients = tape.gradient(sample, distribution.trainable_variables)
 
         # Check type of sampled tensor
-<<<<<<< HEAD
-        assert isinstance(log_prob, tf.Tensor), (
-            f"Incorrect type of log prob, expected {tf.Tensor}, got "
-            f"{type(log_prob)}, when input x is {type(x)}"
-        )
-
-        # Check shape
-        assert log_prob.shape == (), (
-            f"Incorrect shape of log prob, expected (), got "
-            f"{log_prob.shape}, when input x is {type(x)}"
-        )
-
-        # Check number of gradients
-        num_gradients: int = len(gradients)
-=======
         assert isinstance(
             sample, tf.Tensor
         ), f"Incorrect type of sample, expected {tf.Tensor}, got {type(sample)}"
 
         # Check shape
->>>>>>> 6c7b57b7
         assert (
             sample.shape == shape
         ), f"Incorrect shape, expected {shape}, got {sample.shape}"
 
         # Check gradients shape
         for i, gradient in enumerate(gradients):
-<<<<<<< HEAD
-            # Check shape of gradients
-            assert gradient.shape == model.trainable_variables[i].shape, (
-=======
             assert gradient.shape == distribution.trainable_variables[i].shape, (
->>>>>>> 6c7b57b7
                 f"Incorrect mu grads shape, expected {shape}, got "
                 f"{distribution.trainable_variables[i].shape}"
             )
