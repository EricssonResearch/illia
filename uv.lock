version = 1
revision = 3
requires-python = ">=3.10, <3.12"
resolution-markers = [
    "python_full_version >= '3.11' and platform_machine != 'x86_64' and sys_platform == 'darwin'",
    "python_full_version >= '3.11' and platform_machine == 'x86_64' and sys_platform == 'darwin'",
    "python_full_version < '3.11' and platform_machine != 'x86_64' and sys_platform == 'darwin'",
    "python_full_version < '3.11' and platform_machine == 'x86_64' and sys_platform == 'darwin'",
    "python_full_version >= '3.11' and sys_platform == 'linux'",
    "python_full_version < '3.11' and sys_platform == 'linux'",
    "python_full_version >= '3.11' and sys_platform == 'win32'",
    "python_full_version < '3.11' and sys_platform == 'win32'",
    "python_full_version >= '3.11' and sys_platform != 'darwin' and sys_platform != 'linux' and sys_platform != 'win32'",
    "python_full_version < '3.11' and sys_platform != 'darwin' and sys_platform != 'linux' and sys_platform != 'win32'",
]
required-markers = [
    "platform_machine == 'x86_64' and sys_platform == 'darwin'",
    "platform_machine == 'x86_64' and sys_platform == 'linux'",
]

[[package]]
name = "absl-py"
version = "2.2.1"
source = { registry = "https://pypi.org/simple" }
sdist = { url = "https://files.pythonhosted.org/packages/40/17/fa94446133df730f1a30f89ed9f3967d62ac0c0e535522ea4d46288924a5/absl_py-2.2.1.tar.gz", hash = "sha256:4c7bc50d42d021c12d4f31b7001167925e0bd71ade853069f64af410f5565ff9", size = 243555, upload-time = "2025-03-26T15:22:45.199Z" }
wheels = [
    { url = "https://files.pythonhosted.org/packages/98/5e/34ccb5bfb8dae555045c2dd13375e01ac8e2c1f200a4e4051e95fb9addf0/absl_py-2.2.1-py3-none-any.whl", hash = "sha256:ca8209abd5005ae6e700ef36e2edc84ad5338678f95625a3f15275410a89ffbc", size = 277287, upload-time = "2025-03-26T15:22:43.575Z" },
]

[[package]]
name = "aiohappyeyeballs"
version = "2.6.1"
source = { registry = "https://pypi.org/simple" }
sdist = { url = "https://files.pythonhosted.org/packages/26/30/f84a107a9c4331c14b2b586036f40965c128aa4fee4dda5d3d51cb14ad54/aiohappyeyeballs-2.6.1.tar.gz", hash = "sha256:c3f9d0113123803ccadfdf3f0faa505bc78e6a72d1cc4806cbd719826e943558", size = 22760, upload-time = "2025-03-12T01:42:48.764Z" }
wheels = [
    { url = "https://files.pythonhosted.org/packages/0f/15/5bf3b99495fb160b63f95972b81750f18f7f4e02ad051373b669d17d44f2/aiohappyeyeballs-2.6.1-py3-none-any.whl", hash = "sha256:f349ba8f4b75cb25c99c5c2d84e997e485204d2902a9597802b0371f09331fb8", size = 15265, upload-time = "2025-03-12T01:42:47.083Z" },
]

[[package]]
name = "aiohttp"
version = "3.11.16"
source = { registry = "https://pypi.org/simple" }
dependencies = [
    { name = "aiohappyeyeballs" },
    { name = "aiosignal" },
    { name = "async-timeout", marker = "python_full_version < '3.11'" },
    { name = "attrs" },
    { name = "frozenlist" },
    { name = "multidict" },
    { name = "propcache" },
    { name = "yarl" },
]
sdist = { url = "https://files.pythonhosted.org/packages/f1/d9/1c4721d143e14af753f2bf5e3b681883e1f24b592c0482df6fa6e33597fa/aiohttp-3.11.16.tar.gz", hash = "sha256:16f8a2c9538c14a557b4d309ed4d0a7c60f0253e8ed7b6c9a2859a7582f8b1b8", size = 7676826, upload-time = "2025-04-02T02:17:44.74Z" }
wheels = [
    { url = "https://files.pythonhosted.org/packages/b8/21/6bd4cb580a323b64cda3b11fcb3f68deba77568e97806727a858de57349d/aiohttp-3.11.16-cp310-cp310-macosx_10_9_universal2.whl", hash = "sha256:fb46bb0f24813e6cede6cc07b1961d4b04f331f7112a23b5e21f567da4ee50aa", size = 708259, upload-time = "2025-04-02T02:15:15.439Z" },
    { url = "https://files.pythonhosted.org/packages/96/8c/7b4b9debe90ffc31931b85ee8612a5c83f34d8fdc6d90ee3eb27b43639e4/aiohttp-3.11.16-cp310-cp310-macosx_10_9_x86_64.whl", hash = "sha256:54eb3aead72a5c19fad07219acd882c1643a1027fbcdefac9b502c267242f955", size = 468886, upload-time = "2025-04-02T02:15:17.025Z" },
    { url = "https://files.pythonhosted.org/packages/13/da/a7fcd68e62acacf0a1930060afd2c970826f989265893082b6fb9eb25cb5/aiohttp-3.11.16-cp310-cp310-macosx_11_0_arm64.whl", hash = "sha256:38bea84ee4fe24ebcc8edeb7b54bf20f06fd53ce4d2cc8b74344c5b9620597fd", size = 455846, upload-time = "2025-04-02T02:15:18.662Z" },
    { url = "https://files.pythonhosted.org/packages/5d/12/b73d9423253f4c872d276a3771decb0722cb5f962352593bd617445977ba/aiohttp-3.11.16-cp310-cp310-manylinux_2_17_aarch64.manylinux2014_aarch64.whl", hash = "sha256:d0666afbe984f6933fe72cd1f1c3560d8c55880a0bdd728ad774006eb4241ecd", size = 1587183, upload-time = "2025-04-02T02:15:20.048Z" },
    { url = "https://files.pythonhosted.org/packages/75/d3/291b57d54719d996e6cb8c1db8b13d01bdb24dca90434815ac7e6a70393f/aiohttp-3.11.16-cp310-cp310-manylinux_2_17_ppc64le.manylinux2014_ppc64le.whl", hash = "sha256:7ba92a2d9ace559a0a14b03d87f47e021e4fa7681dc6970ebbc7b447c7d4b7cd", size = 1634937, upload-time = "2025-04-02T02:15:22.156Z" },
    { url = "https://files.pythonhosted.org/packages/be/85/4229eba92b433173065b0b459ab677ca11ead4a179f76ccfe55d8738b188/aiohttp-3.11.16-cp310-cp310-manylinux_2_17_s390x.manylinux2014_s390x.whl", hash = "sha256:3ad1d59fd7114e6a08c4814983bb498f391c699f3c78712770077518cae63ff7", size = 1667980, upload-time = "2025-04-02T02:15:23.843Z" },
    { url = "https://files.pythonhosted.org/packages/2b/0d/d2423936962e3c711fafd5bb9172a99e6b07dd63e086515aa957d8a991fd/aiohttp-3.11.16-cp310-cp310-manylinux_2_17_x86_64.manylinux2014_x86_64.whl", hash = "sha256:98b88a2bf26965f2015a771381624dd4b0839034b70d406dc74fd8be4cc053e3", size = 1590365, upload-time = "2025-04-02T02:15:25.809Z" },
    { url = "https://files.pythonhosted.org/packages/ea/93/04209affc20834982c1ef4214b1afc07743667998a9975d69413e9c1e1c1/aiohttp-3.11.16-cp310-cp310-manylinux_2_5_i686.manylinux1_i686.manylinux_2_17_i686.manylinux2014_i686.whl", hash = "sha256:576f5ca28d1b3276026f7df3ec841ae460e0fc3aac2a47cbf72eabcfc0f102e1", size = 1547614, upload-time = "2025-04-02T02:15:27.544Z" },
    { url = "https://files.pythonhosted.org/packages/f6/fb/194ad4e4cae98023ae19556e576347f402ce159e80d74cc0713d460c4a39/aiohttp-3.11.16-cp310-cp310-musllinux_1_2_aarch64.whl", hash = "sha256:a2a450bcce4931b295fc0848f384834c3f9b00edfc2150baafb4488c27953de6", size = 1532815, upload-time = "2025-04-02T02:15:28.985Z" },
    { url = "https://files.pythonhosted.org/packages/33/6d/a4da7adbac90188bf1228c73b6768a607dd279c146721a9ff7dcb75c5ac6/aiohttp-3.11.16-cp310-cp310-musllinux_1_2_armv7l.whl", hash = "sha256:37dcee4906454ae377be5937ab2a66a9a88377b11dd7c072df7a7c142b63c37c", size = 1559005, upload-time = "2025-04-02T02:15:30.406Z" },
    { url = "https://files.pythonhosted.org/packages/7e/88/2fa9fbfd23fc16cb2cfdd1f290343e085e7e327438041e9c6aa0208a854d/aiohttp-3.11.16-cp310-cp310-musllinux_1_2_i686.whl", hash = "sha256:4d0c970c0d602b1017e2067ff3b7dac41c98fef4f7472ec2ea26fd8a4e8c2149", size = 1535231, upload-time = "2025-04-02T02:15:32.468Z" },
    { url = "https://files.pythonhosted.org/packages/f5/8f/9623cd2558e3e182d02dcda8b480643e1c48a0550a86e3050210e98dba27/aiohttp-3.11.16-cp310-cp310-musllinux_1_2_ppc64le.whl", hash = "sha256:004511d3413737700835e949433536a2fe95a7d0297edd911a1e9705c5b5ea43", size = 1609985, upload-time = "2025-04-02T02:15:33.899Z" },
    { url = "https://files.pythonhosted.org/packages/f8/a2/53a8d1bfc67130710f1c8091f623cdefe7f85cd5d09e14637ed2ed6e1a6d/aiohttp-3.11.16-cp310-cp310-musllinux_1_2_s390x.whl", hash = "sha256:c15b2271c44da77ee9d822552201180779e5e942f3a71fb74e026bf6172ff287", size = 1628842, upload-time = "2025-04-02T02:15:35.396Z" },
    { url = "https://files.pythonhosted.org/packages/49/3a/35fb43d07489573c6c1f8c6a3e6c657196124a63223705b7feeddaea06f1/aiohttp-3.11.16-cp310-cp310-musllinux_1_2_x86_64.whl", hash = "sha256:ad9509ffb2396483ceacb1eee9134724443ee45b92141105a4645857244aecc8", size = 1566929, upload-time = "2025-04-02T02:15:36.863Z" },
    { url = "https://files.pythonhosted.org/packages/d5/82/bb3f4f2cc7677e790ba4c040db7dd8445c234a810ef893a858e217647d38/aiohttp-3.11.16-cp310-cp310-win32.whl", hash = "sha256:634d96869be6c4dc232fc503e03e40c42d32cfaa51712aee181e922e61d74814", size = 416935, upload-time = "2025-04-02T02:15:38.337Z" },
    { url = "https://files.pythonhosted.org/packages/df/ad/a64db1c18063569d6dff474c46a7d4de7ab85ff55e2a35839b149b1850ea/aiohttp-3.11.16-cp310-cp310-win_amd64.whl", hash = "sha256:938f756c2b9374bbcc262a37eea521d8a0e6458162f2a9c26329cc87fdf06534", size = 442168, upload-time = "2025-04-02T02:15:39.757Z" },
    { url = "https://files.pythonhosted.org/packages/b1/98/be30539cd84260d9f3ea1936d50445e25aa6029a4cb9707f3b64cfd710f7/aiohttp-3.11.16-cp311-cp311-macosx_10_9_universal2.whl", hash = "sha256:8cb0688a8d81c63d716e867d59a9ccc389e97ac7037ebef904c2b89334407180", size = 708664, upload-time = "2025-04-02T02:15:41.433Z" },
    { url = "https://files.pythonhosted.org/packages/e6/27/d51116ce18bdfdea7a2244b55ad38d7b01a4298af55765eed7e8431f013d/aiohttp-3.11.16-cp311-cp311-macosx_10_9_x86_64.whl", hash = "sha256:0ad1fb47da60ae1ddfb316f0ff16d1f3b8e844d1a1e154641928ea0583d486ed", size = 468953, upload-time = "2025-04-02T02:15:43.118Z" },
    { url = "https://files.pythonhosted.org/packages/34/23/eedf80ec42865ea5355b46265a2433134138eff9a4fea17e1348530fa4ae/aiohttp-3.11.16-cp311-cp311-macosx_11_0_arm64.whl", hash = "sha256:df7db76400bf46ec6a0a73192b14c8295bdb9812053f4fe53f4e789f3ea66bbb", size = 456065, upload-time = "2025-04-02T02:15:44.994Z" },
    { url = "https://files.pythonhosted.org/packages/36/23/4a5b1ef6cff994936bf96d981dd817b487d9db755457a0d1c2939920d620/aiohttp-3.11.16-cp311-cp311-manylinux_2_17_aarch64.manylinux2014_aarch64.whl", hash = "sha256:cc3a145479a76ad0ed646434d09216d33d08eef0d8c9a11f5ae5cdc37caa3540", size = 1687976, upload-time = "2025-04-02T02:15:46.632Z" },
    { url = "https://files.pythonhosted.org/packages/d0/5d/c7474b4c3069bb35276d54c82997dff4f7575e4b73f0a7b1b08a39ece1eb/aiohttp-3.11.16-cp311-cp311-manylinux_2_17_ppc64le.manylinux2014_ppc64le.whl", hash = "sha256:d007aa39a52d62373bd23428ba4a2546eed0e7643d7bf2e41ddcefd54519842c", size = 1752711, upload-time = "2025-04-02T02:15:48.276Z" },
    { url = "https://files.pythonhosted.org/packages/64/4c/ee416987b6729558f2eb1b727c60196580aafdb141e83bd78bb031d1c000/aiohttp-3.11.16-cp311-cp311-manylinux_2_17_s390x.manylinux2014_s390x.whl", hash = "sha256:f6ddd90d9fb4b501c97a4458f1c1720e42432c26cb76d28177c5b5ad4e332601", size = 1791305, upload-time = "2025-04-02T02:15:49.965Z" },
    { url = "https://files.pythonhosted.org/packages/58/28/3e1e1884070b95f1f69c473a1995852a6f8516670bb1c29d6cb2dbb73e1c/aiohttp-3.11.16-cp311-cp311-manylinux_2_17_x86_64.manylinux2014_x86_64.whl", hash = "sha256:0a2f451849e6b39e5c226803dcacfa9c7133e9825dcefd2f4e837a2ec5a3bb98", size = 1674499, upload-time = "2025-04-02T02:15:51.718Z" },
    { url = "https://files.pythonhosted.org/packages/ad/55/a032b32fa80a662d25d9eb170ed1e2c2be239304ca114ec66c89dc40f37f/aiohttp-3.11.16-cp311-cp311-manylinux_2_5_i686.manylinux1_i686.manylinux_2_17_i686.manylinux2014_i686.whl", hash = "sha256:8df6612df74409080575dca38a5237282865408016e65636a76a2eb9348c2567", size = 1622313, upload-time = "2025-04-02T02:15:53.377Z" },
    { url = "https://files.pythonhosted.org/packages/b1/df/ca775605f72abbda4e4746e793c408c84373ca2c6ce7a106a09f853f1e89/aiohttp-3.11.16-cp311-cp311-musllinux_1_2_aarch64.whl", hash = "sha256:78e6e23b954644737e385befa0deb20233e2dfddf95dd11e9db752bdd2a294d3", size = 1658274, upload-time = "2025-04-02T02:15:55.035Z" },
    { url = "https://files.pythonhosted.org/packages/cc/6c/21c45b66124df5b4b0ab638271ecd8c6402b702977120cb4d5be6408e15d/aiohttp-3.11.16-cp311-cp311-musllinux_1_2_armv7l.whl", hash = "sha256:696ef00e8a1f0cec5e30640e64eca75d8e777933d1438f4facc9c0cdf288a810", size = 1666704, upload-time = "2025-04-02T02:15:56.581Z" },
    { url = "https://files.pythonhosted.org/packages/1d/e2/7d92adc03e3458edd18a21da2575ab84e58f16b1672ae98529e4eeee45ab/aiohttp-3.11.16-cp311-cp311-musllinux_1_2_i686.whl", hash = "sha256:e3538bc9fe1b902bef51372462e3d7c96fce2b566642512138a480b7adc9d508", size = 1652815, upload-time = "2025-04-02T02:15:58.126Z" },
    { url = "https://files.pythonhosted.org/packages/3a/52/7549573cd654ad651e3c5786ec3946d8f0ee379023e22deb503ff856b16c/aiohttp-3.11.16-cp311-cp311-musllinux_1_2_ppc64le.whl", hash = "sha256:3ab3367bb7f61ad18793fea2ef71f2d181c528c87948638366bf1de26e239183", size = 1735669, upload-time = "2025-04-02T02:16:00.313Z" },
    { url = "https://files.pythonhosted.org/packages/d5/54/dcd24a23c7a5a2922123e07a296a5f79ea87ce605f531be068415c326de6/aiohttp-3.11.16-cp311-cp311-musllinux_1_2_s390x.whl", hash = "sha256:56a3443aca82abda0e07be2e1ecb76a050714faf2be84256dae291182ba59049", size = 1760422, upload-time = "2025-04-02T02:16:02.233Z" },
    { url = "https://files.pythonhosted.org/packages/a7/53/87327fe982fa310944e1450e97bf7b2a28015263771931372a1dfe682c58/aiohttp-3.11.16-cp311-cp311-musllinux_1_2_x86_64.whl", hash = "sha256:61c721764e41af907c9d16b6daa05a458f066015abd35923051be8705108ed17", size = 1694457, upload-time = "2025-04-02T02:16:04.233Z" },
    { url = "https://files.pythonhosted.org/packages/ce/6d/c5ccf41059267bcf89853d3db9d8d217dacf0a04f4086cb6bf278323011f/aiohttp-3.11.16-cp311-cp311-win32.whl", hash = "sha256:3e061b09f6fa42997cf627307f220315e313ece74907d35776ec4373ed718b86", size = 416817, upload-time = "2025-04-02T02:16:06.268Z" },
    { url = "https://files.pythonhosted.org/packages/e7/dd/01f6fe028e054ef4f909c9d63e3a2399e77021bb2e1bb51d56ca8b543989/aiohttp-3.11.16-cp311-cp311-win_amd64.whl", hash = "sha256:745f1ed5e2c687baefc3c5e7b4304e91bf3e2f32834d07baaee243e349624b24", size = 442986, upload-time = "2025-04-02T02:16:07.712Z" },
]

[[package]]
name = "aiosignal"
version = "1.3.2"
source = { registry = "https://pypi.org/simple" }
dependencies = [
    { name = "frozenlist" },
]
sdist = { url = "https://files.pythonhosted.org/packages/ba/b5/6d55e80f6d8a08ce22b982eafa278d823b541c925f11ee774b0b9c43473d/aiosignal-1.3.2.tar.gz", hash = "sha256:a8c255c66fafb1e499c9351d0bf32ff2d8a0321595ebac3b93713656d2436f54", size = 19424, upload-time = "2024-12-13T17:10:40.86Z" }
wheels = [
    { url = "https://files.pythonhosted.org/packages/ec/6a/bc7e17a3e87a2985d3e8f4da4cd0f481060eb78fb08596c42be62c90a4d9/aiosignal-1.3.2-py2.py3-none-any.whl", hash = "sha256:45cde58e409a301715980c2b01d0c28bdde3770d8290b5eb2173759d9acb31a5", size = 7597, upload-time = "2024-12-13T17:10:38.469Z" },
]

[[package]]
name = "annotated-types"
version = "0.7.0"
source = { registry = "https://pypi.org/simple" }
sdist = { url = "https://files.pythonhosted.org/packages/ee/67/531ea369ba64dcff5ec9c3402f9f51bf748cec26dde048a2f973a4eea7f5/annotated_types-0.7.0.tar.gz", hash = "sha256:aff07c09a53a08bc8cfccb9c85b05f1aa9a2a6f23728d790723543408344ce89", size = 16081, upload-time = "2024-05-20T21:33:25.928Z" }
wheels = [
    { url = "https://files.pythonhosted.org/packages/78/b6/6307fbef88d9b5ee7421e68d78a9f162e0da4900bc5f5793f6d3d0e34fb8/annotated_types-0.7.0-py3-none-any.whl", hash = "sha256:1f02e8b43a8fbbc3f3e0d4f0f4bfc8131bcb4eebe8849b8e5c773f3a1c582a53", size = 13643, upload-time = "2024-05-20T21:33:24.1Z" },
]

[[package]]
name = "appnope"
version = "0.1.4"
source = { registry = "https://pypi.org/simple" }
sdist = { url = "https://files.pythonhosted.org/packages/35/5d/752690df9ef5b76e169e68d6a129fa6d08a7100ca7f754c89495db3c6019/appnope-0.1.4.tar.gz", hash = "sha256:1de3860566df9caf38f01f86f65e0e13e379af54f9e4bee1e66b48f2efffd1ee", size = 4170, upload-time = "2024-02-06T09:43:11.258Z" }
wheels = [
    { url = "https://files.pythonhosted.org/packages/81/29/5ecc3a15d5a33e31b26c11426c45c501e439cb865d0bff96315d86443b78/appnope-0.1.4-py2.py3-none-any.whl", hash = "sha256:502575ee11cd7a28c0205f379b525beefebab9d161b7c964670864014ed7213c", size = 4321, upload-time = "2024-02-06T09:43:09.663Z" },
]

[[package]]
name = "argcomplete"
version = "3.6.2"
source = { registry = "https://pypi.org/simple" }
sdist = { url = "https://files.pythonhosted.org/packages/16/0f/861e168fc813c56a78b35f3c30d91c6757d1fd185af1110f1aec784b35d0/argcomplete-3.6.2.tar.gz", hash = "sha256:d0519b1bc867f5f4f4713c41ad0aba73a4a5f007449716b16f385f2166dc6adf", size = 73403, upload-time = "2025-04-03T04:57:03.52Z" }
wheels = [
    { url = "https://files.pythonhosted.org/packages/31/da/e42d7a9d8dd33fa775f467e4028a47936da2f01e4b0e561f9ba0d74cb0ca/argcomplete-3.6.2-py3-none-any.whl", hash = "sha256:65b3133a29ad53fb42c48cf5114752c7ab66c1c38544fdf6460f450c09b42591", size = 43708, upload-time = "2025-04-03T04:57:01.591Z" },
]

[[package]]
name = "astroid"
version = "4.0.2"
source = { registry = "https://pypi.org/simple" }
dependencies = [
    { name = "typing-extensions", marker = "python_full_version < '3.11'" },
]
sdist = { url = "https://files.pythonhosted.org/packages/b7/22/97df040e15d964e592d3a180598ace67e91b7c559d8298bdb3c949dc6e42/astroid-4.0.2.tar.gz", hash = "sha256:ac8fb7ca1c08eb9afec91ccc23edbd8ac73bb22cbdd7da1d488d9fb8d6579070", size = 405714, upload-time = "2025-11-09T21:21:18.373Z" }
wheels = [
    { url = "https://files.pythonhosted.org/packages/93/ac/a85b4bfb4cf53221513e27f33cc37ad158fce02ac291d18bee6b49ab477d/astroid-4.0.2-py3-none-any.whl", hash = "sha256:d7546c00a12efc32650b19a2bb66a153883185d3179ab0d4868086f807338b9b", size = 276354, upload-time = "2025-11-09T21:21:16.54Z" },
]

[[package]]
name = "asttokens"
version = "3.0.0"
source = { registry = "https://pypi.org/simple" }
sdist = { url = "https://files.pythonhosted.org/packages/4a/e7/82da0a03e7ba5141f05cce0d302e6eed121ae055e0456ca228bf693984bc/asttokens-3.0.0.tar.gz", hash = "sha256:0dcd8baa8d62b0c1d118b399b2ddba3c4aff271d0d7a9e0d4c1681c79035bbc7", size = 61978, upload-time = "2024-11-30T04:30:14.439Z" }
wheels = [
    { url = "https://files.pythonhosted.org/packages/25/8a/c46dcc25341b5bce5472c718902eb3d38600a903b14fa6aeecef3f21a46f/asttokens-3.0.0-py3-none-any.whl", hash = "sha256:e3078351a059199dd5138cb1c706e6430c05eff2ff136af5eb4790f9d28932e2", size = 26918, upload-time = "2024-11-30T04:30:10.946Z" },
]

[[package]]
name = "astunparse"
version = "1.6.3"
source = { registry = "https://pypi.org/simple" }
dependencies = [
    { name = "six" },
    { name = "wheel" },
]
sdist = { url = "https://files.pythonhosted.org/packages/f3/af/4182184d3c338792894f34a62672919db7ca008c89abee9b564dd34d8029/astunparse-1.6.3.tar.gz", hash = "sha256:5ad93a8456f0d084c3456d059fd9a92cce667963232cbf763eac3bc5b7940872", size = 18290, upload-time = "2019-12-22T18:12:13.129Z" }
wheels = [
    { url = "https://files.pythonhosted.org/packages/2b/03/13dde6512ad7b4557eb792fbcf0c653af6076b81e5941d36ec61f7ce6028/astunparse-1.6.3-py2.py3-none-any.whl", hash = "sha256:c2652417f2c8b5bb325c885ae329bdf3f86424075c4fd1a128674bc6fba4b8e8", size = 12732, upload-time = "2019-12-22T18:12:11.297Z" },
]

[[package]]
name = "async-timeout"
version = "5.0.1"
source = { registry = "https://pypi.org/simple" }
sdist = { url = "https://files.pythonhosted.org/packages/a5/ae/136395dfbfe00dfc94da3f3e136d0b13f394cba8f4841120e34226265780/async_timeout-5.0.1.tar.gz", hash = "sha256:d9321a7a3d5a6a5e187e824d2fa0793ce379a202935782d555d6e9d2735677d3", size = 9274, upload-time = "2024-11-06T16:41:39.6Z" }
wheels = [
    { url = "https://files.pythonhosted.org/packages/fe/ba/e2081de779ca30d473f21f5b30e0e737c438205440784c7dfc81efc2b029/async_timeout-5.0.1-py3-none-any.whl", hash = "sha256:39e3809566ff85354557ec2398b55e096c8364bacac9405a7a1fa429e77fe76c", size = 6233, upload-time = "2024-11-06T16:41:37.9Z" },
]

[[package]]
name = "attrs"
version = "25.3.0"
source = { registry = "https://pypi.org/simple" }
sdist = { url = "https://files.pythonhosted.org/packages/5a/b0/1367933a8532ee6ff8d63537de4f1177af4bff9f3e829baf7331f595bb24/attrs-25.3.0.tar.gz", hash = "sha256:75d7cefc7fb576747b2c81b4442d4d4a1ce0900973527c011d1030fd3bf4af1b", size = 812032, upload-time = "2025-03-13T11:10:22.779Z" }
wheels = [
    { url = "https://files.pythonhosted.org/packages/77/06/bb80f5f86020c4551da315d78b3ab75e8228f89f0162f2c3a819e407941a/attrs-25.3.0-py3-none-any.whl", hash = "sha256:427318ce031701fea540783410126f03899a97ffc6f61596ad581ac2e40e3bc3", size = 63815, upload-time = "2025-03-13T11:10:21.14Z" },
]

[[package]]
name = "babel"
version = "2.17.0"
source = { registry = "https://pypi.org/simple" }
sdist = { url = "https://files.pythonhosted.org/packages/7d/6b/d52e42361e1aa00709585ecc30b3f9684b3ab62530771402248b1b1d6240/babel-2.17.0.tar.gz", hash = "sha256:0c54cffb19f690cdcc52a3b50bcbf71e07a808d1c80d549f2459b9d2cf0afb9d", size = 9951852, upload-time = "2025-02-01T15:17:41.026Z" }
wheels = [
    { url = "https://files.pythonhosted.org/packages/b7/b8/3fe70c75fe32afc4bb507f75563d39bc5642255d1d94f1f23604725780bf/babel-2.17.0-py3-none-any.whl", hash = "sha256:4d0b53093fdfb4b21c92b5213dba5a1b23885afa8383709427046b21c366e5f2", size = 10182537, upload-time = "2025-02-01T15:17:37.39Z" },
]

[[package]]
name = "backrefs"
version = "5.8"
source = { registry = "https://pypi.org/simple" }
sdist = { url = "https://files.pythonhosted.org/packages/6c/46/caba1eb32fa5784428ab401a5487f73db4104590ecd939ed9daaf18b47e0/backrefs-5.8.tar.gz", hash = "sha256:2cab642a205ce966af3dd4b38ee36009b31fa9502a35fd61d59ccc116e40a6bd", size = 6773994, upload-time = "2025-02-25T18:15:32.003Z" }
wheels = [
    { url = "https://files.pythonhosted.org/packages/bf/cb/d019ab87fe70e0fe3946196d50d6a4428623dc0c38a6669c8cae0320fbf3/backrefs-5.8-py310-none-any.whl", hash = "sha256:c67f6638a34a5b8730812f5101376f9d41dc38c43f1fdc35cb54700f6ed4465d", size = 380337, upload-time = "2025-02-25T16:53:14.607Z" },
    { url = "https://files.pythonhosted.org/packages/a9/86/abd17f50ee21b2248075cb6924c6e7f9d23b4925ca64ec660e869c2633f1/backrefs-5.8-py311-none-any.whl", hash = "sha256:2e1c15e4af0e12e45c8701bd5da0902d326b2e200cafcd25e49d9f06d44bb61b", size = 392142, upload-time = "2025-02-25T16:53:17.266Z" },
    { url = "https://files.pythonhosted.org/packages/0c/37/fb6973edeb700f6e3d6ff222400602ab1830446c25c7b4676d8de93e65b8/backrefs-5.8-py39-none-any.whl", hash = "sha256:a66851e4533fb5b371aa0628e1fee1af05135616b86140c9d787a2ffdf4b8fdc", size = 380336, upload-time = "2025-02-25T16:53:29.858Z" },
]

[[package]]
name = "bandit"
version = "1.9.2"
source = { registry = "https://pypi.org/simple" }
dependencies = [
    { name = "colorama", marker = "sys_platform == 'win32'" },
    { name = "pyyaml" },
    { name = "rich" },
    { name = "stevedore" },
]
sdist = { url = "https://files.pythonhosted.org/packages/cf/72/f704a97aac430aeb704fa16435dfa24fbeaf087d46724d0965eb1f756a2c/bandit-1.9.2.tar.gz", hash = "sha256:32410415cd93bf9c8b91972159d5cf1e7f063a9146d70345641cd3877de348ce", size = 4241659, upload-time = "2025-11-23T21:36:18.722Z" }
wheels = [
    { url = "https://files.pythonhosted.org/packages/55/1a/5b0320642cca53a473e79c7d273071b5a9a8578f9e370b74da5daa2768d7/bandit-1.9.2-py3-none-any.whl", hash = "sha256:bda8d68610fc33a6e10b7a8f1d61d92c8f6c004051d5e946406be1fb1b16a868", size = 134377, upload-time = "2025-11-23T21:36:17.39Z" },
]

[[package]]
name = "beautifulsoup4"
version = "4.13.3"
source = { registry = "https://pypi.org/simple" }
dependencies = [
    { name = "soupsieve" },
    { name = "typing-extensions" },
]
sdist = { url = "https://files.pythonhosted.org/packages/f0/3c/adaf39ce1fb4afdd21b611e3d530b183bb7759c9b673d60db0e347fd4439/beautifulsoup4-4.13.3.tar.gz", hash = "sha256:1bd32405dacc920b42b83ba01644747ed77456a65760e285fbc47633ceddaf8b", size = 619516, upload-time = "2025-02-04T20:05:01.681Z" }
wheels = [
    { url = "https://files.pythonhosted.org/packages/f9/49/6abb616eb3cbab6a7cca303dc02fdf3836de2e0b834bf966a7f5271a34d8/beautifulsoup4-4.13.3-py3-none-any.whl", hash = "sha256:99045d7d3f08f91f0d656bc9b7efbae189426cd913d830294a15eefa0ea4df16", size = 186015, upload-time = "2025-02-04T20:05:03.729Z" },
]

[[package]]
name = "black"
version = "25.9.0"
source = { registry = "https://pypi.org/simple" }
dependencies = [
    { name = "click" },
    { name = "mypy-extensions" },
    { name = "packaging" },
    { name = "pathspec" },
    { name = "platformdirs" },
    { name = "pytokens" },
    { name = "tomli", marker = "python_full_version < '3.11'" },
    { name = "typing-extensions", marker = "python_full_version < '3.11'" },
]
sdist = { url = "https://files.pythonhosted.org/packages/4b/43/20b5c90612d7bdb2bdbcceeb53d588acca3bb8f0e4c5d5c751a2c8fdd55a/black-25.9.0.tar.gz", hash = "sha256:0474bca9a0dd1b51791fcc507a4e02078a1c63f6d4e4ae5544b9848c7adfb619", size = 648393, upload-time = "2025-09-19T00:27:37.758Z" }
wheels = [
    { url = "https://files.pythonhosted.org/packages/25/40/dbe31fc56b218a858c8fc6f5d8d3ba61c1fa7e989d43d4a4574b8b992840/black-25.9.0-cp310-cp310-macosx_10_9_x86_64.whl", hash = "sha256:ce41ed2614b706fd55fd0b4a6909d06b5bab344ffbfadc6ef34ae50adba3d4f7", size = 1715605, upload-time = "2025-09-19T00:36:13.483Z" },
    { url = "https://files.pythonhosted.org/packages/92/b2/f46800621200eab6479b1f4c0e3ede5b4c06b768e79ee228bc80270bcc74/black-25.9.0-cp310-cp310-macosx_11_0_arm64.whl", hash = "sha256:2ab0ce111ef026790e9b13bd216fa7bc48edd934ffc4cbf78808b235793cbc92", size = 1571829, upload-time = "2025-09-19T00:32:42.13Z" },
    { url = "https://files.pythonhosted.org/packages/4e/64/5c7f66bd65af5c19b4ea86062bb585adc28d51d37babf70969e804dbd5c2/black-25.9.0-cp310-cp310-manylinux_2_17_x86_64.manylinux2014_x86_64.manylinux_2_28_x86_64.whl", hash = "sha256:f96b6726d690c96c60ba682955199f8c39abc1ae0c3a494a9c62c0184049a713", size = 1631888, upload-time = "2025-09-19T00:30:54.212Z" },
    { url = "https://files.pythonhosted.org/packages/3b/64/0b9e5bfcf67db25a6eef6d9be6726499a8a72ebab3888c2de135190853d3/black-25.9.0-cp310-cp310-win_amd64.whl", hash = "sha256:d119957b37cc641596063cd7db2656c5be3752ac17877017b2ffcdb9dfc4d2b1", size = 1327056, upload-time = "2025-09-19T00:31:08.877Z" },
    { url = "https://files.pythonhosted.org/packages/b7/f4/7531d4a336d2d4ac6cc101662184c8e7d068b548d35d874415ed9f4116ef/black-25.9.0-cp311-cp311-macosx_10_9_x86_64.whl", hash = "sha256:456386fe87bad41b806d53c062e2974615825c7a52159cde7ccaeb0695fa28fa", size = 1698727, upload-time = "2025-09-19T00:31:14.264Z" },
    { url = "https://files.pythonhosted.org/packages/28/f9/66f26bfbbf84b949cc77a41a43e138d83b109502cd9c52dfc94070ca51f2/black-25.9.0-cp311-cp311-macosx_11_0_arm64.whl", hash = "sha256:a16b14a44c1af60a210d8da28e108e13e75a284bf21a9afa6b4571f96ab8bb9d", size = 1555679, upload-time = "2025-09-19T00:31:29.265Z" },
    { url = "https://files.pythonhosted.org/packages/bf/59/61475115906052f415f518a648a9ac679d7afbc8da1c16f8fdf68a8cebed/black-25.9.0-cp311-cp311-manylinux_2_17_x86_64.manylinux2014_x86_64.manylinux_2_28_x86_64.whl", hash = "sha256:aaf319612536d502fdd0e88ce52d8f1352b2c0a955cc2798f79eeca9d3af0608", size = 1617453, upload-time = "2025-09-19T00:30:42.24Z" },
    { url = "https://files.pythonhosted.org/packages/7f/5b/20fd5c884d14550c911e4fb1b0dae00d4abb60a4f3876b449c4d3a9141d5/black-25.9.0-cp311-cp311-win_amd64.whl", hash = "sha256:c0372a93e16b3954208417bfe448e09b0de5cc721d521866cd9e0acac3c04a1f", size = 1333655, upload-time = "2025-09-19T00:30:56.715Z" },
    { url = "https://files.pythonhosted.org/packages/1b/46/863c90dcd3f9d41b109b7f19032ae0db021f0b2a81482ba0a1e28c84de86/black-25.9.0-py3-none-any.whl", hash = "sha256:474b34c1342cdc157d307b56c4c65bce916480c4a8f6551fdc6bf9b486a7c4ae", size = 203363, upload-time = "2025-09-19T00:27:35.724Z" },
]

[package.optional-dependencies]
jupyter = [
    { name = "ipython", version = "8.37.0", source = { registry = "https://pypi.org/simple" }, marker = "python_full_version < '3.11'" },
    { name = "ipython", version = "9.0.2", source = { registry = "https://pypi.org/simple" }, marker = "python_full_version >= '3.11'" },
    { name = "tokenize-rt" },
]

[[package]]
name = "bleach"
version = "6.2.0"
source = { registry = "https://pypi.org/simple" }
dependencies = [
    { name = "webencodings" },
]
sdist = { url = "https://files.pythonhosted.org/packages/76/9a/0e33f5054c54d349ea62c277191c020c2d6ef1d65ab2cb1993f91ec846d1/bleach-6.2.0.tar.gz", hash = "sha256:123e894118b8a599fd80d3ec1a6d4cc7ce4e5882b1317a7e1ba69b56e95f991f", size = 203083, upload-time = "2024-10-29T18:30:40.477Z" }
wheels = [
    { url = "https://files.pythonhosted.org/packages/fc/55/96142937f66150805c25c4d0f31ee4132fd33497753400734f9dfdcbdc66/bleach-6.2.0-py3-none-any.whl", hash = "sha256:117d9c6097a7c3d22fd578fcd8d35ff1e125df6736f554da4e432fdd63f31e5e", size = 163406, upload-time = "2024-10-29T18:30:38.186Z" },
]

[package.optional-dependencies]
css = [
    { name = "tinycss2" },
]

[[package]]
name = "bracex"
version = "2.5.post1"
source = { registry = "https://pypi.org/simple" }
sdist = { url = "https://files.pythonhosted.org/packages/d6/6c/57418c4404cd22fe6275b8301ca2b46a8cdaa8157938017a9ae0b3edf363/bracex-2.5.post1.tar.gz", hash = "sha256:12c50952415bfa773d2d9ccb8e79651b8cdb1f31a42f6091b804f6ba2b4a66b6", size = 26641, upload-time = "2024-09-28T21:41:22.017Z" }
wheels = [
    { url = "https://files.pythonhosted.org/packages/4b/02/8db98cdc1a58e0abd6716d5e63244658e6e63513c65f469f34b6f1053fd0/bracex-2.5.post1-py3-none-any.whl", hash = "sha256:13e5732fec27828d6af308628285ad358047cec36801598368cb28bc631dbaf6", size = 11558, upload-time = "2024-09-28T21:41:21.016Z" },
]

[[package]]
name = "certifi"
version = "2025.1.31"
source = { registry = "https://pypi.org/simple" }
sdist = { url = "https://files.pythonhosted.org/packages/1c/ab/c9f1e32b7b1bf505bf26f0ef697775960db7932abeb7b516de930ba2705f/certifi-2025.1.31.tar.gz", hash = "sha256:3d5da6925056f6f18f119200434a4780a94263f10d1c21d032a6f6b2baa20651", size = 167577, upload-time = "2025-01-31T02:16:47.166Z" }
wheels = [
    { url = "https://files.pythonhosted.org/packages/38/fc/bce832fd4fd99766c04d1ee0eead6b0ec6486fb100ae5e74c1d91292b982/certifi-2025.1.31-py3-none-any.whl", hash = "sha256:ca78db4565a652026a4db2bcdf68f2fb589ea80d0be70e03929ed730746b84fe", size = 166393, upload-time = "2025-01-31T02:16:45.015Z" },
]

[[package]]
name = "cffi"
version = "1.17.1"
source = { registry = "https://pypi.org/simple" }
dependencies = [
    { name = "pycparser" },
]
sdist = { url = "https://files.pythonhosted.org/packages/fc/97/c783634659c2920c3fc70419e3af40972dbaf758daa229a7d6ea6135c90d/cffi-1.17.1.tar.gz", hash = "sha256:1c39c6016c32bc48dd54561950ebd6836e1670f2ae46128f67cf49e789c52824", size = 516621, upload-time = "2024-09-04T20:45:21.852Z" }
wheels = [
    { url = "https://files.pythonhosted.org/packages/90/07/f44ca684db4e4f08a3fdc6eeb9a0d15dc6883efc7b8c90357fdbf74e186c/cffi-1.17.1-cp310-cp310-macosx_10_9_x86_64.whl", hash = "sha256:df8b1c11f177bc2313ec4b2d46baec87a5f3e71fc8b45dab2ee7cae86d9aba14", size = 182191, upload-time = "2024-09-04T20:43:30.027Z" },
    { url = "https://files.pythonhosted.org/packages/08/fd/cc2fedbd887223f9f5d170c96e57cbf655df9831a6546c1727ae13fa977a/cffi-1.17.1-cp310-cp310-macosx_11_0_arm64.whl", hash = "sha256:8f2cdc858323644ab277e9bb925ad72ae0e67f69e804f4898c070998d50b1a67", size = 178592, upload-time = "2024-09-04T20:43:32.108Z" },
    { url = "https://files.pythonhosted.org/packages/de/cc/4635c320081c78d6ffc2cab0a76025b691a91204f4aa317d568ff9280a2d/cffi-1.17.1-cp310-cp310-manylinux_2_12_i686.manylinux2010_i686.manylinux_2_17_i686.manylinux2014_i686.whl", hash = "sha256:edae79245293e15384b51f88b00613ba9f7198016a5948b5dddf4917d4d26382", size = 426024, upload-time = "2024-09-04T20:43:34.186Z" },
    { url = "https://files.pythonhosted.org/packages/b6/7b/3b2b250f3aab91abe5f8a51ada1b717935fdaec53f790ad4100fe2ec64d1/cffi-1.17.1-cp310-cp310-manylinux_2_17_aarch64.manylinux2014_aarch64.whl", hash = "sha256:45398b671ac6d70e67da8e4224a065cec6a93541bb7aebe1b198a61b58c7b702", size = 448188, upload-time = "2024-09-04T20:43:36.286Z" },
    { url = "https://files.pythonhosted.org/packages/d3/48/1b9283ebbf0ec065148d8de05d647a986c5f22586b18120020452fff8f5d/cffi-1.17.1-cp310-cp310-manylinux_2_17_ppc64le.manylinux2014_ppc64le.whl", hash = "sha256:ad9413ccdeda48c5afdae7e4fa2192157e991ff761e7ab8fdd8926f40b160cc3", size = 455571, upload-time = "2024-09-04T20:43:38.586Z" },
    { url = "https://files.pythonhosted.org/packages/40/87/3b8452525437b40f39ca7ff70276679772ee7e8b394934ff60e63b7b090c/cffi-1.17.1-cp310-cp310-manylinux_2_17_s390x.manylinux2014_s390x.whl", hash = "sha256:5da5719280082ac6bd9aa7becb3938dc9f9cbd57fac7d2871717b1feb0902ab6", size = 436687, upload-time = "2024-09-04T20:43:40.084Z" },
    { url = "https://files.pythonhosted.org/packages/8d/fb/4da72871d177d63649ac449aec2e8a29efe0274035880c7af59101ca2232/cffi-1.17.1-cp310-cp310-manylinux_2_17_x86_64.manylinux2014_x86_64.whl", hash = "sha256:2bb1a08b8008b281856e5971307cc386a8e9c5b625ac297e853d36da6efe9c17", size = 446211, upload-time = "2024-09-04T20:43:41.526Z" },
    { url = "https://files.pythonhosted.org/packages/ab/a0/62f00bcb411332106c02b663b26f3545a9ef136f80d5df746c05878f8c4b/cffi-1.17.1-cp310-cp310-musllinux_1_1_aarch64.whl", hash = "sha256:045d61c734659cc045141be4bae381a41d89b741f795af1dd018bfb532fd0df8", size = 461325, upload-time = "2024-09-04T20:43:43.117Z" },
    { url = "https://files.pythonhosted.org/packages/36/83/76127035ed2e7e27b0787604d99da630ac3123bfb02d8e80c633f218a11d/cffi-1.17.1-cp310-cp310-musllinux_1_1_i686.whl", hash = "sha256:6883e737d7d9e4899a8a695e00ec36bd4e5e4f18fabe0aca0efe0a4b44cdb13e", size = 438784, upload-time = "2024-09-04T20:43:45.256Z" },
    { url = "https://files.pythonhosted.org/packages/21/81/a6cd025db2f08ac88b901b745c163d884641909641f9b826e8cb87645942/cffi-1.17.1-cp310-cp310-musllinux_1_1_x86_64.whl", hash = "sha256:6b8b4a92e1c65048ff98cfe1f735ef8f1ceb72e3d5f0c25fdb12087a23da22be", size = 461564, upload-time = "2024-09-04T20:43:46.779Z" },
    { url = "https://files.pythonhosted.org/packages/f8/fe/4d41c2f200c4a457933dbd98d3cf4e911870877bd94d9656cc0fcb390681/cffi-1.17.1-cp310-cp310-win32.whl", hash = "sha256:c9c3d058ebabb74db66e431095118094d06abf53284d9c81f27300d0e0d8bc7c", size = 171804, upload-time = "2024-09-04T20:43:48.186Z" },
    { url = "https://files.pythonhosted.org/packages/d1/b6/0b0f5ab93b0df4acc49cae758c81fe4e5ef26c3ae2e10cc69249dfd8b3ab/cffi-1.17.1-cp310-cp310-win_amd64.whl", hash = "sha256:0f048dcf80db46f0098ccac01132761580d28e28bc0f78ae0d58048063317e15", size = 181299, upload-time = "2024-09-04T20:43:49.812Z" },
    { url = "https://files.pythonhosted.org/packages/6b/f4/927e3a8899e52a27fa57a48607ff7dc91a9ebe97399b357b85a0c7892e00/cffi-1.17.1-cp311-cp311-macosx_10_9_x86_64.whl", hash = "sha256:a45e3c6913c5b87b3ff120dcdc03f6131fa0065027d0ed7ee6190736a74cd401", size = 182264, upload-time = "2024-09-04T20:43:51.124Z" },
    { url = "https://files.pythonhosted.org/packages/6c/f5/6c3a8efe5f503175aaddcbea6ad0d2c96dad6f5abb205750d1b3df44ef29/cffi-1.17.1-cp311-cp311-macosx_11_0_arm64.whl", hash = "sha256:30c5e0cb5ae493c04c8b42916e52ca38079f1b235c2f8ae5f4527b963c401caf", size = 178651, upload-time = "2024-09-04T20:43:52.872Z" },
    { url = "https://files.pythonhosted.org/packages/94/dd/a3f0118e688d1b1a57553da23b16bdade96d2f9bcda4d32e7d2838047ff7/cffi-1.17.1-cp311-cp311-manylinux_2_12_i686.manylinux2010_i686.manylinux_2_17_i686.manylinux2014_i686.whl", hash = "sha256:f75c7ab1f9e4aca5414ed4d8e5c0e303a34f4421f8a0d47a4d019ceff0ab6af4", size = 445259, upload-time = "2024-09-04T20:43:56.123Z" },
    { url = "https://files.pythonhosted.org/packages/2e/ea/70ce63780f096e16ce8588efe039d3c4f91deb1dc01e9c73a287939c79a6/cffi-1.17.1-cp311-cp311-manylinux_2_17_aarch64.manylinux2014_aarch64.whl", hash = "sha256:a1ed2dd2972641495a3ec98445e09766f077aee98a1c896dcb4ad0d303628e41", size = 469200, upload-time = "2024-09-04T20:43:57.891Z" },
    { url = "https://files.pythonhosted.org/packages/1c/a0/a4fa9f4f781bda074c3ddd57a572b060fa0df7655d2a4247bbe277200146/cffi-1.17.1-cp311-cp311-manylinux_2_17_ppc64le.manylinux2014_ppc64le.whl", hash = "sha256:46bf43160c1a35f7ec506d254e5c890f3c03648a4dbac12d624e4490a7046cd1", size = 477235, upload-time = "2024-09-04T20:44:00.18Z" },
    { url = "https://files.pythonhosted.org/packages/62/12/ce8710b5b8affbcdd5c6e367217c242524ad17a02fe5beec3ee339f69f85/cffi-1.17.1-cp311-cp311-manylinux_2_17_s390x.manylinux2014_s390x.whl", hash = "sha256:a24ed04c8ffd54b0729c07cee15a81d964e6fee0e3d4d342a27b020d22959dc6", size = 459721, upload-time = "2024-09-04T20:44:01.585Z" },
    { url = "https://files.pythonhosted.org/packages/ff/6b/d45873c5e0242196f042d555526f92aa9e0c32355a1be1ff8c27f077fd37/cffi-1.17.1-cp311-cp311-manylinux_2_17_x86_64.manylinux2014_x86_64.whl", hash = "sha256:610faea79c43e44c71e1ec53a554553fa22321b65fae24889706c0a84d4ad86d", size = 467242, upload-time = "2024-09-04T20:44:03.467Z" },
    { url = "https://files.pythonhosted.org/packages/1a/52/d9a0e523a572fbccf2955f5abe883cfa8bcc570d7faeee06336fbd50c9fc/cffi-1.17.1-cp311-cp311-musllinux_1_1_aarch64.whl", hash = "sha256:a9b15d491f3ad5d692e11f6b71f7857e7835eb677955c00cc0aefcd0669adaf6", size = 477999, upload-time = "2024-09-04T20:44:05.023Z" },
    { url = "https://files.pythonhosted.org/packages/44/74/f2a2460684a1a2d00ca799ad880d54652841a780c4c97b87754f660c7603/cffi-1.17.1-cp311-cp311-musllinux_1_1_i686.whl", hash = "sha256:de2ea4b5833625383e464549fec1bc395c1bdeeb5f25c4a3a82b5a8c756ec22f", size = 454242, upload-time = "2024-09-04T20:44:06.444Z" },
    { url = "https://files.pythonhosted.org/packages/f8/4a/34599cac7dfcd888ff54e801afe06a19c17787dfd94495ab0c8d35fe99fb/cffi-1.17.1-cp311-cp311-musllinux_1_1_x86_64.whl", hash = "sha256:fc48c783f9c87e60831201f2cce7f3b2e4846bf4d8728eabe54d60700b318a0b", size = 478604, upload-time = "2024-09-04T20:44:08.206Z" },
    { url = "https://files.pythonhosted.org/packages/34/33/e1b8a1ba29025adbdcda5fb3a36f94c03d771c1b7b12f726ff7fef2ebe36/cffi-1.17.1-cp311-cp311-win32.whl", hash = "sha256:85a950a4ac9c359340d5963966e3e0a94a676bd6245a4b55bc43949eee26a655", size = 171727, upload-time = "2024-09-04T20:44:09.481Z" },
    { url = "https://files.pythonhosted.org/packages/3d/97/50228be003bb2802627d28ec0627837ac0bf35c90cf769812056f235b2d1/cffi-1.17.1-cp311-cp311-win_amd64.whl", hash = "sha256:caaf0640ef5f5517f49bc275eca1406b0ffa6aa184892812030f04c2abf589a0", size = 181400, upload-time = "2024-09-04T20:44:10.873Z" },
]

[[package]]
name = "charset-normalizer"
version = "3.4.1"
source = { registry = "https://pypi.org/simple" }
sdist = { url = "https://files.pythonhosted.org/packages/16/b0/572805e227f01586461c80e0fd25d65a2115599cc9dad142fee4b747c357/charset_normalizer-3.4.1.tar.gz", hash = "sha256:44251f18cd68a75b56585dd00dae26183e102cd5e0f9f1466e6df5da2ed64ea3", size = 123188, upload-time = "2024-12-24T18:12:35.43Z" }
wheels = [
    { url = "https://files.pythonhosted.org/packages/0d/58/5580c1716040bc89206c77d8f74418caf82ce519aae06450393ca73475d1/charset_normalizer-3.4.1-cp310-cp310-macosx_10_9_universal2.whl", hash = "sha256:91b36a978b5ae0ee86c394f5a54d6ef44db1de0815eb43de826d41d21e4af3de", size = 198013, upload-time = "2024-12-24T18:09:43.671Z" },
    { url = "https://files.pythonhosted.org/packages/d0/11/00341177ae71c6f5159a08168bcb98c6e6d196d372c94511f9f6c9afe0c6/charset_normalizer-3.4.1-cp310-cp310-manylinux_2_17_aarch64.manylinux2014_aarch64.whl", hash = "sha256:7461baadb4dc00fd9e0acbe254e3d7d2112e7f92ced2adc96e54ef6501c5f176", size = 141285, upload-time = "2024-12-24T18:09:48.113Z" },
    { url = "https://files.pythonhosted.org/packages/01/09/11d684ea5819e5a8f5100fb0b38cf8d02b514746607934134d31233e02c8/charset_normalizer-3.4.1-cp310-cp310-manylinux_2_17_ppc64le.manylinux2014_ppc64le.whl", hash = "sha256:e218488cd232553829be0664c2292d3af2eeeb94b32bea483cf79ac6a694e037", size = 151449, upload-time = "2024-12-24T18:09:50.845Z" },
    { url = "https://files.pythonhosted.org/packages/08/06/9f5a12939db324d905dc1f70591ae7d7898d030d7662f0d426e2286f68c9/charset_normalizer-3.4.1-cp310-cp310-manylinux_2_17_s390x.manylinux2014_s390x.whl", hash = "sha256:80ed5e856eb7f30115aaf94e4a08114ccc8813e6ed1b5efa74f9f82e8509858f", size = 143892, upload-time = "2024-12-24T18:09:52.078Z" },
    { url = "https://files.pythonhosted.org/packages/93/62/5e89cdfe04584cb7f4d36003ffa2936681b03ecc0754f8e969c2becb7e24/charset_normalizer-3.4.1-cp310-cp310-manylinux_2_17_x86_64.manylinux2014_x86_64.whl", hash = "sha256:b010a7a4fd316c3c484d482922d13044979e78d1861f0e0650423144c616a46a", size = 146123, upload-time = "2024-12-24T18:09:54.575Z" },
    { url = "https://files.pythonhosted.org/packages/a9/ac/ab729a15c516da2ab70a05f8722ecfccc3f04ed7a18e45c75bbbaa347d61/charset_normalizer-3.4.1-cp310-cp310-manylinux_2_5_i686.manylinux1_i686.manylinux_2_17_i686.manylinux2014_i686.whl", hash = "sha256:4532bff1b8421fd0a320463030c7520f56a79c9024a4e88f01c537316019005a", size = 147943, upload-time = "2024-12-24T18:09:57.324Z" },
    { url = "https://files.pythonhosted.org/packages/03/d2/3f392f23f042615689456e9a274640c1d2e5dd1d52de36ab8f7955f8f050/charset_normalizer-3.4.1-cp310-cp310-musllinux_1_2_aarch64.whl", hash = "sha256:d973f03c0cb71c5ed99037b870f2be986c3c05e63622c017ea9816881d2dd247", size = 142063, upload-time = "2024-12-24T18:09:59.794Z" },
    { url = "https://files.pythonhosted.org/packages/f2/e3/e20aae5e1039a2cd9b08d9205f52142329f887f8cf70da3650326670bddf/charset_normalizer-3.4.1-cp310-cp310-musllinux_1_2_i686.whl", hash = "sha256:3a3bd0dcd373514dcec91c411ddb9632c0d7d92aed7093b8c3bbb6d69ca74408", size = 150578, upload-time = "2024-12-24T18:10:02.357Z" },
    { url = "https://files.pythonhosted.org/packages/8d/af/779ad72a4da0aed925e1139d458adc486e61076d7ecdcc09e610ea8678db/charset_normalizer-3.4.1-cp310-cp310-musllinux_1_2_ppc64le.whl", hash = "sha256:d9c3cdf5390dcd29aa8056d13e8e99526cda0305acc038b96b30352aff5ff2bb", size = 153629, upload-time = "2024-12-24T18:10:03.678Z" },
    { url = "https://files.pythonhosted.org/packages/c2/b6/7aa450b278e7aa92cf7732140bfd8be21f5f29d5bf334ae987c945276639/charset_normalizer-3.4.1-cp310-cp310-musllinux_1_2_s390x.whl", hash = "sha256:2bdfe3ac2e1bbe5b59a1a63721eb3b95fc9b6817ae4a46debbb4e11f6232428d", size = 150778, upload-time = "2024-12-24T18:10:06.197Z" },
    { url = "https://files.pythonhosted.org/packages/39/f4/d9f4f712d0951dcbfd42920d3db81b00dd23b6ab520419626f4023334056/charset_normalizer-3.4.1-cp310-cp310-musllinux_1_2_x86_64.whl", hash = "sha256:eab677309cdb30d047996b36d34caeda1dc91149e4fdca0b1a039b3f79d9a807", size = 146453, upload-time = "2024-12-24T18:10:08.848Z" },
    { url = "https://files.pythonhosted.org/packages/49/2b/999d0314e4ee0cff3cb83e6bc9aeddd397eeed693edb4facb901eb8fbb69/charset_normalizer-3.4.1-cp310-cp310-win32.whl", hash = "sha256:c0429126cf75e16c4f0ad00ee0eae4242dc652290f940152ca8c75c3a4b6ee8f", size = 95479, upload-time = "2024-12-24T18:10:10.044Z" },
    { url = "https://files.pythonhosted.org/packages/2d/ce/3cbed41cff67e455a386fb5e5dd8906cdda2ed92fbc6297921f2e4419309/charset_normalizer-3.4.1-cp310-cp310-win_amd64.whl", hash = "sha256:9f0b8b1c6d84c8034a44893aba5e767bf9c7a211e313a9605d9c617d7083829f", size = 102790, upload-time = "2024-12-24T18:10:11.323Z" },
    { url = "https://files.pythonhosted.org/packages/72/80/41ef5d5a7935d2d3a773e3eaebf0a9350542f2cab4eac59a7a4741fbbbbe/charset_normalizer-3.4.1-cp311-cp311-macosx_10_9_universal2.whl", hash = "sha256:8bfa33f4f2672964266e940dd22a195989ba31669bd84629f05fab3ef4e2d125", size = 194995, upload-time = "2024-12-24T18:10:12.838Z" },
    { url = "https://files.pythonhosted.org/packages/7a/28/0b9fefa7b8b080ec492110af6d88aa3dea91c464b17d53474b6e9ba5d2c5/charset_normalizer-3.4.1-cp311-cp311-manylinux_2_17_aarch64.manylinux2014_aarch64.whl", hash = "sha256:28bf57629c75e810b6ae989f03c0828d64d6b26a5e205535585f96093e405ed1", size = 139471, upload-time = "2024-12-24T18:10:14.101Z" },
    { url = "https://files.pythonhosted.org/packages/71/64/d24ab1a997efb06402e3fc07317e94da358e2585165930d9d59ad45fcae2/charset_normalizer-3.4.1-cp311-cp311-manylinux_2_17_ppc64le.manylinux2014_ppc64le.whl", hash = "sha256:f08ff5e948271dc7e18a35641d2f11a4cd8dfd5634f55228b691e62b37125eb3", size = 149831, upload-time = "2024-12-24T18:10:15.512Z" },
    { url = "https://files.pythonhosted.org/packages/37/ed/be39e5258e198655240db5e19e0b11379163ad7070962d6b0c87ed2c4d39/charset_normalizer-3.4.1-cp311-cp311-manylinux_2_17_s390x.manylinux2014_s390x.whl", hash = "sha256:234ac59ea147c59ee4da87a0c0f098e9c8d169f4dc2a159ef720f1a61bbe27cd", size = 142335, upload-time = "2024-12-24T18:10:18.369Z" },
    { url = "https://files.pythonhosted.org/packages/88/83/489e9504711fa05d8dde1574996408026bdbdbd938f23be67deebb5eca92/charset_normalizer-3.4.1-cp311-cp311-manylinux_2_17_x86_64.manylinux2014_x86_64.whl", hash = "sha256:fd4ec41f914fa74ad1b8304bbc634b3de73d2a0889bd32076342a573e0779e00", size = 143862, upload-time = "2024-12-24T18:10:19.743Z" },
    { url = "https://files.pythonhosted.org/packages/c6/c7/32da20821cf387b759ad24627a9aca289d2822de929b8a41b6241767b461/charset_normalizer-3.4.1-cp311-cp311-manylinux_2_5_i686.manylinux1_i686.manylinux_2_17_i686.manylinux2014_i686.whl", hash = "sha256:eea6ee1db730b3483adf394ea72f808b6e18cf3cb6454b4d86e04fa8c4327a12", size = 145673, upload-time = "2024-12-24T18:10:21.139Z" },
    { url = "https://files.pythonhosted.org/packages/68/85/f4288e96039abdd5aeb5c546fa20a37b50da71b5cf01e75e87f16cd43304/charset_normalizer-3.4.1-cp311-cp311-musllinux_1_2_aarch64.whl", hash = "sha256:c96836c97b1238e9c9e3fe90844c947d5afbf4f4c92762679acfe19927d81d77", size = 140211, upload-time = "2024-12-24T18:10:22.382Z" },
    { url = "https://files.pythonhosted.org/packages/28/a3/a42e70d03cbdabc18997baf4f0227c73591a08041c149e710045c281f97b/charset_normalizer-3.4.1-cp311-cp311-musllinux_1_2_i686.whl", hash = "sha256:4d86f7aff21ee58f26dcf5ae81a9addbd914115cdebcbb2217e4f0ed8982e146", size = 148039, upload-time = "2024-12-24T18:10:24.802Z" },
    { url = "https://files.pythonhosted.org/packages/85/e4/65699e8ab3014ecbe6f5c71d1a55d810fb716bbfd74f6283d5c2aa87febf/charset_normalizer-3.4.1-cp311-cp311-musllinux_1_2_ppc64le.whl", hash = "sha256:09b5e6733cbd160dcc09589227187e242a30a49ca5cefa5a7edd3f9d19ed53fd", size = 151939, upload-time = "2024-12-24T18:10:26.124Z" },
    { url = "https://files.pythonhosted.org/packages/b1/82/8e9fe624cc5374193de6860aba3ea8070f584c8565ee77c168ec13274bd2/charset_normalizer-3.4.1-cp311-cp311-musllinux_1_2_s390x.whl", hash = "sha256:5777ee0881f9499ed0f71cc82cf873d9a0ca8af166dfa0af8ec4e675b7df48e6", size = 149075, upload-time = "2024-12-24T18:10:30.027Z" },
    { url = "https://files.pythonhosted.org/packages/3d/7b/82865ba54c765560c8433f65e8acb9217cb839a9e32b42af4aa8e945870f/charset_normalizer-3.4.1-cp311-cp311-musllinux_1_2_x86_64.whl", hash = "sha256:237bdbe6159cff53b4f24f397d43c6336c6b0b42affbe857970cefbb620911c8", size = 144340, upload-time = "2024-12-24T18:10:32.679Z" },
    { url = "https://files.pythonhosted.org/packages/b5/b6/9674a4b7d4d99a0d2df9b215da766ee682718f88055751e1e5e753c82db0/charset_normalizer-3.4.1-cp311-cp311-win32.whl", hash = "sha256:8417cb1f36cc0bc7eaba8ccb0e04d55f0ee52df06df3ad55259b9a323555fc8b", size = 95205, upload-time = "2024-12-24T18:10:34.724Z" },
    { url = "https://files.pythonhosted.org/packages/1e/ab/45b180e175de4402dcf7547e4fb617283bae54ce35c27930a6f35b6bef15/charset_normalizer-3.4.1-cp311-cp311-win_amd64.whl", hash = "sha256:d7f50a1f8c450f3925cb367d011448c39239bb3eb4117c36a6d354794de4ce76", size = 102441, upload-time = "2024-12-24T18:10:37.574Z" },
    { url = "https://files.pythonhosted.org/packages/0e/f6/65ecc6878a89bb1c23a086ea335ad4bf21a588990c3f535a227b9eea9108/charset_normalizer-3.4.1-py3-none-any.whl", hash = "sha256:d98b1668f06378c6dbefec3b92299716b931cd4e6061f3c875a71ced1780ab85", size = 49767, upload-time = "2024-12-24T18:12:32.852Z" },
]

[[package]]
name = "chex"
version = "0.1.89"
source = { registry = "https://pypi.org/simple" }
dependencies = [
    { name = "absl-py" },
    { name = "jax" },
    { name = "jaxlib" },
    { name = "numpy" },
    { name = "toolz" },
    { name = "typing-extensions" },
]
sdist = { url = "https://files.pythonhosted.org/packages/ca/ac/504a8019f7ef372fc6cc3999ec9e3d0fbb38e6992f55d845d5b928010c11/chex-0.1.89.tar.gz", hash = "sha256:78f856e6a0a8459edfcbb402c2c044d2b8102eac4b633838cbdfdcdb09c6c8e0", size = 90676, upload-time = "2025-02-25T15:43:30.23Z" }
wheels = [
    { url = "https://files.pythonhosted.org/packages/5e/6c/309972937d931069816dc8b28193a650485bc35cca92c04c8c15c4bd181e/chex-0.1.89-py3-none-any.whl", hash = "sha256:145241c27d8944adb634fb7d472a460e1c1b643f561507d4031ad5156ef82dfa", size = 99908, upload-time = "2025-02-25T15:43:27.316Z" },
]

[[package]]
name = "click"
version = "8.1.8"
source = { registry = "https://pypi.org/simple" }
dependencies = [
    { name = "colorama", marker = "sys_platform == 'win32'" },
]
sdist = { url = "https://files.pythonhosted.org/packages/b9/2e/0090cbf739cee7d23781ad4b89a9894a41538e4fcf4c31dcdd705b78eb8b/click-8.1.8.tar.gz", hash = "sha256:ed53c9d8990d83c2a27deae68e4ee337473f6330c040a31d4225c9574d16096a", size = 226593, upload-time = "2024-12-21T18:38:44.339Z" }
wheels = [
    { url = "https://files.pythonhosted.org/packages/7e/d4/7ebdbd03970677812aac39c869717059dbb71a4cfc033ca6e5221787892c/click-8.1.8-py3-none-any.whl", hash = "sha256:63c132bbbed01578a06712a2d1f497bb62d9c1c0d329b7903a866228027263b2", size = 98188, upload-time = "2024-12-21T18:38:41.666Z" },
]

[[package]]
name = "colorama"
version = "0.4.6"
source = { registry = "https://pypi.org/simple" }
sdist = { url = "https://files.pythonhosted.org/packages/d8/53/6f443c9a4a8358a93a6792e2acffb9d9d5cb0a5cfd8802644b7b1c9a02e4/colorama-0.4.6.tar.gz", hash = "sha256:08695f5cb7ed6e0531a20572697297273c47b8cae5a63ffc6d6ed5c201be6e44", size = 27697, upload-time = "2022-10-25T02:36:22.414Z" }
wheels = [
    { url = "https://files.pythonhosted.org/packages/d1/d6/3965ed04c63042e047cb6a3e6ed1a63a35087b6a609aa3a15ed8ac56c221/colorama-0.4.6-py2.py3-none-any.whl", hash = "sha256:4f1d9991f5acc0ca119f9d443620b77f9d6b33703e51011c16baf57afb285fc6", size = 25335, upload-time = "2022-10-25T02:36:20.889Z" },
]

[[package]]
name = "colorlog"
version = "6.9.0"
source = { registry = "https://pypi.org/simple" }
dependencies = [
    { name = "colorama", marker = "sys_platform == 'win32'" },
]
sdist = { url = "https://files.pythonhosted.org/packages/d3/7a/359f4d5df2353f26172b3cc39ea32daa39af8de522205f512f458923e677/colorlog-6.9.0.tar.gz", hash = "sha256:bfba54a1b93b94f54e1f4fe48395725a3d92fd2a4af702f6bd70946bdc0c6ac2", size = 16624, upload-time = "2024-10-29T18:34:51.011Z" }
wheels = [
    { url = "https://files.pythonhosted.org/packages/e3/51/9b208e85196941db2f0654ad0357ca6388ab3ed67efdbfc799f35d1f83aa/colorlog-6.9.0-py3-none-any.whl", hash = "sha256:5906e71acd67cb07a71e779c47c4bcb45fb8c2993eebe9e5adcd6a6f1b283eff", size = 11424, upload-time = "2024-10-29T18:34:49.815Z" },
]

[[package]]
name = "comm"
version = "0.2.2"
source = { registry = "https://pypi.org/simple" }
dependencies = [
    { name = "traitlets" },
]
sdist = { url = "https://files.pythonhosted.org/packages/e9/a8/fb783cb0abe2b5fded9f55e5703015cdf1c9c85b3669087c538dd15a6a86/comm-0.2.2.tar.gz", hash = "sha256:3fd7a84065306e07bea1773df6eb8282de51ba82f77c72f9c85716ab11fe980e", size = 6210, upload-time = "2024-03-12T16:53:41.133Z" }
wheels = [
    { url = "https://files.pythonhosted.org/packages/e6/75/49e5bfe642f71f272236b5b2d2691cf915a7283cc0ceda56357b61daa538/comm-0.2.2-py3-none-any.whl", hash = "sha256:e6fb86cb70ff661ee8c9c14e7d36d6de3b4066f1441be4063df9c5009f0a64d3", size = 7180, upload-time = "2024-03-12T16:53:39.226Z" },
]

[[package]]
name = "complexipy"
version = "4.2.0"
source = { registry = "https://pypi.org/simple" }
dependencies = [
    { name = "tomli" },
    { name = "typer" },
]
sdist = { url = "https://files.pythonhosted.org/packages/53/00/50bc6acc0cf6d0fb96d2207c30eadc5c9c4ea51535094e2c510ce8c737f3/complexipy-4.2.0.tar.gz", hash = "sha256:88169f130623deab983ab21bc2248bcfd18a8323ccf9dd759bcf78a3fadd49fc", size = 282210, upload-time = "2025-09-21T18:37:34.804Z" }
wheels = [
    { url = "https://files.pythonhosted.org/packages/ae/c9/7f965f0372a801ade9df68be042abf93cb984baf3e832bc83c17229e1439/complexipy-4.2.0-cp310-cp310-macosx_10_12_x86_64.whl", hash = "sha256:30ebd3eb7b50877199f00dbf4441b43b782e91c2f60aafbab00d0942510456fe", size = 2038198, upload-time = "2025-09-21T18:35:42.173Z" },
    { url = "https://files.pythonhosted.org/packages/e7/ee/5912036e885d25fe3d96b887ac42844d183d3073e8a92ef7efa7347fc7a5/complexipy-4.2.0-cp310-cp310-macosx_11_0_arm64.whl", hash = "sha256:9455c5869c2b0b173e5b44c4308a0c468706364d5a4568b8ad085a492d745e54", size = 1959548, upload-time = "2025-09-21T18:35:44.422Z" },
    { url = "https://files.pythonhosted.org/packages/b2/38/281209213a9b30ccd1f00f833cb4037cd8974ef5062052d951d17cbfd5c0/complexipy-4.2.0-cp310-cp310-manylinux_2_17_aarch64.manylinux2014_aarch64.whl", hash = "sha256:069b162a7a3f64c1a6337ade102fa386d95222d49529f02e7f4295a1ac140ca2", size = 2131862, upload-time = "2025-09-21T18:35:46.281Z" },
    { url = "https://files.pythonhosted.org/packages/50/b3/bc5493ea15f4db9c3ec9c7df5740eaa536b5e34cd82ab63e429a64280c25/complexipy-4.2.0-cp310-cp310-manylinux_2_17_armv7l.manylinux2014_armv7l.whl", hash = "sha256:af8f1caa19034a819ba8310cc015e40e17491eebb2b645ffd286a53ec95377a7", size = 2074809, upload-time = "2025-09-21T18:35:48.197Z" },
    { url = "https://files.pythonhosted.org/packages/89/d2/01d99ab9667c8bdcb1bab8a024db1ca56ec336c0c34cb18f6cbe1ffc8e63/complexipy-4.2.0-cp310-cp310-manylinux_2_17_i686.manylinux2014_i686.whl", hash = "sha256:f7c2f434e151b99f107b9329cd5d7fdf1b27e7d9a324a6235b05ad7c1aa73a09", size = 2244867, upload-time = "2025-09-21T18:35:50.029Z" },
    { url = "https://files.pythonhosted.org/packages/30/99/d11ec55e90c3e032c6f8407cefd1788c308fc90df19ae3ae6adf4c3a5c54/complexipy-4.2.0-cp310-cp310-manylinux_2_17_ppc64le.manylinux2014_ppc64le.whl", hash = "sha256:5fde81479abdd62eac92e68466ba50e3ffeea09fe40946578357e8095165d07f", size = 2501049, upload-time = "2025-09-21T18:35:51.769Z" },
    { url = "https://files.pythonhosted.org/packages/3e/81/738dd76bffb3ba21fd53f133610d8eba1415f5c9b344c62679a37be475cf/complexipy-4.2.0-cp310-cp310-manylinux_2_17_s390x.manylinux2014_s390x.whl", hash = "sha256:22fc8f61aba5f3d43c7174c58cb6f27eec05f929ce71d3f8c570ac33ba9bda33", size = 2288745, upload-time = "2025-09-21T18:35:53.42Z" },
    { url = "https://files.pythonhosted.org/packages/02/75/2733be1c92f70bfc367d1d99db351422acadbdc6e59f6ae2f097117648fd/complexipy-4.2.0-cp310-cp310-manylinux_2_17_x86_64.manylinux2014_x86_64.whl", hash = "sha256:1ca40f049d06ed781e2667caeef562228d2d4f8764ab82ea39a3eea0d1ed098b", size = 2180806, upload-time = "2025-09-21T18:35:54.935Z" },
    { url = "https://files.pythonhosted.org/packages/e0/9e/b53324e4b30f6d8bf35cf64af782e496c6e475bc93a5cc761304ca584610/complexipy-4.2.0-cp310-cp310-win32.whl", hash = "sha256:1010b5c56d2592f6be9cbb7db8a8d98d69d0d334d7fde2c6321341a2544b4af6", size = 1731224, upload-time = "2025-09-21T18:35:56.435Z" },
    { url = "https://files.pythonhosted.org/packages/97/7e/c8a56c0ff47150c89776fe51747fd733ce828d5577a972cb2d6e2b26932c/complexipy-4.2.0-cp310-cp310-win_amd64.whl", hash = "sha256:8c8ba0d386914709b081f4f87fa90f7ab053a639dccb3bd10d96d6d02748765b", size = 1861016, upload-time = "2025-09-21T18:35:58.502Z" },
    { url = "https://files.pythonhosted.org/packages/58/4f/e99de656d2092c9ade57e8108b7ff88c2050ff469163b3a35d6323afb664/complexipy-4.2.0-cp311-cp311-macosx_10_12_x86_64.whl", hash = "sha256:302d54516103dd29d7f710b0198531f1f8c18ceb6ff23871740496da99acad68", size = 2038234, upload-time = "2025-09-21T18:35:59.982Z" },
    { url = "https://files.pythonhosted.org/packages/78/4c/556281358cc749762b10ea51fbe5f5acfff140e6898bdf46016b4466b545/complexipy-4.2.0-cp311-cp311-macosx_11_0_arm64.whl", hash = "sha256:5ff6f387e2d104cd55c2a9f624ed413097676341f954ae9573c664921c7e0813", size = 1959693, upload-time = "2025-09-21T18:36:01.417Z" },
    { url = "https://files.pythonhosted.org/packages/7f/26/46db5a818aa2d49e12b4b69f18a8caa37c7282939e3ed8d2f27b58113b23/complexipy-4.2.0-cp311-cp311-manylinux_2_17_aarch64.manylinux2014_aarch64.whl", hash = "sha256:e5998a8d7ee32647dcf2576e6af4698438c9566f1989ed16a76c92b2cab47d0a", size = 2131893, upload-time = "2025-09-21T18:36:03.208Z" },
    { url = "https://files.pythonhosted.org/packages/00/4b/211e41a5a28c15779f4052579b1fd202c6443eabc8fe6b591e7ebfa4cc91/complexipy-4.2.0-cp311-cp311-manylinux_2_17_armv7l.manylinux2014_armv7l.whl", hash = "sha256:38627f8c3aa4717a35abb7c8f3da4ba3f185b13a43ffd7eac542bbd3c8b7653b", size = 2074946, upload-time = "2025-09-21T18:36:04.709Z" },
    { url = "https://files.pythonhosted.org/packages/9e/ca/3b3e5769a041b1a927a4b2ebaec00370aa5f02aaf3660d3c171f16b885dc/complexipy-4.2.0-cp311-cp311-manylinux_2_17_i686.manylinux2014_i686.whl", hash = "sha256:4cb1669f7cae390c0470ae2e064d6637374e0565f34f9eff4fbadcdeb5acdb8f", size = 2245042, upload-time = "2025-09-21T18:36:06.426Z" },
    { url = "https://files.pythonhosted.org/packages/d3/ab/55db37e891ec4d6ad1445026c3d574d9241157dbc88b9766aa195b673628/complexipy-4.2.0-cp311-cp311-manylinux_2_17_ppc64le.manylinux2014_ppc64le.whl", hash = "sha256:37322e47bdc2ca256cdd2b19456d8e88e6b046c9b49db41da02c9118a65c7e94", size = 2501216, upload-time = "2025-09-21T18:36:08.311Z" },
    { url = "https://files.pythonhosted.org/packages/2b/d6/3273b3e6530031f6181763794988cbff206830f7b5fa95b92a0850befba2/complexipy-4.2.0-cp311-cp311-manylinux_2_17_s390x.manylinux2014_s390x.whl", hash = "sha256:4e9f5dbb1211be6f9b6b3cc75bc4d19f39f25521602ae4221e2dc371d742d7df", size = 2288840, upload-time = "2025-09-21T18:36:09.765Z" },
    { url = "https://files.pythonhosted.org/packages/62/a4/3eb4a1f2bbef5481f4f2f418bf214f7ce02fee8d00a699ee59483fd77910/complexipy-4.2.0-cp311-cp311-manylinux_2_17_x86_64.manylinux2014_x86_64.whl", hash = "sha256:4f8a386716d311894589a2aaa95443463c2b2be7dc471c915c6710a2bd99cd3d", size = 2180894, upload-time = "2025-09-21T18:36:11.297Z" },
    { url = "https://files.pythonhosted.org/packages/70/b1/3353e6bd87015147c2344f5c1b623e8dacd092ae507de0a9d4f35ace5427/complexipy-4.2.0-cp311-cp311-win_amd64.whl", hash = "sha256:f74a86881cbae2153c84a97df0672fb652872af363b426793ef9133af9658096", size = 1861021, upload-time = "2025-09-21T18:36:13.063Z" },
    { url = "https://files.pythonhosted.org/packages/ee/41/b215c5b50f10203a980bd7ba31e8786089e9a153a2e8ff09e4cd7ff4b195/complexipy-4.2.0-pp310-pypy310_pp73-manylinux_2_17_aarch64.manylinux2014_aarch64.whl", hash = "sha256:75d724dbb9d1e99a71593ca95a82b872831445f2988748decc4d5fbd457540f6", size = 2132372, upload-time = "2025-09-21T18:37:06.27Z" },
    { url = "https://files.pythonhosted.org/packages/04/4b/2985c40e0609123ae1b45f397f0a35a3b41be8a82c7194a83b70a0e0b0dc/complexipy-4.2.0-pp310-pypy310_pp73-manylinux_2_17_armv7l.manylinux2014_armv7l.whl", hash = "sha256:2687a1b423492d981b8d9af629f752126ad365363f504e6c923570fd51902917", size = 2075294, upload-time = "2025-09-21T18:37:07.779Z" },
    { url = "https://files.pythonhosted.org/packages/74/85/2a0f3035b24ffde107a8011e2c8e3973c8d961aa9e12eb00845ae3432d19/complexipy-4.2.0-pp310-pypy310_pp73-manylinux_2_17_ppc64le.manylinux2014_ppc64le.whl", hash = "sha256:523fcb61ad1337d0fad65e55b8e1565d9281a7933b45502f4429e865bab0de0a", size = 2500860, upload-time = "2025-09-21T18:37:09.345Z" },
    { url = "https://files.pythonhosted.org/packages/a5/b0/feeebb1e06f210046377702fd04776a752e9c27aa32b43d183a98874ef00/complexipy-4.2.0-pp310-pypy310_pp73-manylinux_2_17_s390x.manylinux2014_s390x.whl", hash = "sha256:ca856b74ca3d10ff042578b146e7d895d2050fbc658551dcf48c2c3fdcb6c16e", size = 2289560, upload-time = "2025-09-21T18:37:10.964Z" },
    { url = "https://files.pythonhosted.org/packages/ba/49/8e51412e6e2f792d8e778b62a58f348591383fc7695e1bc9cfde5438223c/complexipy-4.2.0-pp311-pypy311_pp73-manylinux_2_17_aarch64.manylinux2014_aarch64.whl", hash = "sha256:e7c6f82281f92df4ed8d3a2644193a7bc98e96b11162f679a197f35f7656f6c2", size = 2132408, upload-time = "2025-09-21T18:37:12.587Z" },
    { url = "https://files.pythonhosted.org/packages/e6/40/f9774176a8fd99229c8a31f16b8359314d68053476d6bf81bbce21e9764a/complexipy-4.2.0-pp311-pypy311_pp73-manylinux_2_17_armv7l.manylinux2014_armv7l.whl", hash = "sha256:99e5efe306836c2d199810f05753f3217d1c8e43e1e7a3ee12202db53167cae5", size = 2075309, upload-time = "2025-09-21T18:37:14.082Z" },
    { url = "https://files.pythonhosted.org/packages/d5/f2/bd131d907a7361df72ca9f5c253f58f49006feffc9293acf98366955d1de/complexipy-4.2.0-pp311-pypy311_pp73-manylinux_2_17_i686.manylinux2014_i686.whl", hash = "sha256:aabd3d9614091b66626891bfa6ec83d3699f827eed6e9f10e682645fdd767ca1", size = 2245036, upload-time = "2025-09-21T18:37:15.586Z" },
    { url = "https://files.pythonhosted.org/packages/ca/6e/71c1223835d9fef7692888aada55734ff364a01d2a21aa8ae743277b46d3/complexipy-4.2.0-pp311-pypy311_pp73-manylinux_2_17_ppc64le.manylinux2014_ppc64le.whl", hash = "sha256:370e8a46a42e0e8c519654a15e21019830e25d41c0e565fa2ce9717a3a38eb9d", size = 2500732, upload-time = "2025-09-21T18:37:17.138Z" },
    { url = "https://files.pythonhosted.org/packages/69/ef/21dd679a50e12a0f302aedffca80901f928dd4333527fad44c58ee0d3fed/complexipy-4.2.0-pp311-pypy311_pp73-manylinux_2_17_s390x.manylinux2014_s390x.whl", hash = "sha256:4ede0aa97dc5f73e4ff05761e6e7eae2083ab22f9b699dc918cf172ee3650c4d", size = 2289480, upload-time = "2025-09-21T18:37:18.684Z" },
    { url = "https://files.pythonhosted.org/packages/92/41/91dd3da08a3f5a456c3e26fdfd4d285105d40561c07a4f311ff0bc49e935/complexipy-4.2.0-pp311-pypy311_pp73-manylinux_2_17_x86_64.manylinux2014_x86_64.whl", hash = "sha256:a5646bdccb1e5b7fa0a3103dad91181226b2a53cb4e2df541703b02a6c01d5af", size = 2179665, upload-time = "2025-09-21T18:37:20.353Z" },
]

[[package]]
name = "contourpy"
version = "1.3.2"
source = { registry = "https://pypi.org/simple" }
resolution-markers = [
    "python_full_version < '3.11' and platform_machine != 'x86_64' and sys_platform == 'darwin'",
    "python_full_version < '3.11' and platform_machine == 'x86_64' and sys_platform == 'darwin'",
    "python_full_version < '3.11' and sys_platform == 'linux'",
    "python_full_version < '3.11' and sys_platform == 'win32'",
    "python_full_version < '3.11' and sys_platform != 'darwin' and sys_platform != 'linux' and sys_platform != 'win32'",
]
dependencies = [
    { name = "numpy", marker = "python_full_version < '3.11'" },
]
sdist = { url = "https://files.pythonhosted.org/packages/66/54/eb9bfc647b19f2009dd5c7f5ec51c4e6ca831725f1aea7a993034f483147/contourpy-1.3.2.tar.gz", hash = "sha256:b6945942715a034c671b7fc54f9588126b0b8bf23db2696e3ca8328f3ff0ab54", size = 13466130, upload-time = "2025-04-15T17:47:53.79Z" }
wheels = [
    { url = "https://files.pythonhosted.org/packages/12/a3/da4153ec8fe25d263aa48c1a4cbde7f49b59af86f0b6f7862788c60da737/contourpy-1.3.2-cp310-cp310-macosx_10_9_x86_64.whl", hash = "sha256:ba38e3f9f330af820c4b27ceb4b9c7feee5fe0493ea53a8720f4792667465934", size = 268551, upload-time = "2025-04-15T17:34:46.581Z" },
    { url = "https://files.pythonhosted.org/packages/2f/6c/330de89ae1087eb622bfca0177d32a7ece50c3ef07b28002de4757d9d875/contourpy-1.3.2-cp310-cp310-macosx_11_0_arm64.whl", hash = "sha256:dc41ba0714aa2968d1f8674ec97504a8f7e334f48eeacebcaa6256213acb0989", size = 253399, upload-time = "2025-04-15T17:34:51.427Z" },
    { url = "https://files.pythonhosted.org/packages/c1/bd/20c6726b1b7f81a8bee5271bed5c165f0a8e1f572578a9d27e2ccb763cb2/contourpy-1.3.2-cp310-cp310-manylinux_2_17_aarch64.manylinux2014_aarch64.whl", hash = "sha256:9be002b31c558d1ddf1b9b415b162c603405414bacd6932d031c5b5a8b757f0d", size = 312061, upload-time = "2025-04-15T17:34:55.961Z" },
    { url = "https://files.pythonhosted.org/packages/22/fc/a9665c88f8a2473f823cf1ec601de9e5375050f1958cbb356cdf06ef1ab6/contourpy-1.3.2-cp310-cp310-manylinux_2_17_ppc64le.manylinux2014_ppc64le.whl", hash = "sha256:8d2e74acbcba3bfdb6d9d8384cdc4f9260cae86ed9beee8bd5f54fee49a430b9", size = 351956, upload-time = "2025-04-15T17:35:00.992Z" },
    { url = "https://files.pythonhosted.org/packages/25/eb/9f0a0238f305ad8fb7ef42481020d6e20cf15e46be99a1fcf939546a177e/contourpy-1.3.2-cp310-cp310-manylinux_2_17_s390x.manylinux2014_s390x.whl", hash = "sha256:e259bced5549ac64410162adc973c5e2fb77f04df4a439d00b478e57a0e65512", size = 320872, upload-time = "2025-04-15T17:35:06.177Z" },
    { url = "https://files.pythonhosted.org/packages/32/5c/1ee32d1c7956923202f00cf8d2a14a62ed7517bdc0ee1e55301227fc273c/contourpy-1.3.2-cp310-cp310-manylinux_2_17_x86_64.manylinux2014_x86_64.whl", hash = "sha256:ad687a04bc802cbe8b9c399c07162a3c35e227e2daccf1668eb1f278cb698631", size = 325027, upload-time = "2025-04-15T17:35:11.244Z" },
    { url = "https://files.pythonhosted.org/packages/83/bf/9baed89785ba743ef329c2b07fd0611d12bfecbedbdd3eeecf929d8d3b52/contourpy-1.3.2-cp310-cp310-musllinux_1_2_aarch64.whl", hash = "sha256:cdd22595308f53ef2f891040ab2b93d79192513ffccbd7fe19be7aa773a5e09f", size = 1306641, upload-time = "2025-04-15T17:35:26.701Z" },
    { url = "https://files.pythonhosted.org/packages/d4/cc/74e5e83d1e35de2d28bd97033426b450bc4fd96e092a1f7a63dc7369b55d/contourpy-1.3.2-cp310-cp310-musllinux_1_2_x86_64.whl", hash = "sha256:b4f54d6a2defe9f257327b0f243612dd051cc43825587520b1bf74a31e2f6ef2", size = 1374075, upload-time = "2025-04-15T17:35:43.204Z" },
    { url = "https://files.pythonhosted.org/packages/0c/42/17f3b798fd5e033b46a16f8d9fcb39f1aba051307f5ebf441bad1ecf78f8/contourpy-1.3.2-cp310-cp310-win32.whl", hash = "sha256:f939a054192ddc596e031e50bb13b657ce318cf13d264f095ce9db7dc6ae81c0", size = 177534, upload-time = "2025-04-15T17:35:46.554Z" },
    { url = "https://files.pythonhosted.org/packages/54/ec/5162b8582f2c994721018d0c9ece9dc6ff769d298a8ac6b6a652c307e7df/contourpy-1.3.2-cp310-cp310-win_amd64.whl", hash = "sha256:c440093bbc8fc21c637c03bafcbef95ccd963bc6e0514ad887932c18ca2a759a", size = 221188, upload-time = "2025-04-15T17:35:50.064Z" },
    { url = "https://files.pythonhosted.org/packages/b3/b9/ede788a0b56fc5b071639d06c33cb893f68b1178938f3425debebe2dab78/contourpy-1.3.2-cp311-cp311-macosx_10_9_x86_64.whl", hash = "sha256:6a37a2fb93d4df3fc4c0e363ea4d16f83195fc09c891bc8ce072b9d084853445", size = 269636, upload-time = "2025-04-15T17:35:54.473Z" },
    { url = "https://files.pythonhosted.org/packages/e6/75/3469f011d64b8bbfa04f709bfc23e1dd71be54d05b1b083be9f5b22750d1/contourpy-1.3.2-cp311-cp311-macosx_11_0_arm64.whl", hash = "sha256:b7cd50c38f500bbcc9b6a46643a40e0913673f869315d8e70de0438817cb7773", size = 254636, upload-time = "2025-04-15T17:35:58.283Z" },
    { url = "https://files.pythonhosted.org/packages/8d/2f/95adb8dae08ce0ebca4fd8e7ad653159565d9739128b2d5977806656fcd2/contourpy-1.3.2-cp311-cp311-manylinux_2_17_aarch64.manylinux2014_aarch64.whl", hash = "sha256:d6658ccc7251a4433eebd89ed2672c2ed96fba367fd25ca9512aa92a4b46c4f1", size = 313053, upload-time = "2025-04-15T17:36:03.235Z" },
    { url = "https://files.pythonhosted.org/packages/c3/a6/8ccf97a50f31adfa36917707fe39c9a0cbc24b3bbb58185577f119736cc9/contourpy-1.3.2-cp311-cp311-manylinux_2_17_ppc64le.manylinux2014_ppc64le.whl", hash = "sha256:70771a461aaeb335df14deb6c97439973d253ae70660ca085eec25241137ef43", size = 352985, upload-time = "2025-04-15T17:36:08.275Z" },
    { url = "https://files.pythonhosted.org/packages/1d/b6/7925ab9b77386143f39d9c3243fdd101621b4532eb126743201160ffa7e6/contourpy-1.3.2-cp311-cp311-manylinux_2_17_s390x.manylinux2014_s390x.whl", hash = "sha256:65a887a6e8c4cd0897507d814b14c54a8c2e2aa4ac9f7686292f9769fcf9a6ab", size = 323750, upload-time = "2025-04-15T17:36:13.29Z" },
    { url = "https://files.pythonhosted.org/packages/c2/f3/20c5d1ef4f4748e52d60771b8560cf00b69d5c6368b5c2e9311bcfa2a08b/contourpy-1.3.2-cp311-cp311-manylinux_2_17_x86_64.manylinux2014_x86_64.whl", hash = "sha256:3859783aefa2b8355697f16642695a5b9792e7a46ab86da1118a4a23a51a33d7", size = 326246, upload-time = "2025-04-15T17:36:18.329Z" },
    { url = "https://files.pythonhosted.org/packages/8c/e5/9dae809e7e0b2d9d70c52b3d24cba134dd3dad979eb3e5e71f5df22ed1f5/contourpy-1.3.2-cp311-cp311-musllinux_1_2_aarch64.whl", hash = "sha256:eab0f6db315fa4d70f1d8ab514e527f0366ec021ff853d7ed6a2d33605cf4b83", size = 1308728, upload-time = "2025-04-15T17:36:33.878Z" },
    { url = "https://files.pythonhosted.org/packages/e2/4a/0058ba34aeea35c0b442ae61a4f4d4ca84d6df8f91309bc2d43bb8dd248f/contourpy-1.3.2-cp311-cp311-musllinux_1_2_x86_64.whl", hash = "sha256:d91a3ccc7fea94ca0acab82ceb77f396d50a1f67412efe4c526f5d20264e6ecd", size = 1375762, upload-time = "2025-04-15T17:36:51.295Z" },
    { url = "https://files.pythonhosted.org/packages/09/33/7174bdfc8b7767ef2c08ed81244762d93d5c579336fc0b51ca57b33d1b80/contourpy-1.3.2-cp311-cp311-win32.whl", hash = "sha256:1c48188778d4d2f3d48e4643fb15d8608b1d01e4b4d6b0548d9b336c28fc9b6f", size = 178196, upload-time = "2025-04-15T17:36:55.002Z" },
    { url = "https://files.pythonhosted.org/packages/5e/fe/4029038b4e1c4485cef18e480b0e2cd2d755448bb071eb9977caac80b77b/contourpy-1.3.2-cp311-cp311-win_amd64.whl", hash = "sha256:5ebac872ba09cb8f2131c46b8739a7ff71de28a24c869bcad554477eb089a878", size = 222017, upload-time = "2025-04-15T17:36:58.576Z" },
    { url = "https://files.pythonhosted.org/packages/33/05/b26e3c6ecc05f349ee0013f0bb850a761016d89cec528a98193a48c34033/contourpy-1.3.2-pp310-pypy310_pp73-macosx_10_15_x86_64.whl", hash = "sha256:fd93cc7f3139b6dd7aab2f26a90dde0aa9fc264dbf70f6740d498a70b860b82c", size = 265681, upload-time = "2025-04-15T17:44:59.314Z" },
    { url = "https://files.pythonhosted.org/packages/2b/25/ac07d6ad12affa7d1ffed11b77417d0a6308170f44ff20fa1d5aa6333f03/contourpy-1.3.2-pp310-pypy310_pp73-manylinux_2_17_x86_64.manylinux2014_x86_64.whl", hash = "sha256:107ba8a6a7eec58bb475329e6d3b95deba9440667c4d62b9b6063942b61d7f16", size = 315101, upload-time = "2025-04-15T17:45:04.165Z" },
    { url = "https://files.pythonhosted.org/packages/8f/4d/5bb3192bbe9d3f27e3061a6a8e7733c9120e203cb8515767d30973f71030/contourpy-1.3.2-pp310-pypy310_pp73-win_amd64.whl", hash = "sha256:ded1706ed0c1049224531b81128efbd5084598f18d8a2d9efae833edbd2b40ad", size = 220599, upload-time = "2025-04-15T17:45:08.456Z" },
    { url = "https://files.pythonhosted.org/packages/ff/c0/91f1215d0d9f9f343e4773ba6c9b89e8c0cc7a64a6263f21139da639d848/contourpy-1.3.2-pp311-pypy311_pp73-macosx_10_15_x86_64.whl", hash = "sha256:5f5964cdad279256c084b69c3f412b7801e15356b16efa9d78aa974041903da0", size = 266807, upload-time = "2025-04-15T17:45:15.535Z" },
    { url = "https://files.pythonhosted.org/packages/d4/79/6be7e90c955c0487e7712660d6cead01fa17bff98e0ea275737cc2bc8e71/contourpy-1.3.2-pp311-pypy311_pp73-manylinux_2_17_x86_64.manylinux2014_x86_64.whl", hash = "sha256:49b65a95d642d4efa8f64ba12558fcb83407e58a2dfba9d796d77b63ccfcaff5", size = 318729, upload-time = "2025-04-15T17:45:20.166Z" },
    { url = "https://files.pythonhosted.org/packages/87/68/7f46fb537958e87427d98a4074bcde4b67a70b04900cfc5ce29bc2f556c1/contourpy-1.3.2-pp311-pypy311_pp73-win_amd64.whl", hash = "sha256:8c5acb8dddb0752bf252e01a3035b21443158910ac16a3b0d20e7fed7d534ce5", size = 221791, upload-time = "2025-04-15T17:45:24.794Z" },
]

[[package]]
name = "contourpy"
version = "1.3.3"
source = { registry = "https://pypi.org/simple" }
resolution-markers = [
    "python_full_version >= '3.11' and platform_machine != 'x86_64' and sys_platform == 'darwin'",
    "python_full_version >= '3.11' and platform_machine == 'x86_64' and sys_platform == 'darwin'",
    "python_full_version >= '3.11' and sys_platform == 'linux'",
    "python_full_version >= '3.11' and sys_platform == 'win32'",
    "python_full_version >= '3.11' and sys_platform != 'darwin' and sys_platform != 'linux' and sys_platform != 'win32'",
]
dependencies = [
    { name = "numpy", marker = "python_full_version >= '3.11'" },
]
sdist = { url = "https://files.pythonhosted.org/packages/58/01/1253e6698a07380cd31a736d248a3f2a50a7c88779a1813da27503cadc2a/contourpy-1.3.3.tar.gz", hash = "sha256:083e12155b210502d0bca491432bb04d56dc3432f95a979b429f2848c3dbe880", size = 13466174, upload-time = "2025-07-26T12:03:12.549Z" }
wheels = [
    { url = "https://files.pythonhosted.org/packages/91/2e/c4390a31919d8a78b90e8ecf87cd4b4c4f05a5b48d05ec17db8e5404c6f4/contourpy-1.3.3-cp311-cp311-macosx_10_9_x86_64.whl", hash = "sha256:709a48ef9a690e1343202916450bc48b9e51c049b089c7f79a267b46cffcdaa1", size = 288773, upload-time = "2025-07-26T12:01:02.277Z" },
    { url = "https://files.pythonhosted.org/packages/0d/44/c4b0b6095fef4dc9c420e041799591e3b63e9619e3044f7f4f6c21c0ab24/contourpy-1.3.3-cp311-cp311-macosx_11_0_arm64.whl", hash = "sha256:23416f38bfd74d5d28ab8429cc4d63fa67d5068bd711a85edb1c3fb0c3e2f381", size = 270149, upload-time = "2025-07-26T12:01:04.072Z" },
    { url = "https://files.pythonhosted.org/packages/30/2e/dd4ced42fefac8470661d7cb7e264808425e6c5d56d175291e93890cce09/contourpy-1.3.3-cp311-cp311-manylinux_2_26_aarch64.manylinux_2_28_aarch64.whl", hash = "sha256:929ddf8c4c7f348e4c0a5a3a714b5c8542ffaa8c22954862a46ca1813b667ee7", size = 329222, upload-time = "2025-07-26T12:01:05.688Z" },
    { url = "https://files.pythonhosted.org/packages/f2/74/cc6ec2548e3d276c71389ea4802a774b7aa3558223b7bade3f25787fafc2/contourpy-1.3.3-cp311-cp311-manylinux_2_26_ppc64le.manylinux_2_28_ppc64le.whl", hash = "sha256:9e999574eddae35f1312c2b4b717b7885d4edd6cb46700e04f7f02db454e67c1", size = 377234, upload-time = "2025-07-26T12:01:07.054Z" },
    { url = "https://files.pythonhosted.org/packages/03/b3/64ef723029f917410f75c09da54254c5f9ea90ef89b143ccadb09df14c15/contourpy-1.3.3-cp311-cp311-manylinux_2_26_s390x.manylinux_2_28_s390x.whl", hash = "sha256:0bf67e0e3f482cb69779dd3061b534eb35ac9b17f163d851e2a547d56dba0a3a", size = 380555, upload-time = "2025-07-26T12:01:08.801Z" },
    { url = "https://files.pythonhosted.org/packages/5f/4b/6157f24ca425b89fe2eb7e7be642375711ab671135be21e6faa100f7448c/contourpy-1.3.3-cp311-cp311-manylinux_2_27_x86_64.manylinux_2_28_x86_64.whl", hash = "sha256:51e79c1f7470158e838808d4a996fa9bac72c498e93d8ebe5119bc1e6becb0db", size = 355238, upload-time = "2025-07-26T12:01:10.319Z" },
    { url = "https://files.pythonhosted.org/packages/98/56/f914f0dd678480708a04cfd2206e7c382533249bc5001eb9f58aa693e200/contourpy-1.3.3-cp311-cp311-musllinux_1_2_aarch64.whl", hash = "sha256:598c3aaece21c503615fd59c92a3598b428b2f01bfb4b8ca9c4edeecc2438620", size = 1326218, upload-time = "2025-07-26T12:01:12.659Z" },
    { url = "https://files.pythonhosted.org/packages/fb/d7/4a972334a0c971acd5172389671113ae82aa7527073980c38d5868ff1161/contourpy-1.3.3-cp311-cp311-musllinux_1_2_x86_64.whl", hash = "sha256:322ab1c99b008dad206d406bb61d014cf0174df491ae9d9d0fac6a6fda4f977f", size = 1392867, upload-time = "2025-07-26T12:01:15.533Z" },
    { url = "https://files.pythonhosted.org/packages/75/3e/f2cc6cd56dc8cff46b1a56232eabc6feea52720083ea71ab15523daab796/contourpy-1.3.3-cp311-cp311-win32.whl", hash = "sha256:fd907ae12cd483cd83e414b12941c632a969171bf90fc937d0c9f268a31cafff", size = 183677, upload-time = "2025-07-26T12:01:17.088Z" },
    { url = "https://files.pythonhosted.org/packages/98/4b/9bd370b004b5c9d8045c6c33cf65bae018b27aca550a3f657cdc99acdbd8/contourpy-1.3.3-cp311-cp311-win_amd64.whl", hash = "sha256:3519428f6be58431c56581f1694ba8e50626f2dd550af225f82fb5f5814d2a42", size = 225234, upload-time = "2025-07-26T12:01:18.256Z" },
    { url = "https://files.pythonhosted.org/packages/d9/b6/71771e02c2e004450c12b1120a5f488cad2e4d5b590b1af8bad060360fe4/contourpy-1.3.3-cp311-cp311-win_arm64.whl", hash = "sha256:15ff10bfada4bf92ec8b31c62bf7c1834c244019b4a33095a68000d7075df470", size = 193123, upload-time = "2025-07-26T12:01:19.848Z" },
    { url = "https://files.pythonhosted.org/packages/a5/29/8dcfe16f0107943fa92388c23f6e05cff0ba58058c4c95b00280d4c75a14/contourpy-1.3.3-pp311-pypy311_pp73-macosx_10_15_x86_64.whl", hash = "sha256:cd5dfcaeb10f7b7f9dc8941717c6c2ade08f587be2226222c12b25f0483ed497", size = 278809, upload-time = "2025-07-26T12:02:52.74Z" },
    { url = "https://files.pythonhosted.org/packages/85/a9/8b37ef4f7dafeb335daee3c8254645ef5725be4d9c6aa70b50ec46ef2f7e/contourpy-1.3.3-pp311-pypy311_pp73-macosx_11_0_arm64.whl", hash = "sha256:0c1fc238306b35f246d61a1d416a627348b5cf0648648a031e14bb8705fcdfe8", size = 261593, upload-time = "2025-07-26T12:02:54.037Z" },
    { url = "https://files.pythonhosted.org/packages/0a/59/ebfb8c677c75605cc27f7122c90313fd2f375ff3c8d19a1694bda74aaa63/contourpy-1.3.3-pp311-pypy311_pp73-manylinux_2_26_aarch64.manylinux_2_28_aarch64.whl", hash = "sha256:70f9aad7de812d6541d29d2bbf8feb22ff7e1c299523db288004e3157ff4674e", size = 302202, upload-time = "2025-07-26T12:02:55.947Z" },
    { url = "https://files.pythonhosted.org/packages/3c/37/21972a15834d90bfbfb009b9d004779bd5a07a0ec0234e5ba8f64d5736f4/contourpy-1.3.3-pp311-pypy311_pp73-manylinux_2_27_x86_64.manylinux_2_28_x86_64.whl", hash = "sha256:5ed3657edf08512fc3fe81b510e35c2012fbd3081d2e26160f27ca28affec989", size = 329207, upload-time = "2025-07-26T12:02:57.468Z" },
    { url = "https://files.pythonhosted.org/packages/0c/58/bd257695f39d05594ca4ad60df5bcb7e32247f9951fd09a9b8edb82d1daa/contourpy-1.3.3-pp311-pypy311_pp73-win_amd64.whl", hash = "sha256:3d1a3799d62d45c18bafd41c5fa05120b96a28079f2393af559b843d1a966a77", size = 225315, upload-time = "2025-07-26T12:02:58.801Z" },
]

[[package]]
name = "cycler"
version = "0.12.1"
source = { registry = "https://pypi.org/simple" }
sdist = { url = "https://files.pythonhosted.org/packages/a9/95/a3dbbb5028f35eafb79008e7522a75244477d2838f38cbb722248dabc2a8/cycler-0.12.1.tar.gz", hash = "sha256:88bb128f02ba341da8ef447245a9e138fae777f6a23943da4540077d3601eb1c", size = 7615, upload-time = "2023-10-07T05:32:18.335Z" }
wheels = [
    { url = "https://files.pythonhosted.org/packages/e7/05/c19819d5e3d95294a6f5947fb9b9629efb316b96de511b418c53d245aae6/cycler-0.12.1-py3-none-any.whl", hash = "sha256:85cef7cff222d8644161529808465972e51340599459b8ac3ccbac5a854e0d30", size = 8321, upload-time = "2023-10-07T05:32:16.783Z" },
]

[[package]]
name = "debugpy"
version = "1.8.13"
source = { registry = "https://pypi.org/simple" }
sdist = { url = "https://files.pythonhosted.org/packages/51/d4/f35f539e11c9344652f362c22413ec5078f677ac71229dc9b4f6f85ccaa3/debugpy-1.8.13.tar.gz", hash = "sha256:837e7bef95bdefba426ae38b9a94821ebdc5bea55627879cd48165c90b9e50ce", size = 1641193, upload-time = "2025-03-05T01:02:22.807Z" }
wheels = [
    { url = "https://files.pythonhosted.org/packages/3f/32/901c7204cceb3262fdf38f4c25c9a46372c11661e8490e9ea702bc4ff448/debugpy-1.8.13-cp310-cp310-macosx_14_0_x86_64.whl", hash = "sha256:06859f68e817966723ffe046b896b1bd75c665996a77313370336ee9e1de3e90", size = 2076250, upload-time = "2025-03-05T01:02:26.028Z" },
    { url = "https://files.pythonhosted.org/packages/95/10/77fe746851c8d84838a807da60c7bd0ac8627a6107d6917dd3293bf8628c/debugpy-1.8.13-cp310-cp310-manylinux_2_5_x86_64.manylinux1_x86_64.manylinux_2_17_x86_64.manylinux2014_x86_64.whl", hash = "sha256:cb56c2db69fb8df3168bc857d7b7d2494fed295dfdbde9a45f27b4b152f37520", size = 3560883, upload-time = "2025-03-05T01:02:28.207Z" },
    { url = "https://files.pythonhosted.org/packages/a1/ef/28f8db2070e453dda0e49b356e339d0b4e1d38058d4c4ea9e88cdc8ee8e7/debugpy-1.8.13-cp310-cp310-win32.whl", hash = "sha256:46abe0b821cad751fc1fb9f860fb2e68d75e2c5d360986d0136cd1db8cad4428", size = 5180149, upload-time = "2025-03-05T01:02:30.64Z" },
    { url = "https://files.pythonhosted.org/packages/89/16/1d53a80caf5862627d3eaffb217d4079d7e4a1df6729a2d5153733661efd/debugpy-1.8.13-cp310-cp310-win_amd64.whl", hash = "sha256:dc7b77f5d32674686a5f06955e4b18c0e41fb5a605f5b33cf225790f114cfeec", size = 5212540, upload-time = "2025-03-05T01:02:32.403Z" },
    { url = "https://files.pythonhosted.org/packages/31/90/dd2fcad8364f0964f476537481985198ce6e879760281ad1cec289f1aa71/debugpy-1.8.13-cp311-cp311-macosx_14_0_universal2.whl", hash = "sha256:eee02b2ed52a563126c97bf04194af48f2fe1f68bb522a312b05935798e922ff", size = 2174802, upload-time = "2025-03-05T01:02:34.607Z" },
    { url = "https://files.pythonhosted.org/packages/5c/c9/06ff65f15eb30dbdafd45d1575770b842ce3869ad5580a77f4e5590f1be7/debugpy-1.8.13-cp311-cp311-manylinux_2_5_x86_64.manylinux1_x86_64.manylinux_2_17_x86_64.manylinux2014_x86_64.whl", hash = "sha256:4caca674206e97c85c034c1efab4483f33971d4e02e73081265ecb612af65377", size = 3133620, upload-time = "2025-03-05T01:02:36.203Z" },
    { url = "https://files.pythonhosted.org/packages/3b/49/798a4092bde16a4650f17ac5f2301d4d37e1972d65462fb25c80a83b4790/debugpy-1.8.13-cp311-cp311-win32.whl", hash = "sha256:7d9a05efc6973b5aaf076d779cf3a6bbb1199e059a17738a2aa9d27a53bcc888", size = 5104764, upload-time = "2025-03-05T01:02:38.64Z" },
    { url = "https://files.pythonhosted.org/packages/cd/d5/3684d7561c8ba2797305cf8259619acccb8d6ebe2117bb33a6897c235eee/debugpy-1.8.13-cp311-cp311-win_amd64.whl", hash = "sha256:62f9b4a861c256f37e163ada8cf5a81f4c8d5148fc17ee31fb46813bd658cdcc", size = 5129670, upload-time = "2025-03-05T01:02:40.371Z" },
    { url = "https://files.pythonhosted.org/packages/37/4f/0b65410a08b6452bfd3f7ed6f3610f1a31fb127f46836e82d31797065dcb/debugpy-1.8.13-py2.py3-none-any.whl", hash = "sha256:d4ba115cdd0e3a70942bd562adba9ec8c651fe69ddde2298a1be296fc331906f", size = 5229306, upload-time = "2025-03-05T01:03:16.51Z" },
]

[[package]]
name = "decorator"
version = "5.2.1"
source = { registry = "https://pypi.org/simple" }
sdist = { url = "https://files.pythonhosted.org/packages/43/fa/6d96a0978d19e17b68d634497769987b16c8f4cd0a7a05048bec693caa6b/decorator-5.2.1.tar.gz", hash = "sha256:65f266143752f734b0a7cc83c46f4618af75b8c5911b00ccb61d0ac9b6da0360", size = 56711, upload-time = "2025-02-24T04:41:34.073Z" }
wheels = [
    { url = "https://files.pythonhosted.org/packages/4e/8c/f3147f5c4b73e7550fe5f9352eaa956ae838d5c51eb58e7a25b9f3e2643b/decorator-5.2.1-py3-none-any.whl", hash = "sha256:d316bb415a2d9e2d2b3abcc4084c6502fc09240e292cd76a76afc106a1c8e04a", size = 9190, upload-time = "2025-02-24T04:41:32.565Z" },
]

[[package]]
name = "defusedxml"
version = "0.7.1"
source = { registry = "https://pypi.org/simple" }
sdist = { url = "https://files.pythonhosted.org/packages/0f/d5/c66da9b79e5bdb124974bfe172b4daf3c984ebd9c2a06e2b8a4dc7331c72/defusedxml-0.7.1.tar.gz", hash = "sha256:1bb3032db185915b62d7c6209c5a8792be6a32ab2fedacc84e01b52c51aa3e69", size = 75520, upload-time = "2021-03-08T10:59:26.269Z" }
wheels = [
    { url = "https://files.pythonhosted.org/packages/07/6c/aa3f2f849e01cb6a001cd8554a88d4c77c5c1a31c95bdf1cf9301e6d9ef4/defusedxml-0.7.1-py2.py3-none-any.whl", hash = "sha256:a352e7e428770286cc899e2542b6cdaedb2b4953ff269a210103ec58f6198a61", size = 25604, upload-time = "2021-03-08T10:59:24.45Z" },
]

[[package]]
name = "dependency-groups"
version = "1.3.1"
source = { registry = "https://pypi.org/simple" }
dependencies = [
    { name = "packaging" },
    { name = "tomli", marker = "python_full_version < '3.11'" },
]
sdist = { url = "https://files.pythonhosted.org/packages/62/55/f054de99871e7beb81935dea8a10b90cd5ce42122b1c3081d5282fdb3621/dependency_groups-1.3.1.tar.gz", hash = "sha256:78078301090517fd938c19f64a53ce98c32834dfe0dee6b88004a569a6adfefd", size = 10093, upload-time = "2025-05-02T00:34:29.452Z" }
wheels = [
    { url = "https://files.pythonhosted.org/packages/99/c7/d1ec24fb280caa5a79b6b950db565dab30210a66259d17d5bb2b3a9f878d/dependency_groups-1.3.1-py3-none-any.whl", hash = "sha256:51aeaa0dfad72430fcfb7bcdbefbd75f3792e5919563077f30bc0d73f4493030", size = 8664, upload-time = "2025-05-02T00:34:27.085Z" },
]

[[package]]
name = "dill"
version = "0.3.9"
source = { registry = "https://pypi.org/simple" }
sdist = { url = "https://files.pythonhosted.org/packages/70/43/86fe3f9e130c4137b0f1b50784dd70a5087b911fe07fa81e53e0c4c47fea/dill-0.3.9.tar.gz", hash = "sha256:81aa267dddf68cbfe8029c42ca9ec6a4ab3b22371d1c450abc54422577b4512c", size = 187000, upload-time = "2024-09-29T00:03:20.958Z" }
wheels = [
    { url = "https://files.pythonhosted.org/packages/46/d1/e73b6ad76f0b1fb7f23c35c6d95dbc506a9c8804f43dda8cb5b0fa6331fd/dill-0.3.9-py3-none-any.whl", hash = "sha256:468dff3b89520b474c0397703366b7b95eebe6303f108adf9b19da1f702be87a", size = 119418, upload-time = "2024-09-29T00:03:19.344Z" },
]

[[package]]
name = "distlib"
version = "0.3.9"
source = { registry = "https://pypi.org/simple" }
sdist = { url = "https://files.pythonhosted.org/packages/0d/dd/1bec4c5ddb504ca60fc29472f3d27e8d4da1257a854e1d96742f15c1d02d/distlib-0.3.9.tar.gz", hash = "sha256:a60f20dea646b8a33f3e7772f74dc0b2d0772d2837ee1342a00645c81edf9403", size = 613923, upload-time = "2024-10-09T18:35:47.551Z" }
wheels = [
    { url = "https://files.pythonhosted.org/packages/91/a1/cf2472db20f7ce4a6be1253a81cfdf85ad9c7885ffbed7047fb72c24cf87/distlib-0.3.9-py2.py3-none-any.whl", hash = "sha256:47f8c22fd27c27e25a65601af709b38e4f0a45ea4fc2e710f65755fa8caaaf87", size = 468973, upload-time = "2024-10-09T18:35:44.272Z" },
]

[[package]]
name = "etils"
version = "1.12.2"
source = { registry = "https://pypi.org/simple" }
sdist = { url = "https://files.pythonhosted.org/packages/e4/12/1cc11e88a0201280ff389bc4076df7c3432e39d9f22cba8b71aa263f67b8/etils-1.12.2.tar.gz", hash = "sha256:c6b9e1f0ce66d1bbf54f99201b08a60ba396d3446d9eb18d4bc39b26a2e1a5ee", size = 104711, upload-time = "2025-03-10T15:14:13.671Z" }
wheels = [
    { url = "https://files.pythonhosted.org/packages/dd/71/40ee142e564b8a34a7ae9546e99e665e0001011a3254d5bbbe113d72ccba/etils-1.12.2-py3-none-any.whl", hash = "sha256:4600bec9de6cf5cb043a171e1856e38b5f273719cf3ecef90199f7091a6b3912", size = 167613, upload-time = "2025-03-10T15:14:12.333Z" },
]

[package.optional-dependencies]
epath = [
    { name = "fsspec" },
    { name = "importlib-resources" },
    { name = "typing-extensions" },
    { name = "zipp" },
]
epy = [
    { name = "typing-extensions" },
]

[[package]]
name = "exceptiongroup"
version = "1.3.0"
source = { registry = "https://pypi.org/simple" }
dependencies = [
    { name = "typing-extensions", marker = "python_full_version < '3.11'" },
]
sdist = { url = "https://files.pythonhosted.org/packages/0b/9f/a65090624ecf468cdca03533906e7c69ed7588582240cfe7cc9e770b50eb/exceptiongroup-1.3.0.tar.gz", hash = "sha256:b241f5885f560bc56a59ee63ca4c6a8bfa46ae4ad651af316d4e81817bb9fd88", size = 29749, upload-time = "2025-05-10T17:42:51.123Z" }
wheels = [
    { url = "https://files.pythonhosted.org/packages/36/f4/c6e662dade71f56cd2f3735141b265c3c79293c109549c1e6933b0651ffc/exceptiongroup-1.3.0-py3-none-any.whl", hash = "sha256:4d111e6e0c13d0644cad6ddaa7ed0261a0b36971f6d23e7ec9b4b9097da78a10", size = 16674, upload-time = "2025-05-10T17:42:49.33Z" },
]

[[package]]
name = "executing"
version = "2.2.0"
source = { registry = "https://pypi.org/simple" }
sdist = { url = "https://files.pythonhosted.org/packages/91/50/a9d80c47ff289c611ff12e63f7c5d13942c65d68125160cefd768c73e6e4/executing-2.2.0.tar.gz", hash = "sha256:5d108c028108fe2551d1a7b2e8b713341e2cb4fc0aa7dcf966fa4327a5226755", size = 978693, upload-time = "2025-01-22T15:41:29.403Z" }
wheels = [
    { url = "https://files.pythonhosted.org/packages/7b/8f/c4d9bafc34ad7ad5d8dc16dd1347ee0e507a52c3adb6bfa8887e1c6a26ba/executing-2.2.0-py2.py3-none-any.whl", hash = "sha256:11387150cad388d62750327a53d3339fad4888b39a6fe233c3afbb54ecffd3aa", size = 26702, upload-time = "2025-01-22T15:41:25.929Z" },
]

[[package]]
name = "fastjsonschema"
version = "2.21.1"
source = { registry = "https://pypi.org/simple" }
sdist = { url = "https://files.pythonhosted.org/packages/8b/50/4b769ce1ac4071a1ef6d86b1a3fb56cdc3a37615e8c5519e1af96cdac366/fastjsonschema-2.21.1.tar.gz", hash = "sha256:794d4f0a58f848961ba16af7b9c85a3e88cd360df008c59aac6fc5ae9323b5d4", size = 373939, upload-time = "2024-12-02T10:55:15.133Z" }
wheels = [
    { url = "https://files.pythonhosted.org/packages/90/2b/0817a2b257fe88725c25589d89aec060581aabf668707a8d03b2e9e0cb2a/fastjsonschema-2.21.1-py3-none-any.whl", hash = "sha256:c9e5b7e908310918cf494a434eeb31384dd84a98b57a30bcb1f535015b554667", size = 23924, upload-time = "2024-12-02T10:55:07.599Z" },
]

[[package]]
name = "filelock"
version = "3.18.0"
source = { registry = "https://pypi.org/simple" }
sdist = { url = "https://files.pythonhosted.org/packages/0a/10/c23352565a6544bdc5353e0b15fc1c563352101f30e24bf500207a54df9a/filelock-3.18.0.tar.gz", hash = "sha256:adbc88eabb99d2fec8c9c1b229b171f18afa655400173ddc653d5d01501fb9f2", size = 18075, upload-time = "2025-03-14T07:11:40.47Z" }
wheels = [
    { url = "https://files.pythonhosted.org/packages/4d/36/2a115987e2d8c300a974597416d9de88f2444426de9571f4b59b2cca3acc/filelock-3.18.0-py3-none-any.whl", hash = "sha256:c401f4f8377c4464e6db25fff06205fd89bdd83b65eb0488ed1b160f780e21de", size = 16215, upload-time = "2025-03-14T07:11:39.145Z" },
]

[[package]]
name = "flake8"
version = "7.3.0"
source = { registry = "https://pypi.org/simple" }
dependencies = [
    { name = "mccabe" },
    { name = "pycodestyle" },
    { name = "pyflakes" },
]
sdist = { url = "https://files.pythonhosted.org/packages/9b/af/fbfe3c4b5a657d79e5c47a2827a362f9e1b763336a52f926126aa6dc7123/flake8-7.3.0.tar.gz", hash = "sha256:fe044858146b9fc69b551a4b490d69cf960fcb78ad1edcb84e7fbb1b4a8e3872", size = 48326, upload-time = "2025-06-20T19:31:35.838Z" }
wheels = [
    { url = "https://files.pythonhosted.org/packages/9f/56/13ab06b4f93ca7cac71078fbe37fcea175d3216f31f85c3168a6bbd0bb9a/flake8-7.3.0-py2.py3-none-any.whl", hash = "sha256:b9696257b9ce8beb888cdbe31cf885c90d31928fe202be0889a7cdafad32f01e", size = 57922, upload-time = "2025-06-20T19:31:34.425Z" },
]

[[package]]
name = "flake8-pyproject"
version = "1.2.3"
source = { registry = "https://pypi.org/simple" }
dependencies = [
    { name = "flake8" },
    { name = "tomli", marker = "python_full_version < '3.11'" },
]
wheels = [
    { url = "https://files.pythonhosted.org/packages/5f/1d/635e86f9f3a96b7ea9e9f19b5efe17a987e765c39ca496e4a893bb999112/flake8_pyproject-1.2.3-py3-none-any.whl", hash = "sha256:6249fe53545205af5e76837644dc80b4c10037e73a0e5db87ff562d75fb5bd4a", size = 4756, upload-time = "2023-03-21T20:51:38.911Z" },
]

[[package]]
name = "flatbuffers"
version = "25.2.10"
source = { registry = "https://pypi.org/simple" }
sdist = { url = "https://files.pythonhosted.org/packages/e4/30/eb5dce7994fc71a2f685d98ec33cc660c0a5887db5610137e60d8cbc4489/flatbuffers-25.2.10.tar.gz", hash = "sha256:97e451377a41262f8d9bd4295cc836133415cc03d8cb966410a4af92eb00d26e", size = 22170, upload-time = "2025-02-11T04:26:46.257Z" }
wheels = [
    { url = "https://files.pythonhosted.org/packages/b8/25/155f9f080d5e4bc0082edfda032ea2bc2b8fab3f4d25d46c1e9dd22a1a89/flatbuffers-25.2.10-py2.py3-none-any.whl", hash = "sha256:ebba5f4d5ea615af3f7fd70fc310636fbb2bbd1f566ac0a23d98dd412de50051", size = 30953, upload-time = "2025-02-11T04:26:44.484Z" },
]

[[package]]
name = "flax"
version = "0.10.1"
source = { registry = "https://pypi.org/simple" }
dependencies = [
    { name = "jax" },
    { name = "msgpack" },
    { name = "numpy", marker = "python_full_version >= '3.11'" },
    { name = "optax" },
    { name = "orbax-checkpoint" },
    { name = "pyyaml" },
    { name = "rich" },
    { name = "tensorstore" },
    { name = "typing-extensions" },
]
sdist = { url = "https://files.pythonhosted.org/packages/2d/8d/50e53b7130f0b196dd4c3feb44a753cc4662514cbf0178f0c4de49445c89/flax-0.10.1.tar.gz", hash = "sha256:5218959706bc659a1f282ca537446163093d186d8edb9b1405c0efee4d90d22a", size = 5075393, upload-time = "2024-10-31T23:10:26.937Z" }
wheels = [
    { url = "https://files.pythonhosted.org/packages/e2/bf/a372898145283e6ecea7fe0d4eabc1416a70e00c6b5b45cd4965445f47a3/flax-0.10.1-py3-none-any.whl", hash = "sha256:ea98ed843c37954af2e262ea47356312a046794d7a5490d31682dffe908e25d3", size = 419268, upload-time = "2024-10-31T23:10:23.142Z" },
]

[[package]]
name = "fonttools"
version = "4.59.2"
source = { registry = "https://pypi.org/simple" }
sdist = { url = "https://files.pythonhosted.org/packages/0d/a5/fba25f9fbdab96e26dedcaeeba125e5f05a09043bf888e0305326e55685b/fonttools-4.59.2.tar.gz", hash = "sha256:e72c0749b06113f50bcb80332364c6be83a9582d6e3db3fe0b280f996dc2ef22", size = 3540889, upload-time = "2025-08-27T16:40:30.97Z" }
wheels = [
    { url = "https://files.pythonhosted.org/packages/cc/a6/e72083ec030232f2aac372857d8f97240cf0c2886bac65fef5287b735633/fonttools-4.59.2-cp310-cp310-macosx_10_9_universal2.whl", hash = "sha256:2a159e36ae530650acd13604f364b3a2477eff7408dcac6a640d74a3744d2514", size = 2753389, upload-time = "2025-08-27T16:38:30.021Z" },
    { url = "https://files.pythonhosted.org/packages/fe/96/6e511adbde7b44c0e57e27b767a46cde11d88de8ce76321d749ec7003fe2/fonttools-4.59.2-cp310-cp310-macosx_10_9_x86_64.whl", hash = "sha256:8bd733e47bf4c6dee2b2d8af7a1f7b0c091909b22dbb969a29b2b991e61e5ba4", size = 2334628, upload-time = "2025-08-27T16:38:32.552Z" },
    { url = "https://files.pythonhosted.org/packages/cc/bb/acc8a09327e9bf3efd8db46f992e4d969575b8069a635716149749f78983/fonttools-4.59.2-cp310-cp310-manylinux2014_aarch64.manylinux_2_17_aarch64.manylinux_2_28_aarch64.whl", hash = "sha256:7bb32e0e33795e3b7795bb9b88cb6a9d980d3cbe26dd57642471be547708e17a", size = 4850251, upload-time = "2025-08-27T16:38:34.454Z" },
    { url = "https://files.pythonhosted.org/packages/31/ed/abed08178e06fab3513b845c045cb09145c877d50121668add2f308a6c19/fonttools-4.59.2-cp310-cp310-manylinux2014_x86_64.manylinux_2_17_x86_64.whl", hash = "sha256:cdcdf7aad4bab7fd0f2938624a5a84eb4893be269f43a6701b0720b726f24df0", size = 4779256, upload-time = "2025-08-27T16:38:36.527Z" },
    { url = "https://files.pythonhosted.org/packages/dc/1d/5ee99572c3e0e9004445dcfd694b5548ae9a218397fa6824e8cdaca4d253/fonttools-4.59.2-cp310-cp310-musllinux_1_2_aarch64.whl", hash = "sha256:4d974312a9f405628e64f475b1f5015a61fd338f0a1b61d15c4822f97d6b045b", size = 4829617, upload-time = "2025-08-27T16:38:39.37Z" },
    { url = "https://files.pythonhosted.org/packages/7d/29/0e20a6c18f550a64ed240b369296161a53bf9e4cf37733385afc62ede804/fonttools-4.59.2-cp310-cp310-musllinux_1_2_x86_64.whl", hash = "sha256:12dc4670e6e6cc4553e8de190f86a549e08ca83a036363115d94a2d67488831e", size = 4939871, upload-time = "2025-08-27T16:38:41.558Z" },
    { url = "https://files.pythonhosted.org/packages/ad/19/969f586b401b0dce5d029491c9c2d6e80aafe2789ba055322e80b117ad67/fonttools-4.59.2-cp310-cp310-win32.whl", hash = "sha256:1603b85d5922042563eea518e272b037baf273b9a57d0f190852b0b075079000", size = 2219867, upload-time = "2025-08-27T16:38:43.642Z" },
    { url = "https://files.pythonhosted.org/packages/de/70/b439062e4b82082704f3f620077100361382a43539d4ff1d8f016b988fd5/fonttools-4.59.2-cp310-cp310-win_amd64.whl", hash = "sha256:2543b81641ea5b8ddfcae7926e62aafd5abc604320b1b119e5218c014a7a5d3c", size = 2264378, upload-time = "2025-08-27T16:38:45.497Z" },
    { url = "https://files.pythonhosted.org/packages/f8/53/742fcd750ae0bdc74de4c0ff923111199cc2f90a4ee87aaddad505b6f477/fonttools-4.59.2-cp311-cp311-macosx_10_9_universal2.whl", hash = "sha256:511946e8d7ea5c0d6c7a53c4cb3ee48eda9ab9797cd9bf5d95829a398400354f", size = 2774961, upload-time = "2025-08-27T16:38:47.536Z" },
    { url = "https://files.pythonhosted.org/packages/57/2a/976f5f9fa3b4dd911dc58d07358467bec20e813d933bc5d3db1a955dd456/fonttools-4.59.2-cp311-cp311-macosx_10_9_x86_64.whl", hash = "sha256:8e5e2682cf7be766d84f462ba8828d01e00c8751a8e8e7ce12d7784ccb69a30d", size = 2344690, upload-time = "2025-08-27T16:38:49.723Z" },
    { url = "https://files.pythonhosted.org/packages/c1/8f/b7eefc274fcf370911e292e95565c8253b0b87c82a53919ab3c795a4f50e/fonttools-4.59.2-cp311-cp311-manylinux2014_aarch64.manylinux_2_17_aarch64.manylinux_2_28_aarch64.whl", hash = "sha256:5729e12a982dba3eeae650de48b06f3b9ddb51e9aee2fcaf195b7d09a96250e2", size = 5026910, upload-time = "2025-08-27T16:38:51.904Z" },
    { url = "https://files.pythonhosted.org/packages/69/95/864726eaa8f9d4e053d0c462e64d5830ec7c599cbdf1db9e40f25ca3972e/fonttools-4.59.2-cp311-cp311-manylinux2014_x86_64.manylinux_2_17_x86_64.whl", hash = "sha256:c52694eae5d652361d59ecdb5a2246bff7cff13b6367a12da8499e9df56d148d", size = 4971031, upload-time = "2025-08-27T16:38:53.676Z" },
    { url = "https://files.pythonhosted.org/packages/24/4c/b8c4735ebdea20696277c70c79e0de615dbe477834e5a7c2569aa1db4033/fonttools-4.59.2-cp311-cp311-musllinux_1_2_aarch64.whl", hash = "sha256:f1f1bbc23ba1312bd8959896f46f667753b90216852d2a8cfa2d07e0cb234144", size = 5006112, upload-time = "2025-08-27T16:38:55.69Z" },
    { url = "https://files.pythonhosted.org/packages/3b/23/f9ea29c292aa2fc1ea381b2e5621ac436d5e3e0a5dee24ffe5404e58eae8/fonttools-4.59.2-cp311-cp311-musllinux_1_2_x86_64.whl", hash = "sha256:1a1bfe5378962825dabe741720885e8b9ae9745ec7ecc4a5ec1f1ce59a6062bf", size = 5117671, upload-time = "2025-08-27T16:38:58.984Z" },
    { url = "https://files.pythonhosted.org/packages/ba/07/cfea304c555bf06e86071ff2a3916bc90f7c07ec85b23bab758d4908c33d/fonttools-4.59.2-cp311-cp311-win32.whl", hash = "sha256:e937790f3c2c18a1cbc7da101550a84319eb48023a715914477d2e7faeaba570", size = 2218157, upload-time = "2025-08-27T16:39:00.75Z" },
    { url = "https://files.pythonhosted.org/packages/d7/de/35d839aa69db737a3f9f3a45000ca24721834d40118652a5775d5eca8ebb/fonttools-4.59.2-cp311-cp311-win_amd64.whl", hash = "sha256:9836394e2f4ce5f9c0a7690ee93bd90aa1adc6b054f1a57b562c5d242c903104", size = 2265846, upload-time = "2025-08-27T16:39:02.453Z" },
    { url = "https://files.pythonhosted.org/packages/65/a4/d2f7be3c86708912c02571db0b550121caab8cd88a3c0aacb9cfa15ea66e/fonttools-4.59.2-py3-none-any.whl", hash = "sha256:8bd0f759020e87bb5d323e6283914d9bf4ae35a7307dafb2cbd1e379e720ad37", size = 1132315, upload-time = "2025-08-27T16:40:28.984Z" },
]

[[package]]
name = "frozenlist"
version = "1.5.0"
source = { registry = "https://pypi.org/simple" }
sdist = { url = "https://files.pythonhosted.org/packages/8f/ed/0f4cec13a93c02c47ec32d81d11c0c1efbadf4a471e3f3ce7cad366cbbd3/frozenlist-1.5.0.tar.gz", hash = "sha256:81d5af29e61b9c8348e876d442253723928dce6433e0e76cd925cd83f1b4b817", size = 39930, upload-time = "2024-10-23T09:48:29.903Z" }
wheels = [
    { url = "https://files.pythonhosted.org/packages/54/79/29d44c4af36b2b240725dce566b20f63f9b36ef267aaaa64ee7466f4f2f8/frozenlist-1.5.0-cp310-cp310-macosx_10_9_universal2.whl", hash = "sha256:5b6a66c18b5b9dd261ca98dffcb826a525334b2f29e7caa54e182255c5f6a65a", size = 94451, upload-time = "2024-10-23T09:46:20.558Z" },
    { url = "https://files.pythonhosted.org/packages/47/47/0c999aeace6ead8a44441b4f4173e2261b18219e4ad1fe9a479871ca02fc/frozenlist-1.5.0-cp310-cp310-macosx_10_9_x86_64.whl", hash = "sha256:d1b3eb7b05ea246510b43a7e53ed1653e55c2121019a97e60cad7efb881a97bb", size = 54301, upload-time = "2024-10-23T09:46:21.759Z" },
    { url = "https://files.pythonhosted.org/packages/8d/60/107a38c1e54176d12e06e9d4b5d755b677d71d1219217cee063911b1384f/frozenlist-1.5.0-cp310-cp310-macosx_11_0_arm64.whl", hash = "sha256:15538c0cbf0e4fa11d1e3a71f823524b0c46299aed6e10ebb4c2089abd8c3bec", size = 52213, upload-time = "2024-10-23T09:46:22.993Z" },
    { url = "https://files.pythonhosted.org/packages/17/62/594a6829ac5679c25755362a9dc93486a8a45241394564309641425d3ff6/frozenlist-1.5.0-cp310-cp310-manylinux_2_17_aarch64.manylinux2014_aarch64.whl", hash = "sha256:e79225373c317ff1e35f210dd5f1344ff31066ba8067c307ab60254cd3a78ad5", size = 240946, upload-time = "2024-10-23T09:46:24.661Z" },
    { url = "https://files.pythonhosted.org/packages/7e/75/6c8419d8f92c80dd0ee3f63bdde2702ce6398b0ac8410ff459f9b6f2f9cb/frozenlist-1.5.0-cp310-cp310-manylinux_2_17_ppc64le.manylinux2014_ppc64le.whl", hash = "sha256:9272fa73ca71266702c4c3e2d4a28553ea03418e591e377a03b8e3659d94fa76", size = 264608, upload-time = "2024-10-23T09:46:26.017Z" },
    { url = "https://files.pythonhosted.org/packages/88/3e/82a6f0b84bc6fb7e0be240e52863c6d4ab6098cd62e4f5b972cd31e002e8/frozenlist-1.5.0-cp310-cp310-manylinux_2_17_s390x.manylinux2014_s390x.whl", hash = "sha256:498524025a5b8ba81695761d78c8dd7382ac0b052f34e66939c42df860b8ff17", size = 261361, upload-time = "2024-10-23T09:46:27.787Z" },
    { url = "https://files.pythonhosted.org/packages/fd/85/14e5f9ccac1b64ff2f10c927b3ffdf88772aea875882406f9ba0cec8ad84/frozenlist-1.5.0-cp310-cp310-manylinux_2_5_i686.manylinux1_i686.manylinux_2_17_i686.manylinux2014_i686.whl", hash = "sha256:92b5278ed9d50fe610185ecd23c55d8b307d75ca18e94c0e7de328089ac5dcba", size = 231649, upload-time = "2024-10-23T09:46:28.992Z" },
    { url = "https://files.pythonhosted.org/packages/ee/59/928322800306f6529d1852323014ee9008551e9bb027cc38d276cbc0b0e7/frozenlist-1.5.0-cp310-cp310-manylinux_2_5_x86_64.manylinux1_x86_64.manylinux_2_17_x86_64.manylinux2014_x86_64.whl", hash = "sha256:7f3c8c1dacd037df16e85227bac13cca58c30da836c6f936ba1df0c05d046d8d", size = 241853, upload-time = "2024-10-23T09:46:30.211Z" },
    { url = "https://files.pythonhosted.org/packages/7d/bd/e01fa4f146a6f6c18c5d34cab8abdc4013774a26c4ff851128cd1bd3008e/frozenlist-1.5.0-cp310-cp310-musllinux_1_2_aarch64.whl", hash = "sha256:f2ac49a9bedb996086057b75bf93538240538c6d9b38e57c82d51f75a73409d2", size = 243652, upload-time = "2024-10-23T09:46:31.758Z" },
    { url = "https://files.pythonhosted.org/packages/a5/bd/e4771fd18a8ec6757033f0fa903e447aecc3fbba54e3630397b61596acf0/frozenlist-1.5.0-cp310-cp310-musllinux_1_2_i686.whl", hash = "sha256:e66cc454f97053b79c2ab09c17fbe3c825ea6b4de20baf1be28919460dd7877f", size = 241734, upload-time = "2024-10-23T09:46:33.044Z" },
    { url = "https://files.pythonhosted.org/packages/21/13/c83821fa5544af4f60c5d3a65d054af3213c26b14d3f5f48e43e5fb48556/frozenlist-1.5.0-cp310-cp310-musllinux_1_2_ppc64le.whl", hash = "sha256:5a3ba5f9a0dfed20337d3e966dc359784c9f96503674c2faf015f7fe8e96798c", size = 260959, upload-time = "2024-10-23T09:46:34.916Z" },
    { url = "https://files.pythonhosted.org/packages/71/f3/1f91c9a9bf7ed0e8edcf52698d23f3c211d8d00291a53c9f115ceb977ab1/frozenlist-1.5.0-cp310-cp310-musllinux_1_2_s390x.whl", hash = "sha256:6321899477db90bdeb9299ac3627a6a53c7399c8cd58d25da094007402b039ab", size = 262706, upload-time = "2024-10-23T09:46:36.159Z" },
    { url = "https://files.pythonhosted.org/packages/4c/22/4a256fdf5d9bcb3ae32622c796ee5ff9451b3a13a68cfe3f68e2c95588ce/frozenlist-1.5.0-cp310-cp310-musllinux_1_2_x86_64.whl", hash = "sha256:76e4753701248476e6286f2ef492af900ea67d9706a0155335a40ea21bf3b2f5", size = 250401, upload-time = "2024-10-23T09:46:37.327Z" },
    { url = "https://files.pythonhosted.org/packages/af/89/c48ebe1f7991bd2be6d5f4ed202d94960c01b3017a03d6954dd5fa9ea1e8/frozenlist-1.5.0-cp310-cp310-win32.whl", hash = "sha256:977701c081c0241d0955c9586ffdd9ce44f7a7795df39b9151cd9a6fd0ce4cfb", size = 45498, upload-time = "2024-10-23T09:46:38.552Z" },
    { url = "https://files.pythonhosted.org/packages/28/2f/cc27d5f43e023d21fe5c19538e08894db3d7e081cbf582ad5ed366c24446/frozenlist-1.5.0-cp310-cp310-win_amd64.whl", hash = "sha256:189f03b53e64144f90990d29a27ec4f7997d91ed3d01b51fa39d2dbe77540fd4", size = 51622, upload-time = "2024-10-23T09:46:39.513Z" },
    { url = "https://files.pythonhosted.org/packages/79/43/0bed28bf5eb1c9e4301003b74453b8e7aa85fb293b31dde352aac528dafc/frozenlist-1.5.0-cp311-cp311-macosx_10_9_universal2.whl", hash = "sha256:fd74520371c3c4175142d02a976aee0b4cb4a7cc912a60586ffd8d5929979b30", size = 94987, upload-time = "2024-10-23T09:46:40.487Z" },
    { url = "https://files.pythonhosted.org/packages/bb/bf/b74e38f09a246e8abbe1e90eb65787ed745ccab6eaa58b9c9308e052323d/frozenlist-1.5.0-cp311-cp311-macosx_10_9_x86_64.whl", hash = "sha256:2f3f7a0fbc219fb4455264cae4d9f01ad41ae6ee8524500f381de64ffaa077d5", size = 54584, upload-time = "2024-10-23T09:46:41.463Z" },
    { url = "https://files.pythonhosted.org/packages/2c/31/ab01375682f14f7613a1ade30149f684c84f9b8823a4391ed950c8285656/frozenlist-1.5.0-cp311-cp311-macosx_11_0_arm64.whl", hash = "sha256:f47c9c9028f55a04ac254346e92977bf0f166c483c74b4232bee19a6697e4778", size = 52499, upload-time = "2024-10-23T09:46:42.451Z" },
    { url = "https://files.pythonhosted.org/packages/98/a8/d0ac0b9276e1404f58fec3ab6e90a4f76b778a49373ccaf6a563f100dfbc/frozenlist-1.5.0-cp311-cp311-manylinux_2_17_aarch64.manylinux2014_aarch64.whl", hash = "sha256:0996c66760924da6e88922756d99b47512a71cfd45215f3570bf1e0b694c206a", size = 276357, upload-time = "2024-10-23T09:46:44.166Z" },
    { url = "https://files.pythonhosted.org/packages/ad/c9/c7761084fa822f07dac38ac29f841d4587570dd211e2262544aa0b791d21/frozenlist-1.5.0-cp311-cp311-manylinux_2_17_ppc64le.manylinux2014_ppc64le.whl", hash = "sha256:a2fe128eb4edeabe11896cb6af88fca5346059f6c8d807e3b910069f39157869", size = 287516, upload-time = "2024-10-23T09:46:45.369Z" },
    { url = "https://files.pythonhosted.org/packages/a1/ff/cd7479e703c39df7bdab431798cef89dc75010d8aa0ca2514c5b9321db27/frozenlist-1.5.0-cp311-cp311-manylinux_2_17_s390x.manylinux2014_s390x.whl", hash = "sha256:1a8ea951bbb6cacd492e3948b8da8c502a3f814f5d20935aae74b5df2b19cf3d", size = 283131, upload-time = "2024-10-23T09:46:46.654Z" },
    { url = "https://files.pythonhosted.org/packages/59/a0/370941beb47d237eca4fbf27e4e91389fd68699e6f4b0ebcc95da463835b/frozenlist-1.5.0-cp311-cp311-manylinux_2_5_i686.manylinux1_i686.manylinux_2_17_i686.manylinux2014_i686.whl", hash = "sha256:de537c11e4aa01d37db0d403b57bd6f0546e71a82347a97c6a9f0dcc532b3a45", size = 261320, upload-time = "2024-10-23T09:46:47.825Z" },
    { url = "https://files.pythonhosted.org/packages/b8/5f/c10123e8d64867bc9b4f2f510a32042a306ff5fcd7e2e09e5ae5100ee333/frozenlist-1.5.0-cp311-cp311-manylinux_2_5_x86_64.manylinux1_x86_64.manylinux_2_17_x86_64.manylinux2014_x86_64.whl", hash = "sha256:9c2623347b933fcb9095841f1cc5d4ff0b278addd743e0e966cb3d460278840d", size = 274877, upload-time = "2024-10-23T09:46:48.989Z" },
    { url = "https://files.pythonhosted.org/packages/fa/79/38c505601ae29d4348f21706c5d89755ceded02a745016ba2f58bd5f1ea6/frozenlist-1.5.0-cp311-cp311-musllinux_1_2_aarch64.whl", hash = "sha256:cee6798eaf8b1416ef6909b06f7dc04b60755206bddc599f52232606e18179d3", size = 269592, upload-time = "2024-10-23T09:46:50.235Z" },
    { url = "https://files.pythonhosted.org/packages/19/e2/39f3a53191b8204ba9f0bb574b926b73dd2efba2a2b9d2d730517e8f7622/frozenlist-1.5.0-cp311-cp311-musllinux_1_2_i686.whl", hash = "sha256:f5f9da7f5dbc00a604fe74aa02ae7c98bcede8a3b8b9666f9f86fc13993bc71a", size = 265934, upload-time = "2024-10-23T09:46:51.829Z" },
    { url = "https://files.pythonhosted.org/packages/d5/c9/3075eb7f7f3a91f1a6b00284af4de0a65a9ae47084930916f5528144c9dd/frozenlist-1.5.0-cp311-cp311-musllinux_1_2_ppc64le.whl", hash = "sha256:90646abbc7a5d5c7c19461d2e3eeb76eb0b204919e6ece342feb6032c9325ae9", size = 283859, upload-time = "2024-10-23T09:46:52.947Z" },
    { url = "https://files.pythonhosted.org/packages/05/f5/549f44d314c29408b962fa2b0e69a1a67c59379fb143b92a0a065ffd1f0f/frozenlist-1.5.0-cp311-cp311-musllinux_1_2_s390x.whl", hash = "sha256:bdac3c7d9b705d253b2ce370fde941836a5f8b3c5c2b8fd70940a3ea3af7f4f2", size = 287560, upload-time = "2024-10-23T09:46:54.162Z" },
    { url = "https://files.pythonhosted.org/packages/9d/f8/cb09b3c24a3eac02c4c07a9558e11e9e244fb02bf62c85ac2106d1eb0c0b/frozenlist-1.5.0-cp311-cp311-musllinux_1_2_x86_64.whl", hash = "sha256:03d33c2ddbc1816237a67f66336616416e2bbb6beb306e5f890f2eb22b959cdf", size = 277150, upload-time = "2024-10-23T09:46:55.361Z" },
    { url = "https://files.pythonhosted.org/packages/37/48/38c2db3f54d1501e692d6fe058f45b6ad1b358d82cd19436efab80cfc965/frozenlist-1.5.0-cp311-cp311-win32.whl", hash = "sha256:237f6b23ee0f44066219dae14c70ae38a63f0440ce6750f868ee08775073f942", size = 45244, upload-time = "2024-10-23T09:46:56.578Z" },
    { url = "https://files.pythonhosted.org/packages/ca/8c/2ddffeb8b60a4bce3b196c32fcc30d8830d4615e7b492ec2071da801b8ad/frozenlist-1.5.0-cp311-cp311-win_amd64.whl", hash = "sha256:0cc974cc93d32c42e7b0f6cf242a6bd941c57c61b618e78b6c0a96cb72788c1d", size = 51634, upload-time = "2024-10-23T09:46:57.6Z" },
    { url = "https://files.pythonhosted.org/packages/c6/c8/a5be5b7550c10858fcf9b0ea054baccab474da77d37f1e828ce043a3a5d4/frozenlist-1.5.0-py3-none-any.whl", hash = "sha256:d994863bba198a4a518b467bb971c56e1db3f180a25c6cf7bb1949c267f748c3", size = 11901, upload-time = "2024-10-23T09:48:28.851Z" },
]

[[package]]
name = "fsspec"
version = "2025.3.2"
source = { registry = "https://pypi.org/simple" }
sdist = { url = "https://files.pythonhosted.org/packages/45/d8/8425e6ba5fcec61a1d16e41b1b71d2bf9344f1fe48012c2b48b9620feae5/fsspec-2025.3.2.tar.gz", hash = "sha256:e52c77ef398680bbd6a98c0e628fbc469491282981209907bbc8aea76a04fdc6", size = 299281, upload-time = "2025-03-31T15:27:08.524Z" }
wheels = [
    { url = "https://files.pythonhosted.org/packages/44/4b/e0cfc1a6f17e990f3e64b7d941ddc4acdc7b19d6edd51abf495f32b1a9e4/fsspec-2025.3.2-py3-none-any.whl", hash = "sha256:2daf8dc3d1dfa65b6aa37748d112773a7a08416f6c70d96b264c96476ecaf711", size = 194435, upload-time = "2025-03-31T15:27:07.028Z" },
]

[[package]]
name = "gast"
version = "0.6.0"
source = { registry = "https://pypi.org/simple" }
sdist = { url = "https://files.pythonhosted.org/packages/3c/14/c566f5ca00c115db7725263408ff952b8ae6d6a4e792ef9c84e77d9af7a1/gast-0.6.0.tar.gz", hash = "sha256:88fc5300d32c7ac6ca7b515310862f71e6fdf2c029bbec7c66c0f5dd47b6b1fb", size = 27708, upload-time = "2024-06-27T20:31:49.527Z" }
wheels = [
    { url = "https://files.pythonhosted.org/packages/a3/61/8001b38461d751cd1a0c3a6ae84346796a5758123f3ed97a1b121dfbf4f3/gast-0.6.0-py3-none-any.whl", hash = "sha256:52b182313f7330389f72b069ba00f174cfe2a06411099547288839c6cbafbd54", size = 21173, upload-time = "2024-07-09T13:15:15.615Z" },
]

[[package]]
name = "ghp-import"
version = "2.1.0"
source = { registry = "https://pypi.org/simple" }
dependencies = [
    { name = "python-dateutil" },
]
sdist = { url = "https://files.pythonhosted.org/packages/d9/29/d40217cbe2f6b1359e00c6c307bb3fc876ba74068cbab3dde77f03ca0dc4/ghp-import-2.1.0.tar.gz", hash = "sha256:9c535c4c61193c2df8871222567d7fd7e5014d835f97dc7b7439069e2413d343", size = 10943, upload-time = "2022-05-02T15:47:16.11Z" }
wheels = [
    { url = "https://files.pythonhosted.org/packages/f7/ec/67fbef5d497f86283db54c22eec6f6140243aae73265799baaaa19cd17fb/ghp_import-2.1.0-py3-none-any.whl", hash = "sha256:8337dd7b50877f163d4c0289bc1f1c7f127550241988d568c1db512c4324a619", size = 11034, upload-time = "2022-05-02T15:47:14.552Z" },
]

[[package]]
name = "gitdb"
version = "4.0.12"
source = { registry = "https://pypi.org/simple" }
dependencies = [
    { name = "smmap" },
]
sdist = { url = "https://files.pythonhosted.org/packages/72/94/63b0fc47eb32792c7ba1fe1b694daec9a63620db1e313033d18140c2320a/gitdb-4.0.12.tar.gz", hash = "sha256:5ef71f855d191a3326fcfbc0d5da835f26b13fbcba60c32c21091c349ffdb571", size = 394684, upload-time = "2025-01-02T07:20:46.413Z" }
wheels = [
    { url = "https://files.pythonhosted.org/packages/a0/61/5c78b91c3143ed5c14207f463aecfc8f9dbb5092fb2869baf37c273b2705/gitdb-4.0.12-py3-none-any.whl", hash = "sha256:67073e15955400952c6565cc3e707c554a4eea2e428946f7a4c162fab9bd9bcf", size = 62794, upload-time = "2025-01-02T07:20:43.624Z" },
]

[[package]]
name = "gitpython"
version = "3.1.44"
source = { registry = "https://pypi.org/simple" }
dependencies = [
    { name = "gitdb" },
]
sdist = { url = "https://files.pythonhosted.org/packages/c0/89/37df0b71473153574a5cdef8f242de422a0f5d26d7a9e231e6f169b4ad14/gitpython-3.1.44.tar.gz", hash = "sha256:c87e30b26253bf5418b01b0660f818967f3c503193838337fe5e573331249269", size = 214196, upload-time = "2025-01-02T07:32:43.59Z" }
wheels = [
    { url = "https://files.pythonhosted.org/packages/1d/9a/4114a9057db2f1462d5c8f8390ab7383925fe1ac012eaa42402ad65c2963/GitPython-3.1.44-py3-none-any.whl", hash = "sha256:9e0e10cda9bed1ee64bc9a6de50e7e38a9c9943241cd7f585f6df3ed28011110", size = 207599, upload-time = "2025-01-02T07:32:40.731Z" },
]

[[package]]
name = "google-pasta"
version = "0.2.0"
source = { registry = "https://pypi.org/simple" }
dependencies = [
    { name = "six" },
]
sdist = { url = "https://files.pythonhosted.org/packages/35/4a/0bd53b36ff0323d10d5f24ebd67af2de10a1117f5cf4d7add90df92756f1/google-pasta-0.2.0.tar.gz", hash = "sha256:c9f2c8dfc8f96d0d5808299920721be30c9eec37f2389f28904f454565c8a16e", size = 40430, upload-time = "2020-03-13T18:57:50.34Z" }
wheels = [
    { url = "https://files.pythonhosted.org/packages/a3/de/c648ef6835192e6e2cc03f40b19eeda4382c49b5bafb43d88b931c4c74ac/google_pasta-0.2.0-py3-none-any.whl", hash = "sha256:b32482794a366b5366a32c92a9a9201b107821889935a02b3e51f6b432ea84ed", size = 57471, upload-time = "2020-03-13T18:57:48.872Z" },
]

[[package]]
name = "griffe"
version = "1.7.2"
source = { registry = "https://pypi.org/simple" }
dependencies = [
    { name = "colorama" },
]
sdist = { url = "https://files.pythonhosted.org/packages/59/08/7df7e90e34d08ad890bd71d7ba19451052f88dc3d2c483d228d1331a4736/griffe-1.7.2.tar.gz", hash = "sha256:98d396d803fab3b680c2608f300872fd57019ed82f0672f5b5323a9ad18c540c", size = 394919, upload-time = "2025-04-01T14:38:44.887Z" }
wheels = [
    { url = "https://files.pythonhosted.org/packages/b1/5e/38b408f41064c9fcdbb0ea27c1bd13a1c8657c4846e04dab9f5ea770602c/griffe-1.7.2-py3-none-any.whl", hash = "sha256:1ed9c2e338a75741fc82083fe5a1bc89cb6142efe126194cc313e34ee6af5423", size = 129187, upload-time = "2025-04-01T14:38:43.227Z" },
]

[[package]]
name = "grpcio"
version = "1.71.0"
source = { registry = "https://pypi.org/simple" }
sdist = { url = "https://files.pythonhosted.org/packages/1c/95/aa11fc09a85d91fbc7dd405dcb2a1e0256989d67bf89fa65ae24b3ba105a/grpcio-1.71.0.tar.gz", hash = "sha256:2b85f7820475ad3edec209d3d89a7909ada16caab05d3f2e08a7e8ae3200a55c", size = 12549828, upload-time = "2025-03-10T19:28:49.203Z" }
wheels = [
    { url = "https://files.pythonhosted.org/packages/7c/c5/ef610b3f988cc0cc67b765f72b8e2db06a1db14e65acb5ae7810a6b7042e/grpcio-1.71.0-cp310-cp310-linux_armv7l.whl", hash = "sha256:c200cb6f2393468142eb50ab19613229dcc7829b5ccee8b658a36005f6669fdd", size = 5210643, upload-time = "2025-03-10T19:24:11.278Z" },
    { url = "https://files.pythonhosted.org/packages/bf/de/c84293c961622df302c0d5d07ec6e2d4cd3874ea42f602be2df09c4ad44f/grpcio-1.71.0-cp310-cp310-macosx_12_0_universal2.whl", hash = "sha256:b2266862c5ad664a380fbbcdbdb8289d71464c42a8c29053820ee78ba0119e5d", size = 11308962, upload-time = "2025-03-10T19:24:14.766Z" },
    { url = "https://files.pythonhosted.org/packages/7c/38/04c9e0dc8c904570c80faa1f1349b190b63e45d6b2782ec8567b050efa9d/grpcio-1.71.0-cp310-cp310-manylinux_2_17_aarch64.whl", hash = "sha256:0ab8b2864396663a5b0b0d6d79495657ae85fa37dcb6498a2669d067c65c11ea", size = 5699236, upload-time = "2025-03-10T19:24:17.214Z" },
    { url = "https://files.pythonhosted.org/packages/95/96/e7be331d1298fa605ea7c9ceafc931490edd3d5b33c4f695f1a0667f3491/grpcio-1.71.0-cp310-cp310-manylinux_2_17_i686.manylinux2014_i686.whl", hash = "sha256:c30f393f9d5ff00a71bb56de4aa75b8fe91b161aeb61d39528db6b768d7eac69", size = 6339767, upload-time = "2025-03-10T19:24:18.977Z" },
    { url = "https://files.pythonhosted.org/packages/5d/b7/7e7b7bb6bb18baf156fd4f2f5b254150dcdd6cbf0def1ee427a2fb2bfc4d/grpcio-1.71.0-cp310-cp310-manylinux_2_17_x86_64.manylinux2014_x86_64.whl", hash = "sha256:f250ff44843d9a0615e350c77f890082102a0318d66a99540f54769c8766ab73", size = 5943028, upload-time = "2025-03-10T19:24:21.746Z" },
    { url = "https://files.pythonhosted.org/packages/13/aa/5fb756175995aeb47238d706530772d9a7ac8e73bcca1b47dc145d02c95f/grpcio-1.71.0-cp310-cp310-musllinux_1_1_aarch64.whl", hash = "sha256:e6d8de076528f7c43a2f576bc311799f89d795aa6c9b637377cc2b1616473804", size = 6031841, upload-time = "2025-03-10T19:24:23.912Z" },
    { url = "https://files.pythonhosted.org/packages/54/93/172783e01eed61f7f180617b7fa4470f504e383e32af2587f664576a7101/grpcio-1.71.0-cp310-cp310-musllinux_1_1_i686.whl", hash = "sha256:9b91879d6da1605811ebc60d21ab6a7e4bae6c35f6b63a061d61eb818c8168f6", size = 6651039, upload-time = "2025-03-10T19:24:26.075Z" },
    { url = "https://files.pythonhosted.org/packages/6f/99/62654b220a27ed46d3313252214f4bc66261143dc9b58004085cd0646753/grpcio-1.71.0-cp310-cp310-musllinux_1_1_x86_64.whl", hash = "sha256:f71574afdf944e6652203cd1badcda195b2a27d9c83e6d88dc1ce3cfb73b31a5", size = 6198465, upload-time = "2025-03-10T19:24:27.716Z" },
    { url = "https://files.pythonhosted.org/packages/68/35/96116de833b330abe4412cc94edc68f99ed2fa3e39d8713ff307b3799e81/grpcio-1.71.0-cp310-cp310-win32.whl", hash = "sha256:8997d6785e93308f277884ee6899ba63baafa0dfb4729748200fcc537858a509", size = 3620382, upload-time = "2025-03-10T19:24:29.833Z" },
    { url = "https://files.pythonhosted.org/packages/b7/09/f32ef637e386f3f2c02effac49699229fa560ce9007682d24e9e212d2eb4/grpcio-1.71.0-cp310-cp310-win_amd64.whl", hash = "sha256:7d6ac9481d9d0d129224f6d5934d5832c4b1cddb96b59e7eba8416868909786a", size = 4280302, upload-time = "2025-03-10T19:24:31.569Z" },
    { url = "https://files.pythonhosted.org/packages/63/04/a085f3ad4133426f6da8c1becf0749872a49feb625a407a2e864ded3fb12/grpcio-1.71.0-cp311-cp311-linux_armv7l.whl", hash = "sha256:d6aa986318c36508dc1d5001a3ff169a15b99b9f96ef5e98e13522c506b37eef", size = 5210453, upload-time = "2025-03-10T19:24:33.342Z" },
    { url = "https://files.pythonhosted.org/packages/b4/d5/0bc53ed33ba458de95020970e2c22aa8027b26cc84f98bea7fcad5d695d1/grpcio-1.71.0-cp311-cp311-macosx_10_14_universal2.whl", hash = "sha256:d2c170247315f2d7e5798a22358e982ad6eeb68fa20cf7a820bb74c11f0736e7", size = 11347567, upload-time = "2025-03-10T19:24:35.215Z" },
    { url = "https://files.pythonhosted.org/packages/e3/6d/ce334f7e7a58572335ccd61154d808fe681a4c5e951f8a1ff68f5a6e47ce/grpcio-1.71.0-cp311-cp311-manylinux_2_17_aarch64.whl", hash = "sha256:e6f83a583ed0a5b08c5bc7a3fe860bb3c2eac1f03f1f63e0bc2091325605d2b7", size = 5696067, upload-time = "2025-03-10T19:24:37.988Z" },
    { url = "https://files.pythonhosted.org/packages/05/4a/80befd0b8b1dc2b9ac5337e57473354d81be938f87132e147c4a24a581bd/grpcio-1.71.0-cp311-cp311-manylinux_2_17_i686.manylinux2014_i686.whl", hash = "sha256:4be74ddeeb92cc87190e0e376dbc8fc7736dbb6d3d454f2fa1f5be1dee26b9d7", size = 6348377, upload-time = "2025-03-10T19:24:40.361Z" },
    { url = "https://files.pythonhosted.org/packages/c7/67/cbd63c485051eb78663355d9efd1b896cfb50d4a220581ec2cb9a15cd750/grpcio-1.71.0-cp311-cp311-manylinux_2_17_x86_64.manylinux2014_x86_64.whl", hash = "sha256:4dd0dfbe4d5eb1fcfec9490ca13f82b089a309dc3678e2edabc144051270a66e", size = 5940407, upload-time = "2025-03-10T19:24:42.685Z" },
    { url = "https://files.pythonhosted.org/packages/98/4b/7a11aa4326d7faa499f764eaf8a9b5a0eb054ce0988ee7ca34897c2b02ae/grpcio-1.71.0-cp311-cp311-musllinux_1_1_aarch64.whl", hash = "sha256:a2242d6950dc892afdf9e951ed7ff89473aaf744b7d5727ad56bdaace363722b", size = 6030915, upload-time = "2025-03-10T19:24:44.463Z" },
    { url = "https://files.pythonhosted.org/packages/eb/a2/cdae2d0e458b475213a011078b0090f7a1d87f9a68c678b76f6af7c6ac8c/grpcio-1.71.0-cp311-cp311-musllinux_1_1_i686.whl", hash = "sha256:0fa05ee31a20456b13ae49ad2e5d585265f71dd19fbd9ef983c28f926d45d0a7", size = 6648324, upload-time = "2025-03-10T19:24:46.287Z" },
    { url = "https://files.pythonhosted.org/packages/27/df/f345c8daaa8d8574ce9869f9b36ca220c8845923eb3087e8f317eabfc2a8/grpcio-1.71.0-cp311-cp311-musllinux_1_1_x86_64.whl", hash = "sha256:3d081e859fb1ebe176de33fc3adb26c7d46b8812f906042705346b314bde32c3", size = 6197839, upload-time = "2025-03-10T19:24:48.565Z" },
    { url = "https://files.pythonhosted.org/packages/f2/2c/cd488dc52a1d0ae1bad88b0d203bc302efbb88b82691039a6d85241c5781/grpcio-1.71.0-cp311-cp311-win32.whl", hash = "sha256:d6de81c9c00c8a23047136b11794b3584cdc1460ed7cbc10eada50614baa1444", size = 3619978, upload-time = "2025-03-10T19:24:50.518Z" },
    { url = "https://files.pythonhosted.org/packages/ee/3f/cf92e7e62ccb8dbdf977499547dfc27133124d6467d3a7d23775bcecb0f9/grpcio-1.71.0-cp311-cp311-win_amd64.whl", hash = "sha256:24e867651fc67717b6f896d5f0cac0ec863a8b5fb7d6441c2ab428f52c651c6b", size = 4282279, upload-time = "2025-03-10T19:24:52.313Z" },
]

[[package]]
name = "h5py"
version = "3.13.0"
source = { registry = "https://pypi.org/simple" }
dependencies = [
    { name = "numpy" },
]
sdist = { url = "https://files.pythonhosted.org/packages/03/2e/a22d6a8bfa6f8be33e7febd985680fba531562795f0a9077ed1eb047bfb0/h5py-3.13.0.tar.gz", hash = "sha256:1870e46518720023da85d0895a1960ff2ce398c5671eac3b1a41ec696b7105c3", size = 414876, upload-time = "2025-02-18T16:04:01.824Z" }
wheels = [
    { url = "https://files.pythonhosted.org/packages/02/8a/bc76588ff1a254e939ce48f30655a8f79fac614ca8bd1eda1a79fa276671/h5py-3.13.0-cp310-cp310-macosx_10_9_x86_64.whl", hash = "sha256:5540daee2b236d9569c950b417f13fd112d51d78b4c43012de05774908dff3f5", size = 3413286, upload-time = "2025-02-18T16:02:11.355Z" },
    { url = "https://files.pythonhosted.org/packages/19/bd/9f249ecc6c517b2796330b0aab7d2351a108fdbd00d4bb847c0877b5533e/h5py-3.13.0-cp310-cp310-macosx_11_0_arm64.whl", hash = "sha256:10894c55d46df502d82a7a4ed38f9c3fdbcb93efb42e25d275193e093071fade", size = 2915673, upload-time = "2025-02-18T16:02:15.687Z" },
    { url = "https://files.pythonhosted.org/packages/72/71/0dd079208d7d3c3988cebc0776c2de58b4d51d8eeb6eab871330133dfee6/h5py-3.13.0-cp310-cp310-manylinux_2_17_aarch64.manylinux2014_aarch64.whl", hash = "sha256:fb267ce4b83f9c42560e9ff4d30f60f7ae492eacf9c7ede849edf8c1b860e16b", size = 4283822, upload-time = "2025-02-18T16:02:21.756Z" },
    { url = "https://files.pythonhosted.org/packages/d8/fa/0b6a59a1043c53d5d287effa02303bd248905ee82b25143c7caad8b340ad/h5py-3.13.0-cp310-cp310-manylinux_2_17_x86_64.manylinux2014_x86_64.whl", hash = "sha256:d2cf6a231a07c14acd504a945a6e9ec115e0007f675bde5e0de30a4dc8d86a31", size = 4548100, upload-time = "2025-02-18T16:02:27.578Z" },
    { url = "https://files.pythonhosted.org/packages/12/42/ad555a7ff7836c943fe97009405566dc77bcd2a17816227c10bd067a3ee1/h5py-3.13.0-cp310-cp310-win_amd64.whl", hash = "sha256:851ae3a8563d87a5a0dc49c2e2529c75b8842582ccaefbf84297d2cfceeacd61", size = 2950547, upload-time = "2025-02-18T16:02:32.758Z" },
    { url = "https://files.pythonhosted.org/packages/86/2b/50b15fdefb577d073b49699e6ea6a0a77a3a1016c2b67e2149fc50124a10/h5py-3.13.0-cp311-cp311-macosx_10_9_x86_64.whl", hash = "sha256:8a8e38ef4ceb969f832cc230c0cf808c613cc47e31e768fd7b1106c55afa1cb8", size = 3422922, upload-time = "2025-02-18T16:02:36.376Z" },
    { url = "https://files.pythonhosted.org/packages/94/59/36d87a559cab9c59b59088d52e86008d27a9602ce3afc9d3b51823014bf3/h5py-3.13.0-cp311-cp311-macosx_11_0_arm64.whl", hash = "sha256:f35640e81b03c02a88b8bf99fb6a9d3023cc52f7c627694db2f379e0028f2868", size = 2921619, upload-time = "2025-02-18T16:02:40.722Z" },
    { url = "https://files.pythonhosted.org/packages/37/ef/6f80b19682c0b0835bbee7b253bec9c16af9004f2fd6427b1dd858100273/h5py-3.13.0-cp311-cp311-manylinux_2_17_aarch64.manylinux2014_aarch64.whl", hash = "sha256:337af114616f3656da0c83b68fcf53ecd9ce9989a700b0883a6e7c483c3235d4", size = 4259366, upload-time = "2025-02-18T16:02:44.544Z" },
    { url = "https://files.pythonhosted.org/packages/03/71/c99f662d4832c8835453cf3476f95daa28372023bda4aa1fca9e97c24f09/h5py-3.13.0-cp311-cp311-manylinux_2_17_x86_64.manylinux2014_x86_64.whl", hash = "sha256:782ff0ac39f455f21fd1c8ebc007328f65f43d56718a89327eec76677ebf238a", size = 4509058, upload-time = "2025-02-18T16:02:49.035Z" },
    { url = "https://files.pythonhosted.org/packages/56/89/e3ff23e07131ff73a72a349be9639e4de84e163af89c1c218b939459a98a/h5py-3.13.0-cp311-cp311-win_amd64.whl", hash = "sha256:22ffe2a25770a2d67213a1b94f58006c14dce06933a42d2aaa0318c5868d1508", size = 2966428, upload-time = "2025-02-18T16:02:52.061Z" },
]

[[package]]
name = "humanize"
version = "4.12.2"
source = { registry = "https://pypi.org/simple" }
sdist = { url = "https://files.pythonhosted.org/packages/e0/84/ae8e64a6ffe3291105e9688f4e28fa65eba7924e0fe6053d85ca00556385/humanize-4.12.2.tar.gz", hash = "sha256:ce0715740e9caacc982bb89098182cf8ded3552693a433311c6a4ce6f4e12a2c", size = 80871, upload-time = "2025-03-24T17:12:39.167Z" }
wheels = [
    { url = "https://files.pythonhosted.org/packages/55/c7/6f89082f619c76165feb633446bd0fee32b0e0cbad00d22480e5aea26ade/humanize-4.12.2-py3-none-any.whl", hash = "sha256:e4e44dced598b7e03487f3b1c6fd5b1146c30ea55a110e71d5d4bca3e094259e", size = 128305, upload-time = "2025-03-24T17:12:37.059Z" },
]

[[package]]
name = "idna"
version = "3.10"
source = { registry = "https://pypi.org/simple" }
sdist = { url = "https://files.pythonhosted.org/packages/f1/70/7703c29685631f5a7590aa73f1f1d3fa9a380e654b86af429e0934a32f7d/idna-3.10.tar.gz", hash = "sha256:12f65c9b470abda6dc35cf8e63cc574b1c52b11df2c86030af0ac09b01b13ea9", size = 190490, upload-time = "2024-09-15T18:07:39.745Z" }
wheels = [
    { url = "https://files.pythonhosted.org/packages/76/c6/c88e154df9c4e1a2a66ccf0005a88dfb2650c1dffb6f5ce603dfbd452ce3/idna-3.10-py3-none-any.whl", hash = "sha256:946d195a0d259cbba61165e88e65941f16e9b36ea6ddb97f00452bae8b1287d3", size = 70442, upload-time = "2024-09-15T18:07:37.964Z" },
]

[[package]]
name = "illia"
version = "0.2.2"
source = { editable = "." }

[package.optional-dependencies]
jax = [
    { name = "flax" },
    { name = "jax" },
]
pyg = [
    { name = "torch-geometric" },
]
tensorflow = [
    { name = "tensorflow", version = "2.16.2", source = { registry = "https://pypi.org/simple" }, marker = "sys_platform == 'darwin'" },
    { name = "tensorflow", version = "2.19.0", source = { registry = "https://pypi.org/simple" }, marker = "sys_platform != 'darwin'" },
]
torch = [
    { name = "torch", version = "2.2.2", source = { registry = "https://download.pytorch.org/whl/cpu" }, marker = "sys_platform == 'darwin'" },
    { name = "torch", version = "2.4.0", source = { registry = "https://pypi.org/simple" }, marker = "sys_platform != 'darwin' and sys_platform != 'linux' and sys_platform != 'win32'" },
    { name = "torch", version = "2.4.0+cu121", source = { registry = "https://download.pytorch.org/whl/cu121" }, marker = "sys_platform == 'linux' or sys_platform == 'win32'" },
]

[package.dev-dependencies]
documentation = [
    { name = "mike" },
    { name = "mkdocs" },
    { name = "mkdocs-awesome-nav" },
    { name = "mkdocs-enumerate-headings-plugin" },
    { name = "mkdocs-git-authors-plugin" },
    { name = "mkdocs-git-revision-date-localized-plugin" },
    { name = "mkdocs-jupyter" },
    { name = "mkdocs-material" },
    { name = "mkdocstrings", extra = ["python"] },
]
examples = [
    { name = "matplotlib" },
    { name = "torchvision", version = "0.17.2", source = { registry = "https://pypi.org/simple" }, marker = "sys_platform == 'darwin'" },
    { name = "torchvision", version = "0.19.0", source = { registry = "https://pypi.org/simple" }, marker = "sys_platform != 'darwin'" },
]
pipeline = [
    { name = "bandit" },
    { name = "black", extra = ["jupyter"] },
    { name = "complexipy" },
    { name = "flake8" },
    { name = "flake8-pyproject" },
    { name = "isort" },
    { name = "mypy" },
    { name = "nox" },
    { name = "pylint" },
    { name = "pytest" },
    { name = "pytest-order" },
]

[package.metadata]
requires-dist = [
    { name = "flax", marker = "extra == 'jax'", specifier = "==0.10.1" },
    { name = "jax", marker = "extra == 'jax'", specifier = "==0.4.31" },
    { name = "tensorflow", marker = "sys_platform == 'darwin' and extra == 'tensorflow'", specifier = "==2.16.2" },
    { name = "tensorflow", marker = "sys_platform != 'darwin' and extra == 'tensorflow'", specifier = "==2.19.0" },
    { name = "torch", marker = "sys_platform == 'darwin' and extra == 'torch'", specifier = "==2.2.2", index = "https://download.pytorch.org/whl/cpu" },
    { name = "torch", marker = "sys_platform != 'darwin' and sys_platform != 'linux' and sys_platform != 'win32' and extra == 'torch'", specifier = "==2.4.0" },
    { name = "torch", marker = "sys_platform == 'linux' and extra == 'torch'", specifier = "==2.4.0", index = "https://download.pytorch.org/whl/cu121" },
    { name = "torch", marker = "sys_platform == 'win32' and extra == 'torch'", specifier = "==2.4.0", index = "https://download.pytorch.org/whl/cu121" },
    { name = "torch-geometric", marker = "extra == 'pyg'", specifier = "==2.5.1" },
]
provides-extras = ["torch", "tensorflow", "jax", "pyg"]

[package.metadata.requires-dev]
documentation = [
    { name = "mike", specifier = "==2.1.3" },
    { name = "mkdocs", specifier = "==1.6.1" },
    { name = "mkdocs-awesome-nav", specifier = "==3.2.0" },
    { name = "mkdocs-enumerate-headings-plugin", specifier = "==0.6.2" },
    { name = "mkdocs-git-authors-plugin", specifier = "==0.10.0" },
    { name = "mkdocs-git-revision-date-localized-plugin", specifier = "==1.5.0" },
    { name = "mkdocs-jupyter", specifier = "==0.25.1" },
    { name = "mkdocs-material", specifier = "==9.7.0" },
    { name = "mkdocstrings", extras = ["python"], specifier = "==1.0.0" },
]
examples = [
    { name = "matplotlib", specifier = ">=3.10.5" },
    { name = "torchvision", specifier = ">=0.17.2" },
]
pipeline = [
    { name = "bandit", specifier = "==1.9.2" },
    { name = "black", specifier = "==25.9.0" },
    { name = "black", extras = ["jupyter"] },
    { name = "complexipy", specifier = "==4.2.0" },
    { name = "flake8", specifier = "==7.3.0" },
    { name = "flake8-pyproject", specifier = "==1.2.3" },
    { name = "isort", specifier = "==7.0.0" },
    { name = "mypy", specifier = "==1.19.0" },
    { name = "nox", specifier = "==2025.11.12" },
<<<<<<< HEAD
    { name = "pylint", specifier = "==4.0.4" },
    { name = "pytest", specifier = "==8.4.2" },
=======
    { name = "pylint", specifier = "==4.0.2" },
    { name = "pytest", specifier = "==9.0.1" },
>>>>>>> 1464b598
    { name = "pytest-order", specifier = "==1.3.0" },
]

[[package]]
name = "importlib-metadata"
version = "8.7.0"
source = { registry = "https://pypi.org/simple" }
dependencies = [
    { name = "zipp" },
]
sdist = { url = "https://files.pythonhosted.org/packages/76/66/650a33bd90f786193e4de4b3ad86ea60b53c89b669a5c7be931fac31cdb0/importlib_metadata-8.7.0.tar.gz", hash = "sha256:d13b81ad223b890aa16c5471f2ac3056cf76c5f10f82d6f9292f0b415f389000", size = 56641, upload-time = "2025-04-27T15:29:01.736Z" }
wheels = [
    { url = "https://files.pythonhosted.org/packages/20/b0/36bd937216ec521246249be3bf9855081de4c5e06a0c9b4219dbeda50373/importlib_metadata-8.7.0-py3-none-any.whl", hash = "sha256:e5dd1551894c77868a30651cef00984d50e1002d06942a7101d34870c5f02afd", size = 27656, upload-time = "2025-04-27T15:29:00.214Z" },
]

[[package]]
name = "importlib-resources"
version = "6.5.2"
source = { registry = "https://pypi.org/simple" }
sdist = { url = "https://files.pythonhosted.org/packages/cf/8c/f834fbf984f691b4f7ff60f50b514cc3de5cc08abfc3295564dd89c5e2e7/importlib_resources-6.5.2.tar.gz", hash = "sha256:185f87adef5bcc288449d98fb4fba07cea78bc036455dd44c5fc4a2fe78fed2c", size = 44693, upload-time = "2025-01-03T18:51:56.698Z" }
wheels = [
    { url = "https://files.pythonhosted.org/packages/a4/ed/1f1afb2e9e7f38a545d628f864d562a5ae64fe6f7a10e28ffb9b185b4e89/importlib_resources-6.5.2-py3-none-any.whl", hash = "sha256:789cfdc3ed28c78b67a06acb8126751ced69a3d5f79c095a98298cd8a760ccec", size = 37461, upload-time = "2025-01-03T18:51:54.306Z" },
]

[[package]]
name = "iniconfig"
version = "2.1.0"
source = { registry = "https://pypi.org/simple" }
sdist = { url = "https://files.pythonhosted.org/packages/f2/97/ebf4da567aa6827c909642694d71c9fcf53e5b504f2d96afea02718862f3/iniconfig-2.1.0.tar.gz", hash = "sha256:3abbd2e30b36733fee78f9c7f7308f2d0050e88f0087fd25c2645f63c773e1c7", size = 4793, upload-time = "2025-03-19T20:09:59.721Z" }
wheels = [
    { url = "https://files.pythonhosted.org/packages/2c/e1/e6716421ea10d38022b952c159d5161ca1193197fb744506875fbb87ea7b/iniconfig-2.1.0-py3-none-any.whl", hash = "sha256:9deba5723312380e77435581c6bf4935c94cbfab9b1ed33ef8d238ea168eb760", size = 6050, upload-time = "2025-03-19T20:10:01.071Z" },
]

[[package]]
name = "ipykernel"
version = "6.29.5"
source = { registry = "https://pypi.org/simple" }
dependencies = [
    { name = "appnope", marker = "sys_platform == 'darwin'" },
    { name = "comm" },
    { name = "debugpy" },
    { name = "ipython", version = "8.37.0", source = { registry = "https://pypi.org/simple" }, marker = "python_full_version < '3.11'" },
    { name = "ipython", version = "9.0.2", source = { registry = "https://pypi.org/simple" }, marker = "python_full_version >= '3.11'" },
    { name = "jupyter-client" },
    { name = "jupyter-core" },
    { name = "matplotlib-inline" },
    { name = "nest-asyncio" },
    { name = "packaging" },
    { name = "psutil" },
    { name = "pyzmq" },
    { name = "tornado" },
    { name = "traitlets" },
]
sdist = { url = "https://files.pythonhosted.org/packages/e9/5c/67594cb0c7055dc50814b21731c22a601101ea3b1b50a9a1b090e11f5d0f/ipykernel-6.29.5.tar.gz", hash = "sha256:f093a22c4a40f8828f8e330a9c297cb93dcab13bd9678ded6de8e5cf81c56215", size = 163367, upload-time = "2024-07-01T14:07:22.543Z" }
wheels = [
    { url = "https://files.pythonhosted.org/packages/94/5c/368ae6c01c7628438358e6d337c19b05425727fbb221d2a3c4303c372f42/ipykernel-6.29.5-py3-none-any.whl", hash = "sha256:afdb66ba5aa354b09b91379bac28ae4afebbb30e8b39510c9690afb7a10421b5", size = 117173, upload-time = "2024-07-01T14:07:19.603Z" },
]

[[package]]
name = "ipython"
version = "8.37.0"
source = { registry = "https://pypi.org/simple" }
resolution-markers = [
    "python_full_version < '3.11' and platform_machine != 'x86_64' and sys_platform == 'darwin'",
    "python_full_version < '3.11' and platform_machine == 'x86_64' and sys_platform == 'darwin'",
    "python_full_version < '3.11' and sys_platform == 'linux'",
    "python_full_version < '3.11' and sys_platform == 'win32'",
    "python_full_version < '3.11' and sys_platform != 'darwin' and sys_platform != 'linux' and sys_platform != 'win32'",
]
dependencies = [
    { name = "colorama", marker = "python_full_version < '3.11' and sys_platform == 'win32'" },
    { name = "decorator", marker = "python_full_version < '3.11'" },
    { name = "exceptiongroup", marker = "python_full_version < '3.11'" },
    { name = "jedi", marker = "python_full_version < '3.11'" },
    { name = "matplotlib-inline", marker = "python_full_version < '3.11'" },
    { name = "pexpect", marker = "python_full_version < '3.11' and sys_platform != 'emscripten' and sys_platform != 'win32'" },
    { name = "prompt-toolkit", marker = "python_full_version < '3.11'" },
    { name = "pygments", marker = "python_full_version < '3.11'" },
    { name = "stack-data", marker = "python_full_version < '3.11'" },
    { name = "traitlets", marker = "python_full_version < '3.11'" },
    { name = "typing-extensions", marker = "python_full_version < '3.11'" },
]
sdist = { url = "https://files.pythonhosted.org/packages/85/31/10ac88f3357fc276dc8a64e8880c82e80e7459326ae1d0a211b40abf6665/ipython-8.37.0.tar.gz", hash = "sha256:ca815841e1a41a1e6b73a0b08f3038af9b2252564d01fc405356d34033012216", size = 5606088, upload-time = "2025-05-31T16:39:09.613Z" }
wheels = [
    { url = "https://files.pythonhosted.org/packages/91/d0/274fbf7b0b12643cbbc001ce13e6a5b1607ac4929d1b11c72460152c9fc3/ipython-8.37.0-py3-none-any.whl", hash = "sha256:ed87326596b878932dbcb171e3e698845434d8c61b8d8cd474bf663041a9dcf2", size = 831864, upload-time = "2025-05-31T16:39:06.38Z" },
]

[[package]]
name = "ipython"
version = "9.0.2"
source = { registry = "https://pypi.org/simple" }
resolution-markers = [
    "python_full_version >= '3.11' and platform_machine != 'x86_64' and sys_platform == 'darwin'",
    "python_full_version >= '3.11' and platform_machine == 'x86_64' and sys_platform == 'darwin'",
    "python_full_version >= '3.11' and sys_platform == 'linux'",
    "python_full_version >= '3.11' and sys_platform == 'win32'",
    "python_full_version >= '3.11' and sys_platform != 'darwin' and sys_platform != 'linux' and sys_platform != 'win32'",
]
dependencies = [
    { name = "colorama", marker = "python_full_version >= '3.11' and sys_platform == 'win32'" },
    { name = "decorator", marker = "python_full_version >= '3.11'" },
    { name = "ipython-pygments-lexers", marker = "python_full_version >= '3.11'" },
    { name = "jedi", marker = "python_full_version >= '3.11'" },
    { name = "matplotlib-inline", marker = "python_full_version >= '3.11'" },
    { name = "pexpect", marker = "python_full_version >= '3.11' and sys_platform != 'emscripten' and sys_platform != 'win32'" },
    { name = "prompt-toolkit", marker = "python_full_version >= '3.11'" },
    { name = "pygments", marker = "python_full_version >= '3.11'" },
    { name = "stack-data", marker = "python_full_version >= '3.11'" },
    { name = "traitlets", marker = "python_full_version >= '3.11'" },
    { name = "typing-extensions", marker = "python_full_version >= '3.11'" },
]
sdist = { url = "https://files.pythonhosted.org/packages/7d/ce/012a0f40ca58a966f87a6e894d6828e2817657cbdf522b02a5d3a87d92ce/ipython-9.0.2.tar.gz", hash = "sha256:ec7b479e3e5656bf4f58c652c120494df1820f4f28f522fb7ca09e213c2aab52", size = 4366102, upload-time = "2025-03-08T15:04:52.885Z" }
wheels = [
    { url = "https://files.pythonhosted.org/packages/20/3a/917cb9e72f4e1a4ea13c862533205ae1319bd664119189ee5cc9e4e95ebf/ipython-9.0.2-py3-none-any.whl", hash = "sha256:143ef3ea6fb1e1bffb4c74b114051de653ffb7737a3f7ab1670e657ca6ae8c44", size = 600524, upload-time = "2025-03-08T15:04:50.667Z" },
]

[[package]]
name = "ipython-pygments-lexers"
version = "1.1.1"
source = { registry = "https://pypi.org/simple" }
dependencies = [
    { name = "pygments", marker = "python_full_version >= '3.11'" },
]
sdist = { url = "https://files.pythonhosted.org/packages/ef/4c/5dd1d8af08107f88c7f741ead7a40854b8ac24ddf9ae850afbcf698aa552/ipython_pygments_lexers-1.1.1.tar.gz", hash = "sha256:09c0138009e56b6854f9535736f4171d855c8c08a563a0dcd8022f78355c7e81", size = 8393, upload-time = "2025-01-17T11:24:34.505Z" }
wheels = [
    { url = "https://files.pythonhosted.org/packages/d9/33/1f075bf72b0b747cb3288d011319aaf64083cf2efef8354174e3ed4540e2/ipython_pygments_lexers-1.1.1-py3-none-any.whl", hash = "sha256:a9462224a505ade19a605f71f8fa63c2048833ce50abc86768a0d81d876dc81c", size = 8074, upload-time = "2025-01-17T11:24:33.271Z" },
]

[[package]]
name = "isort"
version = "7.0.0"
source = { registry = "https://pypi.org/simple" }
sdist = { url = "https://files.pythonhosted.org/packages/63/53/4f3c058e3bace40282876f9b553343376ee687f3c35a525dc79dbd450f88/isort-7.0.0.tar.gz", hash = "sha256:5513527951aadb3ac4292a41a16cbc50dd1642432f5e8c20057d414bdafb4187", size = 805049, upload-time = "2025-10-11T13:30:59.107Z" }
wheels = [
    { url = "https://files.pythonhosted.org/packages/7f/ed/e3705d6d02b4f7aea715a353c8ce193efd0b5db13e204df895d38734c244/isort-7.0.0-py3-none-any.whl", hash = "sha256:1bcabac8bc3c36c7fb7b98a76c8abb18e0f841a3ba81decac7691008592499c1", size = 94672, upload-time = "2025-10-11T13:30:57.665Z" },
]

[[package]]
name = "jax"
version = "0.4.31"
source = { registry = "https://pypi.org/simple" }
dependencies = [
    { name = "jaxlib" },
    { name = "ml-dtypes", version = "0.3.2", source = { registry = "https://pypi.org/simple" }, marker = "sys_platform == 'darwin'" },
    { name = "ml-dtypes", version = "0.5.1", source = { registry = "https://pypi.org/simple" }, marker = "sys_platform != 'darwin'" },
    { name = "numpy" },
    { name = "opt-einsum" },
    { name = "scipy" },
]
sdist = { url = "https://files.pythonhosted.org/packages/73/e4/c1a4c0e7dafbc53fff9f42f9c1bf5918dabd1f91325512d6b382bea8750b/jax-0.4.31.tar.gz", hash = "sha256:fd2d470643a0073d822737f0788f71391656af7e62cc5b2e7995ee390ceac287", size = 1743359, upload-time = "2024-07-30T00:25:47.823Z" }
wheels = [
    { url = "https://files.pythonhosted.org/packages/7e/cf/5f51b43bd692e90585c0ef6e8d1b0db5d254fe0224a6570daa59a1be014f/jax-0.4.31-py3-none-any.whl", hash = "sha256:5688703735133d0dc537e99a1d646198a49c9d472d4715fde4bd437c44151bd7", size = 2038969, upload-time = "2024-07-30T00:25:44.777Z" },
]

[[package]]
name = "jaxlib"
version = "0.4.31"
source = { registry = "https://pypi.org/simple" }
dependencies = [
    { name = "ml-dtypes", version = "0.3.2", source = { registry = "https://pypi.org/simple" }, marker = "sys_platform == 'darwin'" },
    { name = "ml-dtypes", version = "0.5.1", source = { registry = "https://pypi.org/simple" }, marker = "sys_platform != 'darwin'" },
    { name = "numpy" },
    { name = "scipy" },
]
wheels = [
    { url = "https://files.pythonhosted.org/packages/b7/72/12c267f6775aac7e3ca6ed882c9816883cce44d73169d25d0e0b0f1f6972/jaxlib-0.4.31-cp310-cp310-macosx_10_14_x86_64.whl", hash = "sha256:48ea73cb78341bd4aabbb15e1a076ed61505ec80ab8eb4810e2d34758c400f80", size = 88767265, upload-time = "2024-07-30T00:25:58.644Z" },
    { url = "https://files.pythonhosted.org/packages/b2/c9/0a6a964a852b66cff6108b8d8bc17115b69171fa6a22a916bc911d9f0a61/jaxlib-0.4.31-cp310-cp310-macosx_11_0_arm64.whl", hash = "sha256:bacb86012f9104dd71706266420fd1e5d179d826d0635c95fe31506d605b4537", size = 70040016, upload-time = "2024-07-30T00:26:03.958Z" },
    { url = "https://files.pythonhosted.org/packages/ae/4d/71e6286f88bf2c516e8af26a4245b8a68b12fcf1bbb42a4b3b7958575407/jaxlib-0.4.31-cp310-cp310-manylinux2014_aarch64.whl", hash = "sha256:d019023f71dba65127a3016ddc755de4b30f5bc9bd5b632a716a5fb3b00c5e53", size = 73050144, upload-time = "2024-07-30T00:26:08.938Z" },
    { url = "https://files.pythonhosted.org/packages/cd/d7/918ac5477d1c32329c43bc2eb40473baa1c244851c825904430e8911f15a/jaxlib-0.4.31-cp310-cp310-manylinux2014_x86_64.whl", hash = "sha256:1b8e9e6970ecc08bd8b4d80c03d882f4dcd4ac119cb2959811ebc58fce1c263d", size = 88131641, upload-time = "2024-07-30T00:26:22.355Z" },
    { url = "https://files.pythonhosted.org/packages/ed/ea/2ba944ba4365cf8f043ff34cdb9704e29a37478b75592d03672fbba4d0df/jaxlib-0.4.31-cp310-cp310-win_amd64.whl", hash = "sha256:d3540a557c188d23ef93760da482b158ca910124a0445263c3b17c09c114538a", size = 56281724, upload-time = "2024-07-30T00:26:27.129Z" },
    { url = "https://files.pythonhosted.org/packages/46/d0/100199575992545940afc17e62dea5a79c15ef738c1ae9784a1838962aa4/jaxlib-0.4.31-cp311-cp311-macosx_10_14_x86_64.whl", hash = "sha256:1fd838ff91ea58ec2bdc7b4ecbb921ad501a318fafdeae120e6e7f88f5c20b17", size = 88768971, upload-time = "2024-07-30T00:26:31.646Z" },
    { url = "https://files.pythonhosted.org/packages/18/ea/eddfae920bf689314aa0302a4c841cfac01b6cfd77f60f1a3f3dd355fddc/jaxlib-0.4.31-cp311-cp311-macosx_11_0_arm64.whl", hash = "sha256:86340df8b37729f6fc5742f17761857bb9e59c418c9453e9b090f49f6194cdf9", size = 70038216, upload-time = "2024-07-30T00:26:36.744Z" },
    { url = "https://files.pythonhosted.org/packages/a6/ce/ce7d3ba4790e18f67cfcb4552056dd04350085116f4754333f481516d97c/jaxlib-0.4.31-cp311-cp311-manylinux2014_aarch64.whl", hash = "sha256:2d2639d210b0b1918dfaabbcc504fc668326e1a6fd1f0eb427c40b039188bbce", size = 73050770, upload-time = "2024-07-30T00:26:41.659Z" },
    { url = "https://files.pythonhosted.org/packages/32/33/6d30bf3ec7d590a8dc0f1e30ea4c531b6f6a33116eb2066e354b485066de/jaxlib-0.4.31-cp311-cp311-manylinux2014_x86_64.whl", hash = "sha256:1db6f8ea35b884f9e7761b006ee9c60ed05be6c75d2e527551f74579cbe11677", size = 88130221, upload-time = "2024-07-30T00:26:48.505Z" },
    { url = "https://files.pythonhosted.org/packages/9f/e2/5b7d20ed550d156311587eee6e44c48971fe6c3b43f39e82dacda3875396/jaxlib-0.4.31-cp311-cp311-win_amd64.whl", hash = "sha256:ceec494df08aaf65b8bbcbd40dd21a6579fa76ca5b851cce46fd7ce0388c0449", size = 56279795, upload-time = "2024-07-30T00:26:54.971Z" },
]

[[package]]
name = "jedi"
version = "0.19.2"
source = { registry = "https://pypi.org/simple" }
dependencies = [
    { name = "parso" },
]
sdist = { url = "https://files.pythonhosted.org/packages/72/3a/79a912fbd4d8dd6fbb02bf69afd3bb72cf0c729bb3063c6f4498603db17a/jedi-0.19.2.tar.gz", hash = "sha256:4770dc3de41bde3966b02eb84fbcf557fb33cce26ad23da12c742fb50ecb11f0", size = 1231287, upload-time = "2024-11-11T01:41:42.873Z" }
wheels = [
    { url = "https://files.pythonhosted.org/packages/c0/5a/9cac0c82afec3d09ccd97c8b6502d48f165f9124db81b4bcb90b4af974ee/jedi-0.19.2-py2.py3-none-any.whl", hash = "sha256:a8ef22bde8490f57fe5c7681a3c83cb58874daf72b4784de3cce5b6ef6edb5b9", size = 1572278, upload-time = "2024-11-11T01:41:40.175Z" },
]

[[package]]
name = "jinja2"
version = "3.1.6"
source = { registry = "https://pypi.org/simple" }
dependencies = [
    { name = "markupsafe" },
]
sdist = { url = "https://files.pythonhosted.org/packages/df/bf/f7da0350254c0ed7c72f3e33cef02e048281fec7ecec5f032d4aac52226b/jinja2-3.1.6.tar.gz", hash = "sha256:0137fb05990d35f1275a587e9aee6d56da821fc83491a0fb838183be43f66d6d", size = 245115, upload-time = "2025-03-05T20:05:02.478Z" }
wheels = [
    { url = "https://files.pythonhosted.org/packages/62/a1/3d680cbfd5f4b8f15abc1d571870c5fc3e594bb582bc3b64ea099db13e56/jinja2-3.1.6-py3-none-any.whl", hash = "sha256:85ece4451f492d0c13c5dd7c13a64681a86afae63a5f347908daf103ce6d2f67", size = 134899, upload-time = "2025-03-05T20:05:00.369Z" },
]

[[package]]
name = "joblib"
version = "1.5.1"
source = { registry = "https://pypi.org/simple" }
sdist = { url = "https://files.pythonhosted.org/packages/dc/fe/0f5a938c54105553436dbff7a61dc4fed4b1b2c98852f8833beaf4d5968f/joblib-1.5.1.tar.gz", hash = "sha256:f4f86e351f39fe3d0d32a9f2c3d8af1ee4cec285aafcb27003dda5205576b444", size = 330475, upload-time = "2025-05-23T12:04:37.097Z" }
wheels = [
    { url = "https://files.pythonhosted.org/packages/7d/4f/1195bbac8e0c2acc5f740661631d8d750dc38d4a32b23ee5df3cde6f4e0d/joblib-1.5.1-py3-none-any.whl", hash = "sha256:4719a31f054c7d766948dcd83e9613686b27114f190f717cec7eaa2084f8a74a", size = 307746, upload-time = "2025-05-23T12:04:35.124Z" },
]

[[package]]
name = "jsonschema"
version = "4.23.0"
source = { registry = "https://pypi.org/simple" }
dependencies = [
    { name = "attrs" },
    { name = "jsonschema-specifications" },
    { name = "referencing" },
    { name = "rpds-py" },
]
sdist = { url = "https://files.pythonhosted.org/packages/38/2e/03362ee4034a4c917f697890ccd4aec0800ccf9ded7f511971c75451deec/jsonschema-4.23.0.tar.gz", hash = "sha256:d71497fef26351a33265337fa77ffeb82423f3ea21283cd9467bb03999266bc4", size = 325778, upload-time = "2024-07-08T18:40:05.546Z" }
wheels = [
    { url = "https://files.pythonhosted.org/packages/69/4a/4f9dbeb84e8850557c02365a0eee0649abe5eb1d84af92a25731c6c0f922/jsonschema-4.23.0-py3-none-any.whl", hash = "sha256:fbadb6f8b144a8f8cf9f0b89ba94501d143e50411a1278633f56a7acf7fd5566", size = 88462, upload-time = "2024-07-08T18:40:00.165Z" },
]

[[package]]
name = "jsonschema-specifications"
version = "2024.10.1"
source = { registry = "https://pypi.org/simple" }
dependencies = [
    { name = "referencing" },
]
sdist = { url = "https://files.pythonhosted.org/packages/10/db/58f950c996c793472e336ff3655b13fbcf1e3b359dcf52dcf3ed3b52c352/jsonschema_specifications-2024.10.1.tar.gz", hash = "sha256:0f38b83639958ce1152d02a7f062902c41c8fd20d558b0c34344292d417ae272", size = 15561, upload-time = "2024-10-08T12:29:32.068Z" }
wheels = [
    { url = "https://files.pythonhosted.org/packages/d1/0f/8910b19ac0670a0f80ce1008e5e751c4a57e14d2c4c13a482aa6079fa9d6/jsonschema_specifications-2024.10.1-py3-none-any.whl", hash = "sha256:a09a0680616357d9a0ecf05c12ad234479f549239d0f5b55f3deea67475da9bf", size = 18459, upload-time = "2024-10-08T12:29:30.439Z" },
]

[[package]]
name = "jupyter-client"
version = "8.6.3"
source = { registry = "https://pypi.org/simple" }
dependencies = [
    { name = "jupyter-core" },
    { name = "python-dateutil" },
    { name = "pyzmq" },
    { name = "tornado" },
    { name = "traitlets" },
]
sdist = { url = "https://files.pythonhosted.org/packages/71/22/bf9f12fdaeae18019a468b68952a60fe6dbab5d67cd2a103cac7659b41ca/jupyter_client-8.6.3.tar.gz", hash = "sha256:35b3a0947c4a6e9d589eb97d7d4cd5e90f910ee73101611f01283732bd6d9419", size = 342019, upload-time = "2024-09-17T10:44:17.613Z" }
wheels = [
    { url = "https://files.pythonhosted.org/packages/11/85/b0394e0b6fcccd2c1eeefc230978a6f8cb0c5df1e4cd3e7625735a0d7d1e/jupyter_client-8.6.3-py3-none-any.whl", hash = "sha256:e8a19cc986cc45905ac3362915f410f3af85424b4c0905e94fa5f2cb08e8f23f", size = 106105, upload-time = "2024-09-17T10:44:15.218Z" },
]

[[package]]
name = "jupyter-core"
version = "5.7.2"
source = { registry = "https://pypi.org/simple" }
dependencies = [
    { name = "platformdirs" },
    { name = "pywin32", marker = "platform_python_implementation != 'PyPy' and sys_platform == 'win32'" },
    { name = "traitlets" },
]
sdist = { url = "https://files.pythonhosted.org/packages/00/11/b56381fa6c3f4cc5d2cf54a7dbf98ad9aa0b339ef7a601d6053538b079a7/jupyter_core-5.7.2.tar.gz", hash = "sha256:aa5f8d32bbf6b431ac830496da7392035d6f61b4f54872f15c4bd2a9c3f536d9", size = 87629, upload-time = "2024-03-12T12:37:35.652Z" }
wheels = [
    { url = "https://files.pythonhosted.org/packages/c9/fb/108ecd1fe961941959ad0ee4e12ee7b8b1477247f30b1fdfd83ceaf017f0/jupyter_core-5.7.2-py3-none-any.whl", hash = "sha256:4f7315d2f6b4bcf2e3e7cb6e46772eba760ae459cd1f59d29eb57b0a01bd7409", size = 28965, upload-time = "2024-03-12T12:37:32.36Z" },
]

[[package]]
name = "jupyterlab-pygments"
version = "0.3.0"
source = { registry = "https://pypi.org/simple" }
sdist = { url = "https://files.pythonhosted.org/packages/90/51/9187be60d989df97f5f0aba133fa54e7300f17616e065d1ada7d7646b6d6/jupyterlab_pygments-0.3.0.tar.gz", hash = "sha256:721aca4d9029252b11cfa9d185e5b5af4d54772bb8072f9b7036f4170054d35d", size = 512900, upload-time = "2023-11-23T09:26:37.44Z" }
wheels = [
    { url = "https://files.pythonhosted.org/packages/b1/dd/ead9d8ea85bf202d90cc513b533f9c363121c7792674f78e0d8a854b63b4/jupyterlab_pygments-0.3.0-py3-none-any.whl", hash = "sha256:841a89020971da1d8693f1a99997aefc5dc424bb1b251fd6322462a1b8842780", size = 15884, upload-time = "2023-11-23T09:26:34.325Z" },
]

[[package]]
name = "jupytext"
version = "1.16.7"
source = { registry = "https://pypi.org/simple" }
dependencies = [
    { name = "markdown-it-py" },
    { name = "mdit-py-plugins" },
    { name = "nbformat" },
    { name = "packaging" },
    { name = "pyyaml" },
    { name = "tomli", marker = "python_full_version < '3.11'" },
]
sdist = { url = "https://files.pythonhosted.org/packages/a0/40/641e0a94d84dee18b7815233a1e0e3c54228169fad529f12c3549a12f9ac/jupytext-1.16.7.tar.gz", hash = "sha256:fc4e97f0890e22062c4ef10313c7ca960b07b3767246a1fef7585888cc2afe5d", size = 3734420, upload-time = "2025-02-10T22:40:05.766Z" }
wheels = [
    { url = "https://files.pythonhosted.org/packages/e1/4c/3d7cfac5b8351f649ce41a1007a769baacae8d5d29e481a93d799a209c3f/jupytext-1.16.7-py3-none-any.whl", hash = "sha256:912f9d9af7bd3f15470105e5c5dddf1669b2d8c17f0c55772687fc5a4a73fe69", size = 154154, upload-time = "2025-02-10T22:40:02.84Z" },
]

[[package]]
name = "keras"
version = "3.10.0"
source = { registry = "https://pypi.org/simple" }
dependencies = [
    { name = "absl-py" },
    { name = "h5py" },
    { name = "ml-dtypes", version = "0.3.2", source = { registry = "https://pypi.org/simple" }, marker = "sys_platform == 'darwin'" },
    { name = "ml-dtypes", version = "0.5.1", source = { registry = "https://pypi.org/simple" }, marker = "sys_platform != 'darwin'" },
    { name = "namex" },
    { name = "numpy" },
    { name = "optree" },
    { name = "packaging" },
    { name = "rich" },
]
sdist = { url = "https://files.pythonhosted.org/packages/f3/fe/2946daf8477ae38a4b480c8889c72ede4f36eb28f9e1a27fc355cd633c3d/keras-3.10.0.tar.gz", hash = "sha256:6e9100bf66eaf6de4b7f288d34ef9bb8b5dcdd62f42c64cfd910226bb34ad2d2", size = 1040781, upload-time = "2025-05-19T22:58:30.833Z" }
wheels = [
    { url = "https://files.pythonhosted.org/packages/95/e6/4179c461a5fc43e3736880f64dbdc9b1a5349649f0ae32ded927c0e3a227/keras-3.10.0-py3-none-any.whl", hash = "sha256:c095a6bf90cd50defadf73d4859ff794fad76b775357ef7bd1dbf96388dae7d3", size = 1380082, upload-time = "2025-05-19T22:58:28.938Z" },
]

[[package]]
name = "kiwisolver"
version = "1.4.9"
source = { registry = "https://pypi.org/simple" }
sdist = { url = "https://files.pythonhosted.org/packages/5c/3c/85844f1b0feb11ee581ac23fe5fce65cd049a200c1446708cc1b7f922875/kiwisolver-1.4.9.tar.gz", hash = "sha256:c3b22c26c6fd6811b0ae8363b95ca8ce4ea3c202d3d0975b2914310ceb1bcc4d", size = 97564, upload-time = "2025-08-10T21:27:49.279Z" }
wheels = [
    { url = "https://files.pythonhosted.org/packages/c6/5d/8ce64e36d4e3aac5ca96996457dcf33e34e6051492399a3f1fec5657f30b/kiwisolver-1.4.9-cp310-cp310-macosx_10_9_universal2.whl", hash = "sha256:b4b4d74bda2b8ebf4da5bd42af11d02d04428b2c32846e4c2c93219df8a7987b", size = 124159, upload-time = "2025-08-10T21:25:35.472Z" },
    { url = "https://files.pythonhosted.org/packages/96/1e/22f63ec454874378175a5f435d6ea1363dd33fb2af832c6643e4ccea0dc8/kiwisolver-1.4.9-cp310-cp310-macosx_10_9_x86_64.whl", hash = "sha256:fb3b8132019ea572f4611d770991000d7f58127560c4889729248eb5852a102f", size = 66578, upload-time = "2025-08-10T21:25:36.73Z" },
    { url = "https://files.pythonhosted.org/packages/41/4c/1925dcfff47a02d465121967b95151c82d11027d5ec5242771e580e731bd/kiwisolver-1.4.9-cp310-cp310-macosx_11_0_arm64.whl", hash = "sha256:84fd60810829c27ae375114cd379da1fa65e6918e1da405f356a775d49a62bcf", size = 65312, upload-time = "2025-08-10T21:25:37.658Z" },
    { url = "https://files.pythonhosted.org/packages/d4/42/0f333164e6307a0687d1eb9ad256215aae2f4bd5d28f4653d6cd319a3ba3/kiwisolver-1.4.9-cp310-cp310-manylinux_2_12_x86_64.manylinux2010_x86_64.whl", hash = "sha256:b78efa4c6e804ecdf727e580dbb9cba85624d2e1c6b5cb059c66290063bd99a9", size = 1628458, upload-time = "2025-08-10T21:25:39.067Z" },
    { url = "https://files.pythonhosted.org/packages/86/b6/2dccb977d651943995a90bfe3495c2ab2ba5cd77093d9f2318a20c9a6f59/kiwisolver-1.4.9-cp310-cp310-manylinux_2_24_aarch64.manylinux_2_28_aarch64.whl", hash = "sha256:d4efec7bcf21671db6a3294ff301d2fc861c31faa3c8740d1a94689234d1b415", size = 1225640, upload-time = "2025-08-10T21:25:40.489Z" },
    { url = "https://files.pythonhosted.org/packages/50/2b/362ebd3eec46c850ccf2bfe3e30f2fc4c008750011f38a850f088c56a1c6/kiwisolver-1.4.9-cp310-cp310-manylinux_2_24_ppc64le.manylinux_2_28_ppc64le.whl", hash = "sha256:90f47e70293fc3688b71271100a1a5453aa9944a81d27ff779c108372cf5567b", size = 1244074, upload-time = "2025-08-10T21:25:42.221Z" },
    { url = "https://files.pythonhosted.org/packages/6f/bb/f09a1e66dab8984773d13184a10a29fe67125337649d26bdef547024ed6b/kiwisolver-1.4.9-cp310-cp310-manylinux_2_24_s390x.manylinux_2_28_s390x.whl", hash = "sha256:8fdca1def57a2e88ef339de1737a1449d6dbf5fab184c54a1fca01d541317154", size = 1293036, upload-time = "2025-08-10T21:25:43.801Z" },
    { url = "https://files.pythonhosted.org/packages/ea/01/11ecf892f201cafda0f68fa59212edaea93e96c37884b747c181303fccd1/kiwisolver-1.4.9-cp310-cp310-musllinux_1_2_aarch64.whl", hash = "sha256:9cf554f21be770f5111a1690d42313e140355e687e05cf82cb23d0a721a64a48", size = 2175310, upload-time = "2025-08-10T21:25:45.045Z" },
    { url = "https://files.pythonhosted.org/packages/7f/5f/bfe11d5b934f500cc004314819ea92427e6e5462706a498c1d4fc052e08f/kiwisolver-1.4.9-cp310-cp310-musllinux_1_2_ppc64le.whl", hash = "sha256:fc1795ac5cd0510207482c3d1d3ed781143383b8cfd36f5c645f3897ce066220", size = 2270943, upload-time = "2025-08-10T21:25:46.393Z" },
    { url = "https://files.pythonhosted.org/packages/3d/de/259f786bf71f1e03e73d87e2db1a9a3bcab64d7b4fd780167123161630ad/kiwisolver-1.4.9-cp310-cp310-musllinux_1_2_s390x.whl", hash = "sha256:ccd09f20ccdbbd341b21a67ab50a119b64a403b09288c27481575105283c1586", size = 2440488, upload-time = "2025-08-10T21:25:48.074Z" },
    { url = "https://files.pythonhosted.org/packages/1b/76/c989c278faf037c4d3421ec07a5c452cd3e09545d6dae7f87c15f54e4edf/kiwisolver-1.4.9-cp310-cp310-musllinux_1_2_x86_64.whl", hash = "sha256:540c7c72324d864406a009d72f5d6856f49693db95d1fbb46cf86febef873634", size = 2246787, upload-time = "2025-08-10T21:25:49.442Z" },
    { url = "https://files.pythonhosted.org/packages/a2/55/c2898d84ca440852e560ca9f2a0d28e6e931ac0849b896d77231929900e7/kiwisolver-1.4.9-cp310-cp310-win_amd64.whl", hash = "sha256:ede8c6d533bc6601a47ad4046080d36b8fc99f81e6f1c17b0ac3c2dc91ac7611", size = 73730, upload-time = "2025-08-10T21:25:51.102Z" },
    { url = "https://files.pythonhosted.org/packages/e8/09/486d6ac523dd33b80b368247f238125d027964cfacb45c654841e88fb2ae/kiwisolver-1.4.9-cp310-cp310-win_arm64.whl", hash = "sha256:7b4da0d01ac866a57dd61ac258c5607b4cd677f63abaec7b148354d2b2cdd536", size = 65036, upload-time = "2025-08-10T21:25:52.063Z" },
    { url = "https://files.pythonhosted.org/packages/6f/ab/c80b0d5a9d8a1a65f4f815f2afff9798b12c3b9f31f1d304dd233dd920e2/kiwisolver-1.4.9-cp311-cp311-macosx_10_9_universal2.whl", hash = "sha256:eb14a5da6dc7642b0f3a18f13654847cd8b7a2550e2645a5bda677862b03ba16", size = 124167, upload-time = "2025-08-10T21:25:53.403Z" },
    { url = "https://files.pythonhosted.org/packages/a0/c0/27fe1a68a39cf62472a300e2879ffc13c0538546c359b86f149cc19f6ac3/kiwisolver-1.4.9-cp311-cp311-macosx_10_9_x86_64.whl", hash = "sha256:39a219e1c81ae3b103643d2aedb90f1ef22650deb266ff12a19e7773f3e5f089", size = 66579, upload-time = "2025-08-10T21:25:54.79Z" },
    { url = "https://files.pythonhosted.org/packages/31/a2/a12a503ac1fd4943c50f9822678e8015a790a13b5490354c68afb8489814/kiwisolver-1.4.9-cp311-cp311-macosx_11_0_arm64.whl", hash = "sha256:2405a7d98604b87f3fc28b1716783534b1b4b8510d8142adca34ee0bc3c87543", size = 65309, upload-time = "2025-08-10T21:25:55.76Z" },
    { url = "https://files.pythonhosted.org/packages/66/e1/e533435c0be77c3f64040d68d7a657771194a63c279f55573188161e81ca/kiwisolver-1.4.9-cp311-cp311-manylinux2014_x86_64.manylinux_2_17_x86_64.whl", hash = "sha256:dc1ae486f9abcef254b5618dfb4113dd49f94c68e3e027d03cf0143f3f772b61", size = 1435596, upload-time = "2025-08-10T21:25:56.861Z" },
    { url = "https://files.pythonhosted.org/packages/67/1e/51b73c7347f9aabdc7215aa79e8b15299097dc2f8e67dee2b095faca9cb0/kiwisolver-1.4.9-cp311-cp311-manylinux_2_24_aarch64.manylinux_2_28_aarch64.whl", hash = "sha256:8a1f570ce4d62d718dce3f179ee78dac3b545ac16c0c04bb363b7607a949c0d1", size = 1246548, upload-time = "2025-08-10T21:25:58.246Z" },
    { url = "https://files.pythonhosted.org/packages/21/aa/72a1c5d1e430294f2d32adb9542719cfb441b5da368d09d268c7757af46c/kiwisolver-1.4.9-cp311-cp311-manylinux_2_24_ppc64le.manylinux_2_28_ppc64le.whl", hash = "sha256:cb27e7b78d716c591e88e0a09a2139c6577865d7f2e152488c2cc6257f460872", size = 1263618, upload-time = "2025-08-10T21:25:59.857Z" },
    { url = "https://files.pythonhosted.org/packages/a3/af/db1509a9e79dbf4c260ce0cfa3903ea8945f6240e9e59d1e4deb731b1a40/kiwisolver-1.4.9-cp311-cp311-manylinux_2_24_s390x.manylinux_2_28_s390x.whl", hash = "sha256:15163165efc2f627eb9687ea5f3a28137217d217ac4024893d753f46bce9de26", size = 1317437, upload-time = "2025-08-10T21:26:01.105Z" },
    { url = "https://files.pythonhosted.org/packages/e0/f2/3ea5ee5d52abacdd12013a94130436e19969fa183faa1e7c7fbc89e9a42f/kiwisolver-1.4.9-cp311-cp311-musllinux_1_2_aarch64.whl", hash = "sha256:bdee92c56a71d2b24c33a7d4c2856bd6419d017e08caa7802d2963870e315028", size = 2195742, upload-time = "2025-08-10T21:26:02.675Z" },
    { url = "https://files.pythonhosted.org/packages/6f/9b/1efdd3013c2d9a2566aa6a337e9923a00590c516add9a1e89a768a3eb2fc/kiwisolver-1.4.9-cp311-cp311-musllinux_1_2_ppc64le.whl", hash = "sha256:412f287c55a6f54b0650bd9b6dce5aceddb95864a1a90c87af16979d37c89771", size = 2290810, upload-time = "2025-08-10T21:26:04.009Z" },
    { url = "https://files.pythonhosted.org/packages/fb/e5/cfdc36109ae4e67361f9bc5b41323648cb24a01b9ade18784657e022e65f/kiwisolver-1.4.9-cp311-cp311-musllinux_1_2_s390x.whl", hash = "sha256:2c93f00dcba2eea70af2be5f11a830a742fe6b579a1d4e00f47760ef13be247a", size = 2461579, upload-time = "2025-08-10T21:26:05.317Z" },
    { url = "https://files.pythonhosted.org/packages/62/86/b589e5e86c7610842213994cdea5add00960076bef4ae290c5fa68589cac/kiwisolver-1.4.9-cp311-cp311-musllinux_1_2_x86_64.whl", hash = "sha256:f117e1a089d9411663a3207ba874f31be9ac8eaa5b533787024dc07aeb74f464", size = 2268071, upload-time = "2025-08-10T21:26:06.686Z" },
    { url = "https://files.pythonhosted.org/packages/3b/c6/f8df8509fd1eee6c622febe54384a96cfaf4d43bf2ccec7a0cc17e4715c9/kiwisolver-1.4.9-cp311-cp311-win_amd64.whl", hash = "sha256:be6a04e6c79819c9a8c2373317d19a96048e5a3f90bec587787e86a1153883c2", size = 73840, upload-time = "2025-08-10T21:26:07.94Z" },
    { url = "https://files.pythonhosted.org/packages/e2/2d/16e0581daafd147bc11ac53f032a2b45eabac897f42a338d0a13c1e5c436/kiwisolver-1.4.9-cp311-cp311-win_arm64.whl", hash = "sha256:0ae37737256ba2de764ddc12aed4956460277f00c4996d51a197e72f62f5eec7", size = 65159, upload-time = "2025-08-10T21:26:09.048Z" },
    { url = "https://files.pythonhosted.org/packages/a2/63/fde392691690f55b38d5dd7b3710f5353bf7a8e52de93a22968801ab8978/kiwisolver-1.4.9-pp310-pypy310_pp73-macosx_10_15_x86_64.whl", hash = "sha256:4d1d9e582ad4d63062d34077a9a1e9f3c34088a2ec5135b1f7190c07cf366527", size = 60183, upload-time = "2025-08-10T21:27:37.669Z" },
    { url = "https://files.pythonhosted.org/packages/27/b1/6aad34edfdb7cced27f371866f211332bba215bfd918ad3322a58f480d8b/kiwisolver-1.4.9-pp310-pypy310_pp73-macosx_11_0_arm64.whl", hash = "sha256:deed0c7258ceb4c44ad5ec7d9918f9f14fd05b2be86378d86cf50e63d1e7b771", size = 58675, upload-time = "2025-08-10T21:27:39.031Z" },
    { url = "https://files.pythonhosted.org/packages/9d/1a/23d855a702bb35a76faed5ae2ba3de57d323f48b1f6b17ee2176c4849463/kiwisolver-1.4.9-pp310-pypy310_pp73-manylinux2014_x86_64.manylinux_2_17_x86_64.whl", hash = "sha256:0a590506f303f512dff6b7f75fd2fd18e16943efee932008fe7140e5fa91d80e", size = 80277, upload-time = "2025-08-10T21:27:40.129Z" },
    { url = "https://files.pythonhosted.org/packages/5a/5b/5239e3c2b8fb5afa1e8508f721bb77325f740ab6994d963e61b2b7abcc1e/kiwisolver-1.4.9-pp310-pypy310_pp73-manylinux_2_24_aarch64.manylinux_2_28_aarch64.whl", hash = "sha256:e09c2279a4d01f099f52d5c4b3d9e208e91edcbd1a175c9662a8b16e000fece9", size = 77994, upload-time = "2025-08-10T21:27:41.181Z" },
    { url = "https://files.pythonhosted.org/packages/f9/1c/5d4d468fb16f8410e596ed0eac02d2c68752aa7dc92997fe9d60a7147665/kiwisolver-1.4.9-pp310-pypy310_pp73-win_amd64.whl", hash = "sha256:c9e7cdf45d594ee04d5be1b24dd9d49f3d1590959b2271fb30b5ca2b262c00fb", size = 73744, upload-time = "2025-08-10T21:27:42.254Z" },
    { url = "https://files.pythonhosted.org/packages/a3/0f/36d89194b5a32c054ce93e586d4049b6c2c22887b0eb229c61c68afd3078/kiwisolver-1.4.9-pp311-pypy311_pp73-macosx_10_15_x86_64.whl", hash = "sha256:720e05574713db64c356e86732c0f3c5252818d05f9df320f0ad8380641acea5", size = 60104, upload-time = "2025-08-10T21:27:43.287Z" },
    { url = "https://files.pythonhosted.org/packages/52/ba/4ed75f59e4658fd21fe7dde1fee0ac397c678ec3befba3fe6482d987af87/kiwisolver-1.4.9-pp311-pypy311_pp73-macosx_11_0_arm64.whl", hash = "sha256:17680d737d5335b552994a2008fab4c851bcd7de33094a82067ef3a576ff02fa", size = 58592, upload-time = "2025-08-10T21:27:44.314Z" },
    { url = "https://files.pythonhosted.org/packages/33/01/a8ea7c5ea32a9b45ceeaee051a04c8ed4320f5add3c51bfa20879b765b70/kiwisolver-1.4.9-pp311-pypy311_pp73-manylinux2014_x86_64.manylinux_2_17_x86_64.whl", hash = "sha256:85b5352f94e490c028926ea567fc569c52ec79ce131dadb968d3853e809518c2", size = 80281, upload-time = "2025-08-10T21:27:45.369Z" },
    { url = "https://files.pythonhosted.org/packages/da/e3/dbd2ecdce306f1d07a1aaf324817ee993aab7aee9db47ceac757deabafbe/kiwisolver-1.4.9-pp311-pypy311_pp73-manylinux_2_24_aarch64.manylinux_2_28_aarch64.whl", hash = "sha256:464415881e4801295659462c49461a24fb107c140de781d55518c4b80cb6790f", size = 78009, upload-time = "2025-08-10T21:27:46.376Z" },
    { url = "https://files.pythonhosted.org/packages/da/e9/0d4add7873a73e462aeb45c036a2dead2562b825aa46ba326727b3f31016/kiwisolver-1.4.9-pp311-pypy311_pp73-win_amd64.whl", hash = "sha256:fb940820c63a9590d31d88b815e7a3aa5915cad3ce735ab45f0c730b39547de1", size = 73929, upload-time = "2025-08-10T21:27:48.236Z" },
]

[[package]]
name = "libclang"
version = "18.1.1"
source = { registry = "https://pypi.org/simple" }
sdist = { url = "https://files.pythonhosted.org/packages/6e/5c/ca35e19a4f142adffa27e3d652196b7362fa612243e2b916845d801454fc/libclang-18.1.1.tar.gz", hash = "sha256:a1214966d08d73d971287fc3ead8dfaf82eb07fb197680d8b3859dbbbbf78250", size = 39612, upload-time = "2024-03-17T16:04:37.434Z" }
wheels = [
    { url = "https://files.pythonhosted.org/packages/4b/49/f5e3e7e1419872b69f6f5e82ba56e33955a74bd537d8a1f5f1eff2f3668a/libclang-18.1.1-1-py2.py3-none-macosx_11_0_arm64.whl", hash = "sha256:0b2e143f0fac830156feb56f9231ff8338c20aecfe72b4ffe96f19e5a1dbb69a", size = 25836045, upload-time = "2024-06-30T17:40:31.646Z" },
    { url = "https://files.pythonhosted.org/packages/e2/e5/fc61bbded91a8830ccce94c5294ecd6e88e496cc85f6704bf350c0634b70/libclang-18.1.1-py2.py3-none-macosx_10_9_x86_64.whl", hash = "sha256:6f14c3f194704e5d09769108f03185fce7acaf1d1ae4bbb2f30a72c2400cb7c5", size = 26502641, upload-time = "2024-03-18T15:52:26.722Z" },
    { url = "https://files.pythonhosted.org/packages/db/ed/1df62b44db2583375f6a8a5e2ca5432bbdc3edb477942b9b7c848c720055/libclang-18.1.1-py2.py3-none-macosx_11_0_arm64.whl", hash = "sha256:83ce5045d101b669ac38e6da8e58765f12da2d3aafb3b9b98d88b286a60964d8", size = 26420207, upload-time = "2024-03-17T15:00:26.63Z" },
    { url = "https://files.pythonhosted.org/packages/1d/fc/716c1e62e512ef1c160e7984a73a5fc7df45166f2ff3f254e71c58076f7c/libclang-18.1.1-py2.py3-none-manylinux2010_x86_64.whl", hash = "sha256:c533091d8a3bbf7460a00cb6c1a71da93bffe148f172c7d03b1c31fbf8aa2a0b", size = 24515943, upload-time = "2024-03-17T16:03:45.942Z" },
    { url = "https://files.pythonhosted.org/packages/3c/3d/f0ac1150280d8d20d059608cf2d5ff61b7c3b7f7bcf9c0f425ab92df769a/libclang-18.1.1-py2.py3-none-manylinux2014_aarch64.whl", hash = "sha256:54dda940a4a0491a9d1532bf071ea3ef26e6dbaf03b5000ed94dd7174e8f9592", size = 23784972, upload-time = "2024-03-17T16:12:47.677Z" },
    { url = "https://files.pythonhosted.org/packages/fe/2f/d920822c2b1ce9326a4c78c0c2b4aa3fde610c7ee9f631b600acb5376c26/libclang-18.1.1-py2.py3-none-manylinux2014_armv7l.whl", hash = "sha256:cf4a99b05376513717ab5d82a0db832c56ccea4fd61a69dbb7bccf2dfb207dbe", size = 20259606, upload-time = "2024-03-17T16:17:42.437Z" },
    { url = "https://files.pythonhosted.org/packages/2d/c2/de1db8c6d413597076a4259cea409b83459b2db997c003578affdd32bf66/libclang-18.1.1-py2.py3-none-musllinux_1_2_x86_64.whl", hash = "sha256:69f8eb8f65c279e765ffd28aaa7e9e364c776c17618af8bff22a8df58677ff4f", size = 24921494, upload-time = "2024-03-17T16:14:20.132Z" },
    { url = "https://files.pythonhosted.org/packages/0b/2d/3f480b1e1d31eb3d6de5e3ef641954e5c67430d5ac93b7fa7e07589576c7/libclang-18.1.1-py2.py3-none-win_amd64.whl", hash = "sha256:4dd2d3b82fab35e2bf9ca717d7b63ac990a3519c7e312f19fa8e86dcc712f7fb", size = 26415083, upload-time = "2024-03-17T16:42:21.703Z" },
    { url = "https://files.pythonhosted.org/packages/71/cf/e01dc4cc79779cd82d77888a88ae2fa424d93b445ad4f6c02bfc18335b70/libclang-18.1.1-py2.py3-none-win_arm64.whl", hash = "sha256:3f0e1f49f04d3cd198985fea0511576b0aee16f9ff0e0f0cad7f9c57ec3c20e8", size = 22361112, upload-time = "2024-03-17T16:42:59.565Z" },
]

[[package]]
name = "librt"
version = "0.6.3"
source = { registry = "https://pypi.org/simple" }
sdist = { url = "https://files.pythonhosted.org/packages/37/c3/cdff3c10e2e608490dc0a310ccf11ba777b3943ad4fcead2a2ade98c21e1/librt-0.6.3.tar.gz", hash = "sha256:c724a884e642aa2bbad52bb0203ea40406ad742368a5f90da1b220e970384aae", size = 54209, upload-time = "2025-11-29T14:01:56.058Z" }
wheels = [
    { url = "https://files.pythonhosted.org/packages/a6/84/859df8db21dedab2538ddfbe1d486dda3eb66a98c6ad7ba754a99e25e45e/librt-0.6.3-cp310-cp310-macosx_10_9_x86_64.whl", hash = "sha256:45660d26569cc22ed30adf583389d8a0d1b468f8b5e518fcf9bfe2cd298f9dd1", size = 27294, upload-time = "2025-11-29T14:00:35.053Z" },
    { url = "https://files.pythonhosted.org/packages/f7/01/ec3971cf9c4f827f17de6729bdfdbf01a67493147334f4ef8fac68936e3a/librt-0.6.3-cp310-cp310-macosx_11_0_arm64.whl", hash = "sha256:54f3b2177fb892d47f8016f1087d21654b44f7fc4cf6571c1c6b3ea531ab0fcf", size = 27635, upload-time = "2025-11-29T14:00:36.496Z" },
    { url = "https://files.pythonhosted.org/packages/b4/f9/3efe201df84dd26388d2e0afa4c4dc668c8e406a3da7b7319152faf835a1/librt-0.6.3-cp310-cp310-manylinux1_i686.manylinux_2_28_i686.manylinux_2_5_i686.whl", hash = "sha256:c5b31bed2c2f2fa1fcb4815b75f931121ae210dc89a3d607fb1725f5907f1437", size = 81768, upload-time = "2025-11-29T14:00:37.451Z" },
    { url = "https://files.pythonhosted.org/packages/0a/13/f63e60bc219b17f3d8f3d13423cd4972e597b0321c51cac7bfbdd5e1f7b9/librt-0.6.3-cp310-cp310-manylinux2014_aarch64.manylinux_2_17_aarch64.manylinux_2_28_aarch64.whl", hash = "sha256:8f8ed5053ef9fb08d34f1fd80ff093ccbd1f67f147633a84cf4a7d9b09c0f089", size = 85884, upload-time = "2025-11-29T14:00:38.433Z" },
    { url = "https://files.pythonhosted.org/packages/c2/42/0068f14f39a79d1ce8a19d4988dd07371df1d0a7d3395fbdc8a25b1c9437/librt-0.6.3-cp310-cp310-manylinux2014_x86_64.manylinux_2_17_x86_64.manylinux_2_28_x86_64.whl", hash = "sha256:3f0e4bd9bcb0ee34fa3dbedb05570da50b285f49e52c07a241da967840432513", size = 85830, upload-time = "2025-11-29T14:00:39.418Z" },
    { url = "https://files.pythonhosted.org/packages/14/1c/87f5af3a9e6564f09e50c72f82fc3057fd42d1facc8b510a707d0438c4ad/librt-0.6.3-cp310-cp310-musllinux_1_2_aarch64.whl", hash = "sha256:d8f89c8d20dfa648a3f0a56861946eb00e5b00d6b00eea14bc5532b2fcfa8ef1", size = 88086, upload-time = "2025-11-29T14:00:40.555Z" },
    { url = "https://files.pythonhosted.org/packages/05/e5/22153b98b88a913b5b3f266f12e57df50a2a6960b3f8fcb825b1a0cfe40a/librt-0.6.3-cp310-cp310-musllinux_1_2_i686.whl", hash = "sha256:ecc2c526547eacd20cb9fbba19a5268611dbc70c346499656d6cf30fae328977", size = 86470, upload-time = "2025-11-29T14:00:41.827Z" },
    { url = "https://files.pythonhosted.org/packages/18/3c/ea1edb587799b1edcc22444e0630fa422e32d7aaa5bfb5115b948acc2d1c/librt-0.6.3-cp310-cp310-musllinux_1_2_x86_64.whl", hash = "sha256:fbedeb9b48614d662822ee514567d2d49a8012037fc7b4cd63f282642c2f4b7d", size = 89079, upload-time = "2025-11-29T14:00:42.882Z" },
    { url = "https://files.pythonhosted.org/packages/73/ad/50bb4ae6b07c9f3ab19653e0830a210533b30eb9a18d515efb5a2b9d0c7c/librt-0.6.3-cp310-cp310-win32.whl", hash = "sha256:0765b0fe0927d189ee14b087cd595ae636bef04992e03fe6dfdaa383866c8a46", size = 19820, upload-time = "2025-11-29T14:00:44.211Z" },
    { url = "https://files.pythonhosted.org/packages/7a/12/7426ee78f3b1dbe11a90619d54cb241ca924ca3c0ff9ade3992178e9b440/librt-0.6.3-cp310-cp310-win_amd64.whl", hash = "sha256:8c659f9fb8a2f16dc4131b803fa0144c1dadcb3ab24bb7914d01a6da58ae2457", size = 21332, upload-time = "2025-11-29T14:00:45.427Z" },
    { url = "https://files.pythonhosted.org/packages/8b/80/bc60fd16fe24910bf5974fb914778a2e8540cef55385ab2cb04a0dfe42c4/librt-0.6.3-cp311-cp311-macosx_10_9_x86_64.whl", hash = "sha256:61348cc488b18d1b1ff9f3e5fcd5ac43ed22d3e13e862489d2267c2337285c08", size = 27285, upload-time = "2025-11-29T14:00:46.626Z" },
    { url = "https://files.pythonhosted.org/packages/88/3c/26335536ed9ba097c79cffcee148393592e55758fe76d99015af3e47a6d0/librt-0.6.3-cp311-cp311-macosx_11_0_arm64.whl", hash = "sha256:64645b757d617ad5f98c08e07620bc488d4bced9ced91c6279cec418f16056fa", size = 27629, upload-time = "2025-11-29T14:00:47.863Z" },
    { url = "https://files.pythonhosted.org/packages/af/fd/2dcedeacfedee5d2eda23e7a49c1c12ce6221b5d58a13555f053203faafc/librt-0.6.3-cp311-cp311-manylinux1_i686.manylinux_2_28_i686.manylinux_2_5_i686.whl", hash = "sha256:26b8026393920320bb9a811b691d73c5981385d537ffc5b6e22e53f7b65d4122", size = 82039, upload-time = "2025-11-29T14:00:49.131Z" },
    { url = "https://files.pythonhosted.org/packages/48/ff/6aa11914b83b0dc2d489f7636942a8e3322650d0dba840db9a1b455f3caa/librt-0.6.3-cp311-cp311-manylinux2014_aarch64.manylinux_2_17_aarch64.manylinux_2_28_aarch64.whl", hash = "sha256:d998b432ed9ffccc49b820e913c8f327a82026349e9c34fa3690116f6b70770f", size = 86560, upload-time = "2025-11-29T14:00:50.403Z" },
    { url = "https://files.pythonhosted.org/packages/76/a1/d25af61958c2c7eb978164aeba0350719f615179ba3f428b682b9a5fdace/librt-0.6.3-cp311-cp311-manylinux2014_x86_64.manylinux_2_17_x86_64.manylinux_2_28_x86_64.whl", hash = "sha256:e18875e17ef69ba7dfa9623f2f95f3eda6f70b536079ee6d5763ecdfe6cc9040", size = 86494, upload-time = "2025-11-29T14:00:51.383Z" },
    { url = "https://files.pythonhosted.org/packages/7d/4b/40e75d3b258c801908e64b39788f9491635f9554f8717430a491385bd6f2/librt-0.6.3-cp311-cp311-musllinux_1_2_aarch64.whl", hash = "sha256:a218f85081fc3f70cddaed694323a1ad7db5ca028c379c214e3a7c11c0850523", size = 88914, upload-time = "2025-11-29T14:00:52.688Z" },
    { url = "https://files.pythonhosted.org/packages/97/6d/0070c81aba8a169224301c75fb5fb6c3c25ca67e6ced086584fc130d5a67/librt-0.6.3-cp311-cp311-musllinux_1_2_i686.whl", hash = "sha256:1ef42ff4edd369e84433ce9b188a64df0837f4f69e3d34d3b34d4955c599d03f", size = 86944, upload-time = "2025-11-29T14:00:53.768Z" },
    { url = "https://files.pythonhosted.org/packages/a6/94/809f38887941b7726692e0b5a083dbdc87dbb8cf893e3b286550c5f0b129/librt-0.6.3-cp311-cp311-musllinux_1_2_x86_64.whl", hash = "sha256:0e0f2b79993fec23a685b3e8107ba5f8675eeae286675a216da0b09574fa1e47", size = 89852, upload-time = "2025-11-29T14:00:54.71Z" },
    { url = "https://files.pythonhosted.org/packages/58/a3/b0e5b1cda675b91f1111d8ba941da455d8bfaa22f4d2d8963ba96ccb5b12/librt-0.6.3-cp311-cp311-win32.whl", hash = "sha256:fd98cacf4e0fabcd4005c452cb8a31750258a85cab9a59fb3559e8078da408d7", size = 19948, upload-time = "2025-11-29T14:00:55.989Z" },
    { url = "https://files.pythonhosted.org/packages/cc/73/70011c2b37e3be3ece3affd3abc8ebe5cda482b03fd6b3397906321a901e/librt-0.6.3-cp311-cp311-win_amd64.whl", hash = "sha256:e17b5b42c8045867ca9d1f54af00cc2275198d38de18545edaa7833d7e9e4ac8", size = 21406, upload-time = "2025-11-29T14:00:56.874Z" },
    { url = "https://files.pythonhosted.org/packages/91/ee/119aa759290af6ca0729edf513ca390c1afbeae60f3ecae9b9d56f25a8a9/librt-0.6.3-cp311-cp311-win_arm64.whl", hash = "sha256:87597e3d57ec0120a3e1d857a708f80c02c42ea6b00227c728efbc860f067c45", size = 20875, upload-time = "2025-11-29T14:00:57.752Z" },
]

[[package]]
name = "markdown"
version = "3.7"
source = { registry = "https://pypi.org/simple" }
sdist = { url = "https://files.pythonhosted.org/packages/54/28/3af612670f82f4c056911fbbbb42760255801b3068c48de792d354ff4472/markdown-3.7.tar.gz", hash = "sha256:2ae2471477cfd02dbbf038d5d9bc226d40def84b4fe2986e49b59b6b472bbed2", size = 357086, upload-time = "2024-08-16T15:55:17.812Z" }
wheels = [
    { url = "https://files.pythonhosted.org/packages/3f/08/83871f3c50fc983b88547c196d11cf8c3340e37c32d2e9d6152abe2c61f7/Markdown-3.7-py3-none-any.whl", hash = "sha256:7eb6df5690b81a1d7942992c97fad2938e956e79df20cbc6186e9c3a77b1c803", size = 106349, upload-time = "2024-08-16T15:55:16.176Z" },
]

[[package]]
name = "markdown-it-py"
version = "3.0.0"
source = { registry = "https://pypi.org/simple" }
dependencies = [
    { name = "mdurl" },
]
sdist = { url = "https://files.pythonhosted.org/packages/38/71/3b932df36c1a044d397a1f92d1cf91ee0a503d91e470cbd670aa66b07ed0/markdown-it-py-3.0.0.tar.gz", hash = "sha256:e3f60a94fa066dc52ec76661e37c851cb232d92f9886b15cb560aaada2df8feb", size = 74596, upload-time = "2023-06-03T06:41:14.443Z" }
wheels = [
    { url = "https://files.pythonhosted.org/packages/42/d7/1ec15b46af6af88f19b8e5ffea08fa375d433c998b8a7639e76935c14f1f/markdown_it_py-3.0.0-py3-none-any.whl", hash = "sha256:355216845c60bd96232cd8d8c40e8f9765cc86f46880e43a8fd22dc1a1a8cab1", size = 87528, upload-time = "2023-06-03T06:41:11.019Z" },
]

[[package]]
name = "markupsafe"
version = "3.0.2"
source = { registry = "https://pypi.org/simple" }
sdist = { url = "https://files.pythonhosted.org/packages/b2/97/5d42485e71dfc078108a86d6de8fa46db44a1a9295e89c5d6d4a06e23a62/markupsafe-3.0.2.tar.gz", hash = "sha256:ee55d3edf80167e48ea11a923c7386f4669df67d7994554387f84e7d8b0a2bf0", size = 20537, upload-time = "2024-10-18T15:21:54.129Z" }
wheels = [
    { url = "https://files.pythonhosted.org/packages/04/90/d08277ce111dd22f77149fd1a5d4653eeb3b3eaacbdfcbae5afb2600eebd/MarkupSafe-3.0.2-cp310-cp310-macosx_10_9_universal2.whl", hash = "sha256:7e94c425039cde14257288fd61dcfb01963e658efbc0ff54f5306b06054700f8", size = 14357, upload-time = "2024-10-18T15:20:51.44Z" },
    { url = "https://files.pythonhosted.org/packages/04/e1/6e2194baeae0bca1fae6629dc0cbbb968d4d941469cbab11a3872edff374/MarkupSafe-3.0.2-cp310-cp310-macosx_11_0_arm64.whl", hash = "sha256:9e2d922824181480953426608b81967de705c3cef4d1af983af849d7bd619158", size = 12393, upload-time = "2024-10-18T15:20:52.426Z" },
    { url = "https://files.pythonhosted.org/packages/1d/69/35fa85a8ece0a437493dc61ce0bb6d459dcba482c34197e3efc829aa357f/MarkupSafe-3.0.2-cp310-cp310-manylinux_2_17_aarch64.manylinux2014_aarch64.whl", hash = "sha256:38a9ef736c01fccdd6600705b09dc574584b89bea478200c5fbf112a6b0d5579", size = 21732, upload-time = "2024-10-18T15:20:53.578Z" },
    { url = "https://files.pythonhosted.org/packages/22/35/137da042dfb4720b638d2937c38a9c2df83fe32d20e8c8f3185dbfef05f7/MarkupSafe-3.0.2-cp310-cp310-manylinux_2_17_x86_64.manylinux2014_x86_64.whl", hash = "sha256:bbcb445fa71794da8f178f0f6d66789a28d7319071af7a496d4d507ed566270d", size = 20866, upload-time = "2024-10-18T15:20:55.06Z" },
    { url = "https://files.pythonhosted.org/packages/29/28/6d029a903727a1b62edb51863232152fd335d602def598dade38996887f0/MarkupSafe-3.0.2-cp310-cp310-manylinux_2_5_i686.manylinux1_i686.manylinux_2_17_i686.manylinux2014_i686.whl", hash = "sha256:57cb5a3cf367aeb1d316576250f65edec5bb3be939e9247ae594b4bcbc317dfb", size = 20964, upload-time = "2024-10-18T15:20:55.906Z" },
    { url = "https://files.pythonhosted.org/packages/cc/cd/07438f95f83e8bc028279909d9c9bd39e24149b0d60053a97b2bc4f8aa51/MarkupSafe-3.0.2-cp310-cp310-musllinux_1_2_aarch64.whl", hash = "sha256:3809ede931876f5b2ec92eef964286840ed3540dadf803dd570c3b7e13141a3b", size = 21977, upload-time = "2024-10-18T15:20:57.189Z" },
    { url = "https://files.pythonhosted.org/packages/29/01/84b57395b4cc062f9c4c55ce0df7d3108ca32397299d9df00fedd9117d3d/MarkupSafe-3.0.2-cp310-cp310-musllinux_1_2_i686.whl", hash = "sha256:e07c3764494e3776c602c1e78e298937c3315ccc9043ead7e685b7f2b8d47b3c", size = 21366, upload-time = "2024-10-18T15:20:58.235Z" },
    { url = "https://files.pythonhosted.org/packages/bd/6e/61ebf08d8940553afff20d1fb1ba7294b6f8d279df9fd0c0db911b4bbcfd/MarkupSafe-3.0.2-cp310-cp310-musllinux_1_2_x86_64.whl", hash = "sha256:b424c77b206d63d500bcb69fa55ed8d0e6a3774056bdc4839fc9298a7edca171", size = 21091, upload-time = "2024-10-18T15:20:59.235Z" },
    { url = "https://files.pythonhosted.org/packages/11/23/ffbf53694e8c94ebd1e7e491de185124277964344733c45481f32ede2499/MarkupSafe-3.0.2-cp310-cp310-win32.whl", hash = "sha256:fcabf5ff6eea076f859677f5f0b6b5c1a51e70a376b0579e0eadef8db48c6b50", size = 15065, upload-time = "2024-10-18T15:21:00.307Z" },
    { url = "https://files.pythonhosted.org/packages/44/06/e7175d06dd6e9172d4a69a72592cb3f7a996a9c396eee29082826449bbc3/MarkupSafe-3.0.2-cp310-cp310-win_amd64.whl", hash = "sha256:6af100e168aa82a50e186c82875a5893c5597a0c1ccdb0d8b40240b1f28b969a", size = 15514, upload-time = "2024-10-18T15:21:01.122Z" },
    { url = "https://files.pythonhosted.org/packages/6b/28/bbf83e3f76936960b850435576dd5e67034e200469571be53f69174a2dfd/MarkupSafe-3.0.2-cp311-cp311-macosx_10_9_universal2.whl", hash = "sha256:9025b4018f3a1314059769c7bf15441064b2207cb3f065e6ea1e7359cb46db9d", size = 14353, upload-time = "2024-10-18T15:21:02.187Z" },
    { url = "https://files.pythonhosted.org/packages/6c/30/316d194b093cde57d448a4c3209f22e3046c5bb2fb0820b118292b334be7/MarkupSafe-3.0.2-cp311-cp311-macosx_11_0_arm64.whl", hash = "sha256:93335ca3812df2f366e80509ae119189886b0f3c2b81325d39efdb84a1e2ae93", size = 12392, upload-time = "2024-10-18T15:21:02.941Z" },
    { url = "https://files.pythonhosted.org/packages/f2/96/9cdafba8445d3a53cae530aaf83c38ec64c4d5427d975c974084af5bc5d2/MarkupSafe-3.0.2-cp311-cp311-manylinux_2_17_aarch64.manylinux2014_aarch64.whl", hash = "sha256:2cb8438c3cbb25e220c2ab33bb226559e7afb3baec11c4f218ffa7308603c832", size = 23984, upload-time = "2024-10-18T15:21:03.953Z" },
    { url = "https://files.pythonhosted.org/packages/f1/a4/aefb044a2cd8d7334c8a47d3fb2c9f328ac48cb349468cc31c20b539305f/MarkupSafe-3.0.2-cp311-cp311-manylinux_2_17_x86_64.manylinux2014_x86_64.whl", hash = "sha256:a123e330ef0853c6e822384873bef7507557d8e4a082961e1defa947aa59ba84", size = 23120, upload-time = "2024-10-18T15:21:06.495Z" },
    { url = "https://files.pythonhosted.org/packages/8d/21/5e4851379f88f3fad1de30361db501300d4f07bcad047d3cb0449fc51f8c/MarkupSafe-3.0.2-cp311-cp311-manylinux_2_5_i686.manylinux1_i686.manylinux_2_17_i686.manylinux2014_i686.whl", hash = "sha256:1e084f686b92e5b83186b07e8a17fc09e38fff551f3602b249881fec658d3eca", size = 23032, upload-time = "2024-10-18T15:21:07.295Z" },
    { url = "https://files.pythonhosted.org/packages/00/7b/e92c64e079b2d0d7ddf69899c98842f3f9a60a1ae72657c89ce2655c999d/MarkupSafe-3.0.2-cp311-cp311-musllinux_1_2_aarch64.whl", hash = "sha256:d8213e09c917a951de9d09ecee036d5c7d36cb6cb7dbaece4c71a60d79fb9798", size = 24057, upload-time = "2024-10-18T15:21:08.073Z" },
    { url = "https://files.pythonhosted.org/packages/f9/ac/46f960ca323037caa0a10662ef97d0a4728e890334fc156b9f9e52bcc4ca/MarkupSafe-3.0.2-cp311-cp311-musllinux_1_2_i686.whl", hash = "sha256:5b02fb34468b6aaa40dfc198d813a641e3a63b98c2b05a16b9f80b7ec314185e", size = 23359, upload-time = "2024-10-18T15:21:09.318Z" },
    { url = "https://files.pythonhosted.org/packages/69/84/83439e16197337b8b14b6a5b9c2105fff81d42c2a7c5b58ac7b62ee2c3b1/MarkupSafe-3.0.2-cp311-cp311-musllinux_1_2_x86_64.whl", hash = "sha256:0bff5e0ae4ef2e1ae4fdf2dfd5b76c75e5c2fa4132d05fc1b0dabcd20c7e28c4", size = 23306, upload-time = "2024-10-18T15:21:10.185Z" },
    { url = "https://files.pythonhosted.org/packages/9a/34/a15aa69f01e2181ed8d2b685c0d2f6655d5cca2c4db0ddea775e631918cd/MarkupSafe-3.0.2-cp311-cp311-win32.whl", hash = "sha256:6c89876f41da747c8d3677a2b540fb32ef5715f97b66eeb0c6b66f5e3ef6f59d", size = 15094, upload-time = "2024-10-18T15:21:11.005Z" },
    { url = "https://files.pythonhosted.org/packages/da/b8/3a3bd761922d416f3dc5d00bfbed11f66b1ab89a0c2b6e887240a30b0f6b/MarkupSafe-3.0.2-cp311-cp311-win_amd64.whl", hash = "sha256:70a87b411535ccad5ef2f1df5136506a10775d267e197e4cf531ced10537bd6b", size = 15521, upload-time = "2024-10-18T15:21:12.911Z" },
]

[[package]]
name = "matplotlib"
version = "3.10.7"
source = { registry = "https://pypi.org/simple" }
dependencies = [
    { name = "contourpy", version = "1.3.2", source = { registry = "https://pypi.org/simple" }, marker = "python_full_version < '3.11'" },
    { name = "contourpy", version = "1.3.3", source = { registry = "https://pypi.org/simple" }, marker = "python_full_version >= '3.11'" },
    { name = "cycler" },
    { name = "fonttools" },
    { name = "kiwisolver" },
    { name = "numpy" },
    { name = "packaging" },
    { name = "pillow" },
    { name = "pyparsing" },
    { name = "python-dateutil" },
]
sdist = { url = "https://files.pythonhosted.org/packages/ae/e2/d2d5295be2f44c678ebaf3544ba32d20c1f9ef08c49fe47f496180e1db15/matplotlib-3.10.7.tar.gz", hash = "sha256:a06ba7e2a2ef9131c79c49e63dad355d2d878413a0376c1727c8b9335ff731c7", size = 34804865, upload-time = "2025-10-09T00:28:00.669Z" }
wheels = [
    { url = "https://files.pythonhosted.org/packages/6c/87/3932d5778ab4c025db22710b61f49ccaed3956c5cf46ffb2ffa7492b06d9/matplotlib-3.10.7-cp310-cp310-macosx_10_12_x86_64.whl", hash = "sha256:7ac81eee3b7c266dd92cee1cd658407b16c57eed08c7421fa354ed68234de380", size = 8247141, upload-time = "2025-10-09T00:26:06.023Z" },
    { url = "https://files.pythonhosted.org/packages/45/a8/bfed45339160102bce21a44e38a358a1134a5f84c26166de03fb4a53208f/matplotlib-3.10.7-cp310-cp310-macosx_11_0_arm64.whl", hash = "sha256:667ecd5d8d37813a845053d8f5bf110b534c3c9f30e69ebd25d4701385935a6d", size = 8107995, upload-time = "2025-10-09T00:26:08.669Z" },
    { url = "https://files.pythonhosted.org/packages/e2/3c/5692a2d9a5ba848fda3f48d2b607037df96460b941a59ef236404b39776b/matplotlib-3.10.7-cp310-cp310-manylinux2014_x86_64.manylinux_2_17_x86_64.whl", hash = "sha256:cc1c51b846aca49a5a8b44fbba6a92d583a35c64590ad9e1e950dc88940a4297", size = 8680503, upload-time = "2025-10-09T00:26:10.607Z" },
    { url = "https://files.pythonhosted.org/packages/ab/a0/86ace53c48b05d0e6e9c127b2ace097434901f3e7b93f050791c8243201a/matplotlib-3.10.7-cp310-cp310-manylinux_2_27_aarch64.manylinux_2_28_aarch64.whl", hash = "sha256:4a11c2e9e72e7de09b7b72e62f3df23317c888299c875e2b778abf1eda8c0a42", size = 9514982, upload-time = "2025-10-09T00:26:12.594Z" },
    { url = "https://files.pythonhosted.org/packages/a6/81/ead71e2824da8f72640a64166d10e62300df4ae4db01a0bac56c5b39fa51/matplotlib-3.10.7-cp310-cp310-musllinux_1_2_x86_64.whl", hash = "sha256:f19410b486fdd139885ace124e57f938c1e6a3210ea13dd29cab58f5d4bc12c7", size = 9566429, upload-time = "2025-10-09T00:26:14.758Z" },
    { url = "https://files.pythonhosted.org/packages/65/7d/954b3067120456f472cce8fdcacaf4a5fcd522478db0c37bb243c7cb59dd/matplotlib-3.10.7-cp310-cp310-win_amd64.whl", hash = "sha256:b498e9e4022f93de2d5a37615200ca01297ceebbb56fe4c833f46862a490f9e3", size = 8108174, upload-time = "2025-10-09T00:26:17.015Z" },
    { url = "https://files.pythonhosted.org/packages/fc/bc/0fb489005669127ec13f51be0c6adc074d7cf191075dab1da9fe3b7a3cfc/matplotlib-3.10.7-cp311-cp311-macosx_10_12_x86_64.whl", hash = "sha256:53b492410a6cd66c7a471de6c924f6ede976e963c0f3097a3b7abfadddc67d0a", size = 8257507, upload-time = "2025-10-09T00:26:19.073Z" },
    { url = "https://files.pythonhosted.org/packages/e2/6a/d42588ad895279ff6708924645b5d2ed54a7fb2dc045c8a804e955aeace1/matplotlib-3.10.7-cp311-cp311-macosx_11_0_arm64.whl", hash = "sha256:d9749313deb729f08207718d29c86246beb2ea3fdba753595b55901dee5d2fd6", size = 8119565, upload-time = "2025-10-09T00:26:21.023Z" },
    { url = "https://files.pythonhosted.org/packages/10/b7/4aa196155b4d846bd749cf82aa5a4c300cf55a8b5e0dfa5b722a63c0f8a0/matplotlib-3.10.7-cp311-cp311-manylinux2014_x86_64.manylinux_2_17_x86_64.whl", hash = "sha256:2222c7ba2cbde7fe63032769f6eb7e83ab3227f47d997a8453377709b7fe3a5a", size = 8692668, upload-time = "2025-10-09T00:26:22.967Z" },
    { url = "https://files.pythonhosted.org/packages/e6/e7/664d2b97016f46683a02d854d730cfcf54ff92c1dafa424beebef50f831d/matplotlib-3.10.7-cp311-cp311-manylinux_2_27_aarch64.manylinux_2_28_aarch64.whl", hash = "sha256:e91f61a064c92c307c5a9dc8c05dc9f8a68f0a3be199d9a002a0622e13f874a1", size = 9521051, upload-time = "2025-10-09T00:26:25.041Z" },
    { url = "https://files.pythonhosted.org/packages/a8/a3/37aef1404efa615f49b5758a5e0261c16dd88f389bc1861e722620e4a754/matplotlib-3.10.7-cp311-cp311-musllinux_1_2_x86_64.whl", hash = "sha256:6f1851eab59ca082c95df5a500106bad73672645625e04538b3ad0f69471ffcc", size = 9576878, upload-time = "2025-10-09T00:26:27.478Z" },
    { url = "https://files.pythonhosted.org/packages/33/cd/b145f9797126f3f809d177ca378de57c45413c5099c5990de2658760594a/matplotlib-3.10.7-cp311-cp311-win_amd64.whl", hash = "sha256:6516ce375109c60ceec579e699524e9d504cd7578506f01150f7a6bc174a775e", size = 8115142, upload-time = "2025-10-09T00:26:29.774Z" },
    { url = "https://files.pythonhosted.org/packages/2e/39/63bca9d2b78455ed497fcf51a9c71df200a11048f48249038f06447fa947/matplotlib-3.10.7-cp311-cp311-win_arm64.whl", hash = "sha256:b172db79759f5f9bc13ef1c3ef8b9ee7b37b0247f987fbbbdaa15e4f87fd46a9", size = 7992439, upload-time = "2025-10-09T00:26:40.32Z" },
    { url = "https://files.pythonhosted.org/packages/1e/6c/a9bcf03e9afb2a873e0a5855f79bce476d1023f26f8212969f2b7504756c/matplotlib-3.10.7-pp310-pypy310_pp73-macosx_10_15_x86_64.whl", hash = "sha256:5c09cf8f2793f81368f49f118b6f9f937456362bee282eac575cca7f84cda537", size = 8241204, upload-time = "2025-10-09T00:27:48.806Z" },
    { url = "https://files.pythonhosted.org/packages/5b/fd/0e6f5aa762ed689d9fa8750b08f1932628ffa7ed30e76423c399d19407d2/matplotlib-3.10.7-pp310-pypy310_pp73-macosx_11_0_arm64.whl", hash = "sha256:de66744b2bb88d5cd27e80dfc2ec9f0517d0a46d204ff98fe9e5f2864eb67657", size = 8104607, upload-time = "2025-10-09T00:27:50.876Z" },
    { url = "https://files.pythonhosted.org/packages/b9/a9/21c9439d698fac5f0de8fc68b2405b738ed1f00e1279c76f2d9aa5521ead/matplotlib-3.10.7-pp310-pypy310_pp73-manylinux2014_x86_64.manylinux_2_17_x86_64.whl", hash = "sha256:53cc80662dd197ece414dd5b66e07370201515a3eaf52e7c518c68c16814773b", size = 8682257, upload-time = "2025-10-09T00:27:52.597Z" },
    { url = "https://files.pythonhosted.org/packages/58/8f/76d5dc21ac64a49e5498d7f0472c0781dae442dd266a67458baec38288ec/matplotlib-3.10.7-pp311-pypy311_pp73-macosx_10_15_x86_64.whl", hash = "sha256:15112bcbaef211bd663fa935ec33313b948e214454d949b723998a43357b17b0", size = 8252283, upload-time = "2025-10-09T00:27:54.739Z" },
    { url = "https://files.pythonhosted.org/packages/27/0d/9c5d4c2317feb31d819e38c9f947c942f42ebd4eb935fc6fd3518a11eaa7/matplotlib-3.10.7-pp311-pypy311_pp73-macosx_11_0_arm64.whl", hash = "sha256:d2a959c640cdeecdd2ec3136e8ea0441da59bcaf58d67e9c590740addba2cb68", size = 8116733, upload-time = "2025-10-09T00:27:56.406Z" },
    { url = "https://files.pythonhosted.org/packages/9a/cc/3fe688ff1355010937713164caacf9ed443675ac48a997bab6ed23b3f7c0/matplotlib-3.10.7-pp311-pypy311_pp73-manylinux2014_x86_64.manylinux_2_17_x86_64.whl", hash = "sha256:3886e47f64611046bc1db523a09dd0a0a6bed6081e6f90e13806dd1d1d1b5e91", size = 8693919, upload-time = "2025-10-09T00:27:58.41Z" },
]

[[package]]
name = "matplotlib-inline"
version = "0.1.7"
source = { registry = "https://pypi.org/simple" }
dependencies = [
    { name = "traitlets" },
]
sdist = { url = "https://files.pythonhosted.org/packages/99/5b/a36a337438a14116b16480db471ad061c36c3694df7c2084a0da7ba538b7/matplotlib_inline-0.1.7.tar.gz", hash = "sha256:8423b23ec666be3d16e16b60bdd8ac4e86e840ebd1dd11a30b9f117f2fa0ab90", size = 8159, upload-time = "2024-04-15T13:44:44.803Z" }
wheels = [
    { url = "https://files.pythonhosted.org/packages/8f/8e/9ad090d3553c280a8060fbf6e24dc1c0c29704ee7d1c372f0c174aa59285/matplotlib_inline-0.1.7-py3-none-any.whl", hash = "sha256:df192d39a4ff8f21b1895d72e6a13f5fcc5099f00fa84384e0ea28c2cc0653ca", size = 9899, upload-time = "2024-04-15T13:44:43.265Z" },
]

[[package]]
name = "mccabe"
version = "0.7.0"
source = { registry = "https://pypi.org/simple" }
sdist = { url = "https://files.pythonhosted.org/packages/e7/ff/0ffefdcac38932a54d2b5eed4e0ba8a408f215002cd178ad1df0f2806ff8/mccabe-0.7.0.tar.gz", hash = "sha256:348e0240c33b60bbdf4e523192ef919f28cb2c3d7d5c7794f74009290f236325", size = 9658, upload-time = "2022-01-24T01:14:51.113Z" }
wheels = [
    { url = "https://files.pythonhosted.org/packages/27/1a/1f68f9ba0c207934b35b86a8ca3aad8395a3d6dd7921c0686e23853ff5a9/mccabe-0.7.0-py2.py3-none-any.whl", hash = "sha256:6c2d30ab6be0e4a46919781807b4f0d834ebdd6c6e3dca0bda5a15f863427b6e", size = 7350, upload-time = "2022-01-24T01:14:49.62Z" },
]

[[package]]
name = "mdit-py-plugins"
version = "0.4.2"
source = { registry = "https://pypi.org/simple" }
dependencies = [
    { name = "markdown-it-py" },
]
sdist = { url = "https://files.pythonhosted.org/packages/19/03/a2ecab526543b152300717cf232bb4bb8605b6edb946c845016fa9c9c9fd/mdit_py_plugins-0.4.2.tar.gz", hash = "sha256:5f2cd1fdb606ddf152d37ec30e46101a60512bc0e5fa1a7002c36647b09e26b5", size = 43542, upload-time = "2024-09-09T20:27:49.564Z" }
wheels = [
    { url = "https://files.pythonhosted.org/packages/a7/f7/7782a043553ee469c1ff49cfa1cdace2d6bf99a1f333cf38676b3ddf30da/mdit_py_plugins-0.4.2-py3-none-any.whl", hash = "sha256:0c673c3f889399a33b95e88d2f0d111b4447bdfea7f237dab2d488f459835636", size = 55316, upload-time = "2024-09-09T20:27:48.397Z" },
]

[[package]]
name = "mdurl"
version = "0.1.2"
source = { registry = "https://pypi.org/simple" }
sdist = { url = "https://files.pythonhosted.org/packages/d6/54/cfe61301667036ec958cb99bd3efefba235e65cdeb9c84d24a8293ba1d90/mdurl-0.1.2.tar.gz", hash = "sha256:bb413d29f5eea38f31dd4754dd7377d4465116fb207585f97bf925588687c1ba", size = 8729, upload-time = "2022-08-14T12:40:10.846Z" }
wheels = [
    { url = "https://files.pythonhosted.org/packages/b3/38/89ba8ad64ae25be8de66a6d463314cf1eb366222074cfda9ee839c56a4b4/mdurl-0.1.2-py3-none-any.whl", hash = "sha256:84008a41e51615a49fc9966191ff91509e3c40b939176e643fd50a5c2196b8f8", size = 9979, upload-time = "2022-08-14T12:40:09.779Z" },
]

[[package]]
name = "mergedeep"
version = "1.3.4"
source = { registry = "https://pypi.org/simple" }
sdist = { url = "https://files.pythonhosted.org/packages/3a/41/580bb4006e3ed0361b8151a01d324fb03f420815446c7def45d02f74c270/mergedeep-1.3.4.tar.gz", hash = "sha256:0096d52e9dad9939c3d975a774666af186eda617e6ca84df4c94dec30004f2a8", size = 4661, upload-time = "2021-02-05T18:55:30.623Z" }
wheels = [
    { url = "https://files.pythonhosted.org/packages/2c/19/04f9b178c2d8a15b076c8b5140708fa6ffc5601fb6f1e975537072df5b2a/mergedeep-1.3.4-py3-none-any.whl", hash = "sha256:70775750742b25c0d8f36c55aed03d24c3384d17c951b3175d898bd778ef0307", size = 6354, upload-time = "2021-02-05T18:55:29.583Z" },
]

[[package]]
name = "mike"
version = "2.1.3"
source = { registry = "https://pypi.org/simple" }
dependencies = [
    { name = "importlib-metadata" },
    { name = "importlib-resources" },
    { name = "jinja2" },
    { name = "mkdocs" },
    { name = "pyparsing" },
    { name = "pyyaml" },
    { name = "pyyaml-env-tag" },
    { name = "verspec" },
]
sdist = { url = "https://files.pythonhosted.org/packages/ab/f7/2933f1a1fb0e0f077d5d6a92c6c7f8a54e6128241f116dff4df8b6050bbf/mike-2.1.3.tar.gz", hash = "sha256:abd79b8ea483fb0275b7972825d3082e5ae67a41820f8d8a0dc7a3f49944e810", size = 38119, upload-time = "2024-08-13T05:02:14.167Z" }
wheels = [
    { url = "https://files.pythonhosted.org/packages/fd/1a/31b7cd6e4e7a02df4e076162e9783620777592bea9e4bb036389389af99d/mike-2.1.3-py3-none-any.whl", hash = "sha256:d90c64077e84f06272437b464735130d380703a76a5738b152932884c60c062a", size = 33754, upload-time = "2024-08-13T05:02:12.515Z" },
]

[[package]]
name = "mistune"
version = "3.1.3"
source = { registry = "https://pypi.org/simple" }
dependencies = [
    { name = "typing-extensions", marker = "python_full_version < '3.11'" },
]
sdist = { url = "https://files.pythonhosted.org/packages/c4/79/bda47f7dd7c3c55770478d6d02c9960c430b0cf1773b72366ff89126ea31/mistune-3.1.3.tar.gz", hash = "sha256:a7035c21782b2becb6be62f8f25d3df81ccb4d6fa477a6525b15af06539f02a0", size = 94347, upload-time = "2025-03-19T14:27:24.955Z" }
wheels = [
    { url = "https://files.pythonhosted.org/packages/01/4d/23c4e4f09da849e127e9f123241946c23c1e30f45a88366879e064211815/mistune-3.1.3-py3-none-any.whl", hash = "sha256:1a32314113cff28aa6432e99e522677c8587fd83e3d51c29b82a52409c842bd9", size = 53410, upload-time = "2025-03-19T14:27:23.451Z" },
]

[[package]]
name = "mkdocs"
version = "1.6.1"
source = { registry = "https://pypi.org/simple" }
dependencies = [
    { name = "click" },
    { name = "colorama", marker = "sys_platform == 'win32'" },
    { name = "ghp-import" },
    { name = "jinja2" },
    { name = "markdown" },
    { name = "markupsafe" },
    { name = "mergedeep" },
    { name = "mkdocs-get-deps" },
    { name = "packaging" },
    { name = "pathspec" },
    { name = "pyyaml" },
    { name = "pyyaml-env-tag" },
    { name = "watchdog" },
]
sdist = { url = "https://files.pythonhosted.org/packages/bc/c6/bbd4f061bd16b378247f12953ffcb04786a618ce5e904b8c5a01a0309061/mkdocs-1.6.1.tar.gz", hash = "sha256:7b432f01d928c084353ab39c57282f29f92136665bdd6abf7c1ec8d822ef86f2", size = 3889159, upload-time = "2024-08-30T12:24:06.899Z" }
wheels = [
    { url = "https://files.pythonhosted.org/packages/22/5b/dbc6a8cddc9cfa9c4971d59fb12bb8d42e161b7e7f8cc89e49137c5b279c/mkdocs-1.6.1-py3-none-any.whl", hash = "sha256:db91759624d1647f3f34aa0c3f327dd2601beae39a366d6e064c03468d35c20e", size = 3864451, upload-time = "2024-08-30T12:24:05.054Z" },
]

[[package]]
name = "mkdocs-autorefs"
version = "1.4.1"
source = { registry = "https://pypi.org/simple" }
dependencies = [
    { name = "markdown" },
    { name = "markupsafe" },
    { name = "mkdocs" },
]
sdist = { url = "https://files.pythonhosted.org/packages/c2/44/140469d87379c02f1e1870315f3143718036a983dd0416650827b8883192/mkdocs_autorefs-1.4.1.tar.gz", hash = "sha256:4b5b6235a4becb2b10425c2fa191737e415b37aa3418919db33e5d774c9db079", size = 4131355, upload-time = "2025-03-08T13:35:21.232Z" }
wheels = [
    { url = "https://files.pythonhosted.org/packages/f8/29/1125f7b11db63e8e32bcfa0752a4eea30abff3ebd0796f808e14571ddaa2/mkdocs_autorefs-1.4.1-py3-none-any.whl", hash = "sha256:9793c5ac06a6ebbe52ec0f8439256e66187badf4b5334b5fde0b128ec134df4f", size = 5782047, upload-time = "2025-03-08T13:35:18.889Z" },
]

[[package]]
name = "mkdocs-awesome-nav"
version = "3.2.0"
source = { registry = "https://pypi.org/simple" }
dependencies = [
    { name = "mkdocs" },
    { name = "natsort" },
    { name = "pydantic" },
    { name = "wcmatch" },
]
sdist = { url = "https://files.pythonhosted.org/packages/fc/59/d39d2ab15f667a07d978110efd67da14f77d3316ec69b29d69ebe8babdbd/mkdocs_awesome_nav-3.2.0.tar.gz", hash = "sha256:ec0eab7bbe94532d9b3f18ae9a54599b670069856b93df9f6ced1b4a62dfe510", size = 8947, upload-time = "2025-09-10T21:39:21.129Z" }
wheels = [
    { url = "https://files.pythonhosted.org/packages/f4/2a/dab5925d2d66a1620400e9b64127e576859a0d5dc0cb5ebda1c4f64601ef/mkdocs_awesome_nav-3.2.0-py3-none-any.whl", hash = "sha256:1acf17aaa0f13a5506d3bdb39965bae3136df18a9a2e1106190ebaae2c14d1b6", size = 12662, upload-time = "2025-09-10T21:39:20.302Z" },
]

[[package]]
name = "mkdocs-enumerate-headings-plugin"
version = "0.6.2"
source = { registry = "https://pypi.org/simple" }
dependencies = [
    { name = "beautifulsoup4" },
    { name = "mkdocs" },
]
sdist = { url = "https://files.pythonhosted.org/packages/80/ee/cc24e435b543c2a974e8cbd91e69ead661799b4f3d7174801b104f3be251/mkdocs_enumerate_headings_plugin-0.6.2.tar.gz", hash = "sha256:392782dbbbb9f7f62af852b6f2724ae515043dbb7397cd68dd62f134dd1b3ab5", size = 14938, upload-time = "2024-04-16T19:13:41.75Z" }
wheels = [
    { url = "https://files.pythonhosted.org/packages/6c/de/3c1a764e1db8991ed33c8cedc52d4a6b9b1b857b20ea3e625d0d7a2594ef/mkdocs_enumerate_headings_plugin-0.6.2-py3-none-any.whl", hash = "sha256:6bec6674091509290e1f24a0c9272b887c5242e8af6fbddb8eb2b089f52d5bfe", size = 11332, upload-time = "2024-04-16T19:13:40.093Z" },
]

[[package]]
name = "mkdocs-get-deps"
version = "0.2.0"
source = { registry = "https://pypi.org/simple" }
dependencies = [
    { name = "mergedeep" },
    { name = "platformdirs" },
    { name = "pyyaml" },
]
sdist = { url = "https://files.pythonhosted.org/packages/98/f5/ed29cd50067784976f25ed0ed6fcd3c2ce9eb90650aa3b2796ddf7b6870b/mkdocs_get_deps-0.2.0.tar.gz", hash = "sha256:162b3d129c7fad9b19abfdcb9c1458a651628e4b1dea628ac68790fb3061c60c", size = 10239, upload-time = "2023-11-20T17:51:09.981Z" }
wheels = [
    { url = "https://files.pythonhosted.org/packages/9f/d4/029f984e8d3f3b6b726bd33cafc473b75e9e44c0f7e80a5b29abc466bdea/mkdocs_get_deps-0.2.0-py3-none-any.whl", hash = "sha256:2bf11d0b133e77a0dd036abeeb06dec8775e46efa526dc70667d8863eefc6134", size = 9521, upload-time = "2023-11-20T17:51:08.587Z" },
]

[[package]]
name = "mkdocs-git-authors-plugin"
version = "0.10.0"
source = { registry = "https://pypi.org/simple" }
dependencies = [
    { name = "mkdocs" },
]
sdist = { url = "https://files.pythonhosted.org/packages/64/f1/b784c631b812aab80030db80127a576b68a84caac5229836fb7fcc00e055/mkdocs_git_authors_plugin-0.10.0.tar.gz", hash = "sha256:29d1973b2835663d79986fb756e02f1f0ff3fe35c278e993206bd3c550c205e4", size = 23432, upload-time = "2025-06-10T05:42:40.94Z" }
wheels = [
    { url = "https://files.pythonhosted.org/packages/41/bc/a4166201c2789657c4d370bfcd71a5107edec185ae245675c8b9a6719243/mkdocs_git_authors_plugin-0.10.0-py3-none-any.whl", hash = "sha256:28421a99c3e872a8e205674bb80ec48524838243e5f59eaf9bd97df103e38901", size = 21899, upload-time = "2025-06-10T05:42:39.244Z" },
]

[[package]]
name = "mkdocs-git-revision-date-localized-plugin"
version = "1.5.0"
source = { registry = "https://pypi.org/simple" }
dependencies = [
    { name = "babel" },
    { name = "gitpython" },
    { name = "mkdocs" },
    { name = "tzdata", marker = "sys_platform == 'win32'" },
]
sdist = { url = "https://files.pythonhosted.org/packages/0f/c5/1d3c4e6ddae6230b89d09105cb79de711655e3ebd6745f7a92efea0f5160/mkdocs_git_revision_date_localized_plugin-1.5.0.tar.gz", hash = "sha256:17345ccfdf69a1905dc96fb1070dce82d03a1eb6b0d48f958081a7589ce3c248", size = 460697, upload-time = "2025-10-31T16:11:34.44Z" }
wheels = [
    { url = "https://files.pythonhosted.org/packages/bc/51/fe0e3fdb16f6eed65c9459d12bae6a4e1f0bb4e2228cb037e7907b002678/mkdocs_git_revision_date_localized_plugin-1.5.0-py3-none-any.whl", hash = "sha256:933f9e35a8c135b113f21bb57610d82e9b7bcc71dd34fb06a029053c97e99656", size = 26153, upload-time = "2025-10-31T16:11:32.987Z" },
]

[[package]]
name = "mkdocs-jupyter"
version = "0.25.1"
source = { registry = "https://pypi.org/simple" }
dependencies = [
    { name = "ipykernel" },
    { name = "jupytext" },
    { name = "mkdocs" },
    { name = "mkdocs-material" },
    { name = "nbconvert" },
    { name = "pygments" },
]
sdist = { url = "https://files.pythonhosted.org/packages/6c/23/6ffb8d2fd2117aa860a04c6fe2510b21bc3c3c085907ffdd851caba53152/mkdocs_jupyter-0.25.1.tar.gz", hash = "sha256:0e9272ff4947e0ec683c92423a4bfb42a26477c103ab1a6ab8277e2dcc8f7afe", size = 1626747, upload-time = "2024-10-15T14:56:32.373Z" }
wheels = [
    { url = "https://files.pythonhosted.org/packages/08/37/5f1fd5c3f6954b3256f8126275e62af493b96fb6aef6c0dbc4ee326032ad/mkdocs_jupyter-0.25.1-py3-none-any.whl", hash = "sha256:3f679a857609885d322880e72533ef5255561bbfdb13cfee2a1e92ef4d4ad8d8", size = 1456197, upload-time = "2024-10-15T14:56:29.854Z" },
]

[[package]]
name = "mkdocs-material"
version = "9.7.0"
source = { registry = "https://pypi.org/simple" }
dependencies = [
    { name = "babel" },
    { name = "backrefs" },
    { name = "colorama" },
    { name = "jinja2" },
    { name = "markdown" },
    { name = "mkdocs" },
    { name = "mkdocs-material-extensions" },
    { name = "paginate" },
    { name = "pygments" },
    { name = "pymdown-extensions" },
    { name = "requests" },
]
sdist = { url = "https://files.pythonhosted.org/packages/9c/3b/111b84cd6ff28d9e955b5f799ef217a17bc1684ac346af333e6100e413cb/mkdocs_material-9.7.0.tar.gz", hash = "sha256:602b359844e906ee402b7ed9640340cf8a474420d02d8891451733b6b02314ec", size = 4094546, upload-time = "2025-11-11T08:49:09.73Z" }
wheels = [
    { url = "https://files.pythonhosted.org/packages/04/87/eefe8d5e764f4cf50ed91b943f8e8f96b5efd65489d8303b7a36e2e79834/mkdocs_material-9.7.0-py3-none-any.whl", hash = "sha256:da2866ea53601125ff5baa8aa06404c6e07af3c5ce3d5de95e3b52b80b442887", size = 9283770, upload-time = "2025-11-11T08:49:06.26Z" },
]

[[package]]
name = "mkdocs-material-extensions"
version = "1.3.1"
source = { registry = "https://pypi.org/simple" }
sdist = { url = "https://files.pythonhosted.org/packages/79/9b/9b4c96d6593b2a541e1cb8b34899a6d021d208bb357042823d4d2cabdbe7/mkdocs_material_extensions-1.3.1.tar.gz", hash = "sha256:10c9511cea88f568257f960358a467d12b970e1f7b2c0e5fb2bb48cab1928443", size = 11847, upload-time = "2023-11-22T19:09:45.208Z" }
wheels = [
    { url = "https://files.pythonhosted.org/packages/5b/54/662a4743aa81d9582ee9339d4ffa3c8fd40a4965e033d77b9da9774d3960/mkdocs_material_extensions-1.3.1-py3-none-any.whl", hash = "sha256:adff8b62700b25cb77b53358dad940f3ef973dd6db797907c49e3c2ef3ab4e31", size = 8728, upload-time = "2023-11-22T19:09:43.465Z" },
]

[[package]]
name = "mkdocstrings"
version = "1.0.0"
source = { registry = "https://pypi.org/simple" }
dependencies = [
    { name = "jinja2" },
    { name = "markdown" },
    { name = "markupsafe" },
    { name = "mkdocs" },
    { name = "mkdocs-autorefs" },
    { name = "pymdown-extensions" },
]
sdist = { url = "https://files.pythonhosted.org/packages/e5/13/10bbf9d56565fd91b91e6f5a8cd9b9d8a2b101c4e8ad6eeafa35a706301d/mkdocstrings-1.0.0.tar.gz", hash = "sha256:351a006dbb27aefce241ade110d3cd040c1145b7a3eb5fd5ac23f03ed67f401a", size = 101086, upload-time = "2025-11-27T15:39:40.534Z" }
wheels = [
    { url = "https://files.pythonhosted.org/packages/ec/fc/80aa31b79133634721cf7855d37b76ea49773599214896f2ff10be03de2a/mkdocstrings-1.0.0-py3-none-any.whl", hash = "sha256:4c50eb960bff6e05dfc631f6bc00dfabffbcb29c5ff25f676d64daae05ed82fa", size = 35135, upload-time = "2025-11-27T15:39:39.301Z" },
]

[package.optional-dependencies]
python = [
    { name = "mkdocstrings-python" },
]

[[package]]
name = "mkdocstrings-python"
version = "1.16.8"
source = { registry = "https://pypi.org/simple" }
dependencies = [
    { name = "griffe" },
    { name = "mkdocs-autorefs" },
    { name = "mkdocstrings" },
    { name = "typing-extensions", marker = "python_full_version < '3.11'" },
]
sdist = { url = "https://files.pythonhosted.org/packages/8e/b8/62190ea298fdb1e84670ef548590748c633ab4e05b35bcf902e89f2f28c6/mkdocstrings_python-1.16.8.tar.gz", hash = "sha256:9453ccae69be103810c1cf6435ce71c8f714ae37fef4d87d16aa92a7c800fe1d", size = 205119, upload-time = "2025-03-24T11:25:13.673Z" }
wheels = [
    { url = "https://files.pythonhosted.org/packages/67/d0/ef6e82f7a68c7ac02e1a01815fbe88773f4f9e40728ed35bd1664a5d76f2/mkdocstrings_python-1.16.8-py3-none-any.whl", hash = "sha256:211b7aaf776cd45578ecb531e5ad0d3a35a8be9101a6bfa10de38a69af9d8fd8", size = 124116, upload-time = "2025-03-24T11:24:56.607Z" },
]

[[package]]
name = "ml-dtypes"
version = "0.3.2"
source = { registry = "https://pypi.org/simple" }
resolution-markers = [
    "python_full_version >= '3.11' and platform_machine != 'x86_64' and sys_platform == 'darwin'",
    "python_full_version >= '3.11' and platform_machine == 'x86_64' and sys_platform == 'darwin'",
    "python_full_version < '3.11' and platform_machine != 'x86_64' and sys_platform == 'darwin'",
    "python_full_version < '3.11' and platform_machine == 'x86_64' and sys_platform == 'darwin'",
]
dependencies = [
    { name = "numpy", marker = "sys_platform == 'darwin'" },
]
sdist = { url = "https://files.pythonhosted.org/packages/39/7d/8d85fcba868758b3a546e6914e727abd8f29ea6918079f816975c9eecd63/ml_dtypes-0.3.2.tar.gz", hash = "sha256:533059bc5f1764fac071ef54598db358c167c51a718f68f5bb55e3dee79d2967", size = 692014, upload-time = "2024-01-03T19:21:23.615Z" }
wheels = [
    { url = "https://files.pythonhosted.org/packages/62/0a/2b586fd10be7b8311068f4078623a73376fc49c8b3768be9965034062982/ml_dtypes-0.3.2-cp310-cp310-macosx_10_9_universal2.whl", hash = "sha256:7afde548890a92b41c0fed3a6c525f1200a5727205f73dc21181a2726571bb53", size = 389797, upload-time = "2024-01-03T19:20:54.888Z" },
    { url = "https://files.pythonhosted.org/packages/6e/a4/6aabb78f1569550fd77c74d2c1d008b502c8ce72776bd88b14ea6c182c9e/ml_dtypes-0.3.2-cp311-cp311-macosx_10_9_universal2.whl", hash = "sha256:763697ab8a88d47443997a7cdf3aac7340049aed45f7521f6b0ec8a0594821fe", size = 389791, upload-time = "2024-01-03T19:21:02.844Z" },
]

[[package]]
name = "ml-dtypes"
version = "0.5.1"
source = { registry = "https://pypi.org/simple" }
resolution-markers = [
    "python_full_version >= '3.11' and sys_platform == 'linux'",
    "python_full_version < '3.11' and sys_platform == 'linux'",
    "python_full_version >= '3.11' and sys_platform == 'win32'",
    "python_full_version < '3.11' and sys_platform == 'win32'",
    "python_full_version >= '3.11' and sys_platform != 'darwin' and sys_platform != 'linux' and sys_platform != 'win32'",
    "python_full_version < '3.11' and sys_platform != 'darwin' and sys_platform != 'linux' and sys_platform != 'win32'",
]
dependencies = [
    { name = "numpy", marker = "sys_platform != 'darwin'" },
]
sdist = { url = "https://files.pythonhosted.org/packages/32/49/6e67c334872d2c114df3020e579f3718c333198f8312290e09ec0216703a/ml_dtypes-0.5.1.tar.gz", hash = "sha256:ac5b58559bb84a95848ed6984eb8013249f90b6bab62aa5acbad876e256002c9", size = 698772, upload-time = "2025-01-07T03:34:55.613Z" }
wheels = [
    { url = "https://files.pythonhosted.org/packages/a4/a4/9321cae435d6140f9b0e7af8334456a854b60e3a9c6101280a16e3594965/ml_dtypes-0.5.1-cp310-cp310-manylinux_2_17_aarch64.manylinux2014_aarch64.whl", hash = "sha256:810512e2eccdfc3b41eefa3a27402371a3411453a1efc7e9c000318196140fed", size = 4621075, upload-time = "2025-01-07T03:33:54.878Z" },
    { url = "https://files.pythonhosted.org/packages/16/d8/4502e12c6a10d42e13a552e8d97f20198e3cf82a0d1411ad50be56a5077c/ml_dtypes-0.5.1-cp310-cp310-manylinux_2_17_x86_64.manylinux2014_x86_64.whl", hash = "sha256:141b2ea2f20bb10802ddca55d91fe21231ef49715cfc971998e8f2a9838f3dbe", size = 4738414, upload-time = "2025-01-07T03:33:57.709Z" },
    { url = "https://files.pythonhosted.org/packages/6b/7e/bc54ae885e4d702e60a4bf50aa9066ff35e9c66b5213d11091f6bffb3036/ml_dtypes-0.5.1-cp310-cp310-win_amd64.whl", hash = "sha256:26ebcc69d7b779c8f129393e99732961b5cc33fcff84090451f448c89b0e01b4", size = 209718, upload-time = "2025-01-07T03:34:00.585Z" },
    { url = "https://files.pythonhosted.org/packages/ff/a6/63832d91f2feb250d865d069ba1a5d0c686b1f308d1c74ce9764472c5e22/ml_dtypes-0.5.1-cp311-cp311-manylinux_2_17_aarch64.manylinux2014_aarch64.whl", hash = "sha256:7000b6e4d8ef07542c05044ec5d8bbae1df083b3f56822c3da63993a113e716f", size = 4625792, upload-time = "2025-01-07T03:34:04.981Z" },
    { url = "https://files.pythonhosted.org/packages/cc/2a/5421fd3dbe6eef9b844cc9d05f568b9fb568503a2e51cb1eb4443d9fc56b/ml_dtypes-0.5.1-cp311-cp311-manylinux_2_17_x86_64.manylinux2014_x86_64.whl", hash = "sha256:c09526488c3a9e8b7a23a388d4974b670a9a3dd40c5c8a61db5593ce9b725bab", size = 4743893, upload-time = "2025-01-07T03:34:08.333Z" },
    { url = "https://files.pythonhosted.org/packages/60/30/d3f0fc9499a22801219679a7f3f8d59f1429943c6261f445fb4bfce20718/ml_dtypes-0.5.1-cp311-cp311-win_amd64.whl", hash = "sha256:15ad0f3b0323ce96c24637a88a6f44f6713c64032f27277b069f285c3cf66478", size = 209712, upload-time = "2025-01-07T03:34:12.182Z" },
]

[[package]]
name = "mpmath"
version = "1.3.0"
source = { registry = "https://pypi.org/simple" }
sdist = { url = "https://files.pythonhosted.org/packages/e0/47/dd32fa426cc72114383ac549964eecb20ecfd886d1e5ccf5340b55b02f57/mpmath-1.3.0.tar.gz", hash = "sha256:7a28eb2a9774d00c7bc92411c19a89209d5da7c4c9a9e227be8330a23a25b91f", size = 508106, upload-time = "2023-03-07T16:47:11.061Z" }
wheels = [
    { url = "https://files.pythonhosted.org/packages/43/e3/7d92a15f894aa0c9c4b49b8ee9ac9850d6e63b03c9c32c0367a13ae62209/mpmath-1.3.0-py3-none-any.whl", hash = "sha256:a0b2b9fe80bbcd81a6647ff13108738cfb482d481d826cc0e02f5b35e5c88d2c", size = 536198, upload-time = "2023-03-07T16:47:09.197Z" },
]

[[package]]
name = "msgpack"
version = "1.1.0"
source = { registry = "https://pypi.org/simple" }
sdist = { url = "https://files.pythonhosted.org/packages/cb/d0/7555686ae7ff5731205df1012ede15dd9d927f6227ea151e901c7406af4f/msgpack-1.1.0.tar.gz", hash = "sha256:dd432ccc2c72b914e4cb77afce64aab761c1137cc698be3984eee260bcb2896e", size = 167260, upload-time = "2024-09-10T04:25:52.197Z" }
wheels = [
    { url = "https://files.pythonhosted.org/packages/4b/f9/a892a6038c861fa849b11a2bb0502c07bc698ab6ea53359e5771397d883b/msgpack-1.1.0-cp310-cp310-macosx_10_9_universal2.whl", hash = "sha256:7ad442d527a7e358a469faf43fda45aaf4ac3249c8310a82f0ccff9164e5dccd", size = 150428, upload-time = "2024-09-10T04:25:43.089Z" },
    { url = "https://files.pythonhosted.org/packages/df/7a/d174cc6a3b6bb85556e6a046d3193294a92f9a8e583cdbd46dc8a1d7e7f4/msgpack-1.1.0-cp310-cp310-macosx_10_9_x86_64.whl", hash = "sha256:74bed8f63f8f14d75eec75cf3d04ad581da6b914001b474a5d3cd3372c8cc27d", size = 84131, upload-time = "2024-09-10T04:25:30.22Z" },
    { url = "https://files.pythonhosted.org/packages/08/52/bf4fbf72f897a23a56b822997a72c16de07d8d56d7bf273242f884055682/msgpack-1.1.0-cp310-cp310-macosx_11_0_arm64.whl", hash = "sha256:914571a2a5b4e7606997e169f64ce53a8b1e06f2cf2c3a7273aa106236d43dd5", size = 81215, upload-time = "2024-09-10T04:24:54.329Z" },
    { url = "https://files.pythonhosted.org/packages/02/95/dc0044b439b518236aaf012da4677c1b8183ce388411ad1b1e63c32d8979/msgpack-1.1.0-cp310-cp310-manylinux_2_17_aarch64.manylinux2014_aarch64.whl", hash = "sha256:c921af52214dcbb75e6bdf6a661b23c3e6417f00c603dd2070bccb5c3ef499f5", size = 371229, upload-time = "2024-09-10T04:25:50.907Z" },
    { url = "https://files.pythonhosted.org/packages/ff/75/09081792db60470bef19d9c2be89f024d366b1e1973c197bb59e6aabc647/msgpack-1.1.0-cp310-cp310-manylinux_2_17_x86_64.manylinux2014_x86_64.whl", hash = "sha256:d8ce0b22b890be5d252de90d0e0d119f363012027cf256185fc3d474c44b1b9e", size = 378034, upload-time = "2024-09-10T04:25:22.097Z" },
    { url = "https://files.pythonhosted.org/packages/32/d3/c152e0c55fead87dd948d4b29879b0f14feeeec92ef1fd2ec21b107c3f49/msgpack-1.1.0-cp310-cp310-manylinux_2_5_i686.manylinux1_i686.manylinux_2_17_i686.manylinux2014_i686.whl", hash = "sha256:73322a6cc57fcee3c0c57c4463d828e9428275fb85a27aa2aa1a92fdc42afd7b", size = 363070, upload-time = "2024-09-10T04:24:43.957Z" },
    { url = "https://files.pythonhosted.org/packages/d9/2c/82e73506dd55f9e43ac8aa007c9dd088c6f0de2aa19e8f7330e6a65879fc/msgpack-1.1.0-cp310-cp310-musllinux_1_2_aarch64.whl", hash = "sha256:e1f3c3d21f7cf67bcf2da8e494d30a75e4cf60041d98b3f79875afb5b96f3a3f", size = 359863, upload-time = "2024-09-10T04:24:51.535Z" },
    { url = "https://files.pythonhosted.org/packages/cb/a0/3d093b248837094220e1edc9ec4337de3443b1cfeeb6e0896af8ccc4cc7a/msgpack-1.1.0-cp310-cp310-musllinux_1_2_i686.whl", hash = "sha256:64fc9068d701233effd61b19efb1485587560b66fe57b3e50d29c5d78e7fef68", size = 368166, upload-time = "2024-09-10T04:24:19.907Z" },
    { url = "https://files.pythonhosted.org/packages/e4/13/7646f14f06838b406cf5a6ddbb7e8dc78b4996d891ab3b93c33d1ccc8678/msgpack-1.1.0-cp310-cp310-musllinux_1_2_x86_64.whl", hash = "sha256:42f754515e0f683f9c79210a5d1cad631ec3d06cea5172214d2176a42e67e19b", size = 370105, upload-time = "2024-09-10T04:25:35.141Z" },
    { url = "https://files.pythonhosted.org/packages/67/fa/dbbd2443e4578e165192dabbc6a22c0812cda2649261b1264ff515f19f15/msgpack-1.1.0-cp310-cp310-win32.whl", hash = "sha256:3df7e6b05571b3814361e8464f9304c42d2196808e0119f55d0d3e62cd5ea044", size = 68513, upload-time = "2024-09-10T04:24:36.099Z" },
    { url = "https://files.pythonhosted.org/packages/24/ce/c2c8fbf0ded750cb63cbcbb61bc1f2dfd69e16dca30a8af8ba80ec182dcd/msgpack-1.1.0-cp310-cp310-win_amd64.whl", hash = "sha256:685ec345eefc757a7c8af44a3032734a739f8c45d1b0ac45efc5d8977aa4720f", size = 74687, upload-time = "2024-09-10T04:24:23.394Z" },
    { url = "https://files.pythonhosted.org/packages/b7/5e/a4c7154ba65d93be91f2f1e55f90e76c5f91ccadc7efc4341e6f04c8647f/msgpack-1.1.0-cp311-cp311-macosx_10_9_universal2.whl", hash = "sha256:3d364a55082fb2a7416f6c63ae383fbd903adb5a6cf78c5b96cc6316dc1cedc7", size = 150803, upload-time = "2024-09-10T04:24:40.911Z" },
    { url = "https://files.pythonhosted.org/packages/60/c2/687684164698f1d51c41778c838d854965dd284a4b9d3a44beba9265c931/msgpack-1.1.0-cp311-cp311-macosx_10_9_x86_64.whl", hash = "sha256:79ec007767b9b56860e0372085f8504db5d06bd6a327a335449508bbee9648fa", size = 84343, upload-time = "2024-09-10T04:24:50.283Z" },
    { url = "https://files.pythonhosted.org/packages/42/ae/d3adea9bb4a1342763556078b5765e666f8fdf242e00f3f6657380920972/msgpack-1.1.0-cp311-cp311-macosx_11_0_arm64.whl", hash = "sha256:6ad622bf7756d5a497d5b6836e7fc3752e2dd6f4c648e24b1803f6048596f701", size = 81408, upload-time = "2024-09-10T04:25:12.774Z" },
    { url = "https://files.pythonhosted.org/packages/dc/17/6313325a6ff40ce9c3207293aee3ba50104aed6c2c1559d20d09e5c1ff54/msgpack-1.1.0-cp311-cp311-manylinux_2_17_aarch64.manylinux2014_aarch64.whl", hash = "sha256:8e59bca908d9ca0de3dc8684f21ebf9a690fe47b6be93236eb40b99af28b6ea6", size = 396096, upload-time = "2024-09-10T04:24:37.245Z" },
    { url = "https://files.pythonhosted.org/packages/a8/a1/ad7b84b91ab5a324e707f4c9761633e357820b011a01e34ce658c1dda7cc/msgpack-1.1.0-cp311-cp311-manylinux_2_17_x86_64.manylinux2014_x86_64.whl", hash = "sha256:5e1da8f11a3dd397f0a32c76165cf0c4eb95b31013a94f6ecc0b280c05c91b59", size = 403671, upload-time = "2024-09-10T04:25:10.201Z" },
    { url = "https://files.pythonhosted.org/packages/bb/0b/fd5b7c0b308bbf1831df0ca04ec76fe2f5bf6319833646b0a4bd5e9dc76d/msgpack-1.1.0-cp311-cp311-manylinux_2_5_i686.manylinux1_i686.manylinux_2_17_i686.manylinux2014_i686.whl", hash = "sha256:452aff037287acb1d70a804ffd022b21fa2bb7c46bee884dbc864cc9024128a0", size = 387414, upload-time = "2024-09-10T04:25:27.552Z" },
    { url = "https://files.pythonhosted.org/packages/f0/03/ff8233b7c6e9929a1f5da3c7860eccd847e2523ca2de0d8ef4878d354cfa/msgpack-1.1.0-cp311-cp311-musllinux_1_2_aarch64.whl", hash = "sha256:8da4bf6d54ceed70e8861f833f83ce0814a2b72102e890cbdfe4b34764cdd66e", size = 383759, upload-time = "2024-09-10T04:25:03.366Z" },
    { url = "https://files.pythonhosted.org/packages/1f/1b/eb82e1fed5a16dddd9bc75f0854b6e2fe86c0259c4353666d7fab37d39f4/msgpack-1.1.0-cp311-cp311-musllinux_1_2_i686.whl", hash = "sha256:41c991beebf175faf352fb940bf2af9ad1fb77fd25f38d9142053914947cdbf6", size = 394405, upload-time = "2024-09-10T04:25:07.348Z" },
    { url = "https://files.pythonhosted.org/packages/90/2e/962c6004e373d54ecf33d695fb1402f99b51832631e37c49273cc564ffc5/msgpack-1.1.0-cp311-cp311-musllinux_1_2_x86_64.whl", hash = "sha256:a52a1f3a5af7ba1c9ace055b659189f6c669cf3657095b50f9602af3a3ba0fe5", size = 396041, upload-time = "2024-09-10T04:25:48.311Z" },
    { url = "https://files.pythonhosted.org/packages/f8/20/6e03342f629474414860c48aeffcc2f7f50ddaf351d95f20c3f1c67399a8/msgpack-1.1.0-cp311-cp311-win32.whl", hash = "sha256:58638690ebd0a06427c5fe1a227bb6b8b9fdc2bd07701bec13c2335c82131a88", size = 68538, upload-time = "2024-09-10T04:24:29.953Z" },
    { url = "https://files.pythonhosted.org/packages/aa/c4/5a582fc9a87991a3e6f6800e9bb2f3c82972912235eb9539954f3e9997c7/msgpack-1.1.0-cp311-cp311-win_amd64.whl", hash = "sha256:fd2906780f25c8ed5d7b323379f6138524ba793428db5d0e9d226d3fa6aa1788", size = 74871, upload-time = "2024-09-10T04:25:44.823Z" },
]

[[package]]
name = "multidict"
version = "6.2.0"
source = { registry = "https://pypi.org/simple" }
dependencies = [
    { name = "typing-extensions", marker = "python_full_version < '3.11'" },
]
sdist = { url = "https://files.pythonhosted.org/packages/82/4a/7874ca44a1c9b23796c767dd94159f6c17e31c0e7d090552a1c623247d82/multidict-6.2.0.tar.gz", hash = "sha256:0085b0afb2446e57050140240a8595846ed64d1cbd26cef936bfab3192c673b8", size = 71066, upload-time = "2025-03-17T16:55:54.689Z" }
wheels = [
    { url = "https://files.pythonhosted.org/packages/2d/ca/3ae4d9c9ba78e7bcb63e3f12974b8fa16b9a20de44e9785f5d291ccb823c/multidict-6.2.0-cp310-cp310-macosx_10_9_universal2.whl", hash = "sha256:b9f6392d98c0bd70676ae41474e2eecf4c7150cb419237a41f8f96043fcb81d1", size = 49238, upload-time = "2025-03-17T16:53:32.192Z" },
    { url = "https://files.pythonhosted.org/packages/25/a4/55e595d2df586e442c85b2610542d1e14def4c6f641761125d35fb38f87c/multidict-6.2.0-cp310-cp310-macosx_10_9_x86_64.whl", hash = "sha256:3501621d5e86f1a88521ea65d5cad0a0834c77b26f193747615b7c911e5422d2", size = 29748, upload-time = "2025-03-17T16:53:34.057Z" },
    { url = "https://files.pythonhosted.org/packages/35/6f/09bc361a34bbf953e9897f69823f9c4b46aec0aaed6ec94ce63093ede317/multidict-6.2.0-cp310-cp310-macosx_11_0_arm64.whl", hash = "sha256:32ed748ff9ac682eae7859790d3044b50e3076c7d80e17a44239683769ff485e", size = 30026, upload-time = "2025-03-17T16:53:35.378Z" },
    { url = "https://files.pythonhosted.org/packages/b6/c7/5b51816f7c38049fc50786f46e63c009e6fecd1953fbbafa8bfe4e2eb39d/multidict-6.2.0-cp310-cp310-manylinux_2_17_aarch64.manylinux2014_aarch64.whl", hash = "sha256:cc826b9a8176e686b67aa60fd6c6a7047b0461cae5591ea1dc73d28f72332a8a", size = 132393, upload-time = "2025-03-17T16:53:37.684Z" },
    { url = "https://files.pythonhosted.org/packages/1a/21/c51aca665afa93b397d2c47369f6c267193977611a55a7c9d8683dc095bc/multidict-6.2.0-cp310-cp310-manylinux_2_17_ppc64le.manylinux2014_ppc64le.whl", hash = "sha256:214207dcc7a6221d9942f23797fe89144128a71c03632bf713d918db99bd36de", size = 139237, upload-time = "2025-03-17T16:53:39.287Z" },
    { url = "https://files.pythonhosted.org/packages/2e/9b/a7b91f8ed63314e7a3c276b4ca90ae5d0267a584ca2e42106baa728622d6/multidict-6.2.0-cp310-cp310-manylinux_2_17_s390x.manylinux2014_s390x.whl", hash = "sha256:05fefbc3cddc4e36da209a5e49f1094bbece9a581faa7f3589201fd95df40e5d", size = 134920, upload-time = "2025-03-17T16:53:40.6Z" },
    { url = "https://files.pythonhosted.org/packages/c8/84/4b590a121b1009fe79d1ae5875b4aa9339d37d23e368dd3bcf5e36d27452/multidict-6.2.0-cp310-cp310-manylinux_2_17_x86_64.manylinux2014_x86_64.whl", hash = "sha256:e851e6363d0dbe515d8de81fd544a2c956fdec6f8a049739562286727d4a00c3", size = 129764, upload-time = "2025-03-17T16:53:41.881Z" },
    { url = "https://files.pythonhosted.org/packages/b8/de/831be406b5ab0dc0d25430ddf597c6ce1a2e23a4991363f1ca48f16fb817/multidict-6.2.0-cp310-cp310-manylinux_2_5_i686.manylinux1_i686.manylinux_2_17_i686.manylinux2014_i686.whl", hash = "sha256:32c9b4878f48be3e75808ea7e499d6223b1eea6d54c487a66bc10a1871e3dc6a", size = 122121, upload-time = "2025-03-17T16:53:43.848Z" },
    { url = "https://files.pythonhosted.org/packages/fa/2f/892334f4d3efc7cd11e3a64dc922a85611627380ee2de3d0627ac159a975/multidict-6.2.0-cp310-cp310-musllinux_1_2_aarch64.whl", hash = "sha256:7243c5a6523c5cfeca76e063efa5f6a656d1d74c8b1fc64b2cd1e84e507f7e2a", size = 135640, upload-time = "2025-03-17T16:53:45.698Z" },
    { url = "https://files.pythonhosted.org/packages/6c/53/bf91c5fdede9406247dcbceaa9d7e7fa08e4d0e27fa3c76a0dab126bc6b2/multidict-6.2.0-cp310-cp310-musllinux_1_2_i686.whl", hash = "sha256:0e5a644e50ef9fb87878d4d57907f03a12410d2aa3b93b3acdf90a741df52c49", size = 129655, upload-time = "2025-03-17T16:53:47.322Z" },
    { url = "https://files.pythonhosted.org/packages/d4/7a/f98e1c5d14c1bbbb83025a69da9a37344f7556c09fef39979cf62b464d60/multidict-6.2.0-cp310-cp310-musllinux_1_2_ppc64le.whl", hash = "sha256:0dc25a3293c50744796e87048de5e68996104d86d940bb24bc3ec31df281b191", size = 140691, upload-time = "2025-03-17T16:53:48.634Z" },
    { url = "https://files.pythonhosted.org/packages/dd/c9/af0ab78b53d5b769bc1fa751e53cc7356cef422bd1cf38ed653985a46ddf/multidict-6.2.0-cp310-cp310-musllinux_1_2_s390x.whl", hash = "sha256:a49994481b99cd7dedde07f2e7e93b1d86c01c0fca1c32aded18f10695ae17eb", size = 135254, upload-time = "2025-03-17T16:53:49.866Z" },
    { url = "https://files.pythonhosted.org/packages/c9/53/28cc971b17e25487a089bcf720fe284478f264a6fc619427ddf7145fcb2b/multidict-6.2.0-cp310-cp310-musllinux_1_2_x86_64.whl", hash = "sha256:641cf2e3447c9ecff2f7aa6e9eee9eaa286ea65d57b014543a4911ff2799d08a", size = 133620, upload-time = "2025-03-17T16:53:51.713Z" },
    { url = "https://files.pythonhosted.org/packages/b6/9a/d7637fbe1d5928b9f6a33ce36c2ff37e0aab9aa22f5fc9552fd75fe7f364/multidict-6.2.0-cp310-cp310-win32.whl", hash = "sha256:0c383d28857f66f5aebe3e91d6cf498da73af75fbd51cedbe1adfb85e90c0460", size = 27044, upload-time = "2025-03-17T16:53:53.859Z" },
    { url = "https://files.pythonhosted.org/packages/4e/11/04758cc18a51227dbb350a8a25c7db0620d63fb23db5b8d1f87762f05cbe/multidict-6.2.0-cp310-cp310-win_amd64.whl", hash = "sha256:a33273a541f1e1a8219b2a4ed2de355848ecc0254264915b9290c8d2de1c74e1", size = 29149, upload-time = "2025-03-17T16:53:55.076Z" },
    { url = "https://files.pythonhosted.org/packages/97/aa/879cf5581bd56c19f1bd2682ee4ecfd4085a404668d4ee5138b0a08eaf2a/multidict-6.2.0-cp311-cp311-macosx_10_9_universal2.whl", hash = "sha256:84e87a7d75fa36839a3a432286d719975362d230c70ebfa0948549cc38bd5b46", size = 49125, upload-time = "2025-03-17T16:53:56.148Z" },
    { url = "https://files.pythonhosted.org/packages/9e/d8/e6d47c166c13c48be8efb9720afe0f5cdc4da4687547192cbc3c03903041/multidict-6.2.0-cp311-cp311-macosx_10_9_x86_64.whl", hash = "sha256:8de4d42dffd5ced9117af2ce66ba8722402541a3aa98ffdf78dde92badb68932", size = 29689, upload-time = "2025-03-17T16:53:57.381Z" },
    { url = "https://files.pythonhosted.org/packages/a4/20/f3f0a2ca142c81100b6d4cbf79505961b54181d66157615bba3955304442/multidict-6.2.0-cp311-cp311-macosx_11_0_arm64.whl", hash = "sha256:e7d91a230c7f8af86c904a5a992b8c064b66330544693fd6759c3d6162382ecf", size = 29975, upload-time = "2025-03-17T16:53:58.549Z" },
    { url = "https://files.pythonhosted.org/packages/ab/2d/1724972c7aeb7aa1916a3276cb32f9c39e186456ee7ed621504e7a758322/multidict-6.2.0-cp311-cp311-manylinux_2_17_aarch64.manylinux2014_aarch64.whl", hash = "sha256:9f6cad071960ba1914fa231677d21b1b4a3acdcce463cee41ea30bc82e6040cf", size = 135688, upload-time = "2025-03-17T16:53:59.653Z" },
    { url = "https://files.pythonhosted.org/packages/1a/08/ea54e7e245aaf0bb1c758578e5afba394ffccb8bd80d229a499b9b83f2b1/multidict-6.2.0-cp311-cp311-manylinux_2_17_ppc64le.manylinux2014_ppc64le.whl", hash = "sha256:0f74f2fc51555f4b037ef278efc29a870d327053aba5cb7d86ae572426c7cccc", size = 142703, upload-time = "2025-03-17T16:54:01.552Z" },
    { url = "https://files.pythonhosted.org/packages/97/76/960dee0424f38c71eda54101ee1ca7bb47c5250ed02f7b3e8e50b1ce0603/multidict-6.2.0-cp311-cp311-manylinux_2_17_s390x.manylinux2014_s390x.whl", hash = "sha256:14ed9ed1bfedd72a877807c71113deac292bf485159a29025dfdc524c326f3e1", size = 138559, upload-time = "2025-03-17T16:54:02.973Z" },
    { url = "https://files.pythonhosted.org/packages/d0/35/969fd792e2e72801d80307f0a14f5b19c066d4a51d34dded22c71401527d/multidict-6.2.0-cp311-cp311-manylinux_2_17_x86_64.manylinux2014_x86_64.whl", hash = "sha256:4ac3fcf9a2d369bd075b2c2965544036a27ccd277fc3c04f708338cc57533081", size = 133312, upload-time = "2025-03-17T16:54:04.265Z" },
    { url = "https://files.pythonhosted.org/packages/a4/b8/f96657a2f744d577cfda5a7edf9da04a731b80d3239eafbfe7ca4d944695/multidict-6.2.0-cp311-cp311-manylinux_2_5_i686.manylinux1_i686.manylinux_2_17_i686.manylinux2014_i686.whl", hash = "sha256:2fc6af8e39f7496047c7876314f4317736eac82bf85b54c7c76cf1a6f8e35d98", size = 125652, upload-time = "2025-03-17T16:54:05.814Z" },
    { url = "https://files.pythonhosted.org/packages/35/9d/97696d052297d8e2e08195a25c7aae873a6186c147b7635f979edbe3acde/multidict-6.2.0-cp311-cp311-musllinux_1_2_aarch64.whl", hash = "sha256:5f8cb1329f42fadfb40d6211e5ff568d71ab49be36e759345f91c69d1033d633", size = 139015, upload-time = "2025-03-17T16:54:07.791Z" },
    { url = "https://files.pythonhosted.org/packages/31/a0/5c106e28d42f20288c10049bc6647364287ba049dc00d6ae4f1584eb1bd1/multidict-6.2.0-cp311-cp311-musllinux_1_2_i686.whl", hash = "sha256:5389445f0173c197f4a3613713b5fb3f3879df1ded2a1a2e4bc4b5b9c5441b7e", size = 132437, upload-time = "2025-03-17T16:54:09.491Z" },
    { url = "https://files.pythonhosted.org/packages/55/57/d5c60c075fef73422ae3b8f914221485b9ff15000b2db657c03bd190aee0/multidict-6.2.0-cp311-cp311-musllinux_1_2_ppc64le.whl", hash = "sha256:94a7bb972178a8bfc4055db80c51efd24baefaced5e51c59b0d598a004e8305d", size = 144037, upload-time = "2025-03-17T16:54:11.189Z" },
    { url = "https://files.pythonhosted.org/packages/eb/56/a23f599c697a455bf65ecb0f69a5b052d6442c567d380ed423f816246824/multidict-6.2.0-cp311-cp311-musllinux_1_2_s390x.whl", hash = "sha256:da51d8928ad8b4244926fe862ba1795f0b6e68ed8c42cd2f822d435db9c2a8f4", size = 138535, upload-time = "2025-03-17T16:54:12.453Z" },
    { url = "https://files.pythonhosted.org/packages/34/3a/a06ff9b5899090f4bbdbf09e237964c76cecfe75d2aa921e801356314017/multidict-6.2.0-cp311-cp311-musllinux_1_2_x86_64.whl", hash = "sha256:063be88bd684782a0715641de853e1e58a2f25b76388538bd62d974777ce9bc2", size = 136885, upload-time = "2025-03-17T16:54:13.648Z" },
    { url = "https://files.pythonhosted.org/packages/d6/28/489c0eca1df3800cb5d0a66278d5dd2a4deae747a41d1cf553e6a4c0a984/multidict-6.2.0-cp311-cp311-win32.whl", hash = "sha256:52b05e21ff05729fbea9bc20b3a791c3c11da61649ff64cce8257c82a020466d", size = 27044, upload-time = "2025-03-17T16:54:16.495Z" },
    { url = "https://files.pythonhosted.org/packages/d0/b5/c7cd5ba9581add40bc743980f82426b90d9f42db0b56502011f1b3c929df/multidict-6.2.0-cp311-cp311-win_amd64.whl", hash = "sha256:1e2a2193d3aa5cbf5758f6d5680a52aa848e0cf611da324f71e5e48a9695cc86", size = 29145, upload-time = "2025-03-17T16:54:18.009Z" },
    { url = "https://files.pythonhosted.org/packages/9c/fd/b247aec6add5601956d440488b7f23151d8343747e82c038af37b28d6098/multidict-6.2.0-py3-none-any.whl", hash = "sha256:5d26547423e5e71dcc562c4acdc134b900640a39abd9066d7326a7cc2324c530", size = 10266, upload-time = "2025-03-17T16:55:52.771Z" },
]

[[package]]
name = "mypy"
version = "1.19.0"
source = { registry = "https://pypi.org/simple" }
dependencies = [
    { name = "librt" },
    { name = "mypy-extensions" },
    { name = "pathspec" },
    { name = "tomli", marker = "python_full_version < '3.11'" },
    { name = "typing-extensions" },
]
sdist = { url = "https://files.pythonhosted.org/packages/f9/b5/b58cdc25fadd424552804bf410855d52324183112aa004f0732c5f6324cf/mypy-1.19.0.tar.gz", hash = "sha256:f6b874ca77f733222641e5c46e4711648c4037ea13646fd0cdc814c2eaec2528", size = 3579025, upload-time = "2025-11-28T15:49:01.26Z" }
wheels = [
    { url = "https://files.pythonhosted.org/packages/98/8f/55fb488c2b7dabd76e3f30c10f7ab0f6190c1fcbc3e97b1e588ec625bbe2/mypy-1.19.0-cp310-cp310-macosx_10_9_x86_64.whl", hash = "sha256:6148ede033982a8c5ca1143de34c71836a09f105068aaa8b7d5edab2b053e6c8", size = 13093239, upload-time = "2025-11-28T15:45:11.342Z" },
    { url = "https://files.pythonhosted.org/packages/72/1b/278beea978456c56b3262266274f335c3ba5ff2c8108b3b31bec1ffa4c1d/mypy-1.19.0-cp310-cp310-macosx_11_0_arm64.whl", hash = "sha256:a9ac09e52bb0f7fb912f5d2a783345c72441a08ef56ce3e17c1752af36340a39", size = 12156128, upload-time = "2025-11-28T15:46:02.566Z" },
    { url = "https://files.pythonhosted.org/packages/21/f8/e06f951902e136ff74fd7a4dc4ef9d884faeb2f8eb9c49461235714f079f/mypy-1.19.0-cp310-cp310-manylinux2014_aarch64.manylinux_2_17_aarch64.manylinux_2_28_aarch64.whl", hash = "sha256:11f7254c15ab3f8ed68f8e8f5cbe88757848df793e31c36aaa4d4f9783fd08ab", size = 12753508, upload-time = "2025-11-28T15:44:47.538Z" },
    { url = "https://files.pythonhosted.org/packages/67/5a/d035c534ad86e09cee274d53cf0fd769c0b29ca6ed5b32e205be3c06878c/mypy-1.19.0-cp310-cp310-manylinux2014_x86_64.manylinux_2_17_x86_64.manylinux_2_28_x86_64.whl", hash = "sha256:318ba74f75899b0e78b847d8c50821e4c9637c79d9a59680fc1259f29338cb3e", size = 13507553, upload-time = "2025-11-28T15:44:39.26Z" },
    { url = "https://files.pythonhosted.org/packages/6a/17/c4a5498e00071ef29e483a01558b285d086825b61cf1fb2629fbdd019d94/mypy-1.19.0-cp310-cp310-musllinux_1_2_x86_64.whl", hash = "sha256:cf7d84f497f78b682edd407f14a7b6e1a2212b433eedb054e2081380b7395aa3", size = 13792898, upload-time = "2025-11-28T15:44:31.102Z" },
    { url = "https://files.pythonhosted.org/packages/67/f6/bb542422b3ee4399ae1cdc463300d2d91515ab834c6233f2fd1d52fa21e0/mypy-1.19.0-cp310-cp310-win_amd64.whl", hash = "sha256:c3385246593ac2b97f155a0e9639be906e73534630f663747c71908dfbf26134", size = 10048835, upload-time = "2025-11-28T15:48:15.744Z" },
    { url = "https://files.pythonhosted.org/packages/0f/d2/010fb171ae5ac4a01cc34fbacd7544531e5ace95c35ca166dd8fd1b901d0/mypy-1.19.0-cp311-cp311-macosx_10_9_x86_64.whl", hash = "sha256:a31e4c28e8ddb042c84c5e977e28a21195d086aaffaf08b016b78e19c9ef8106", size = 13010563, upload-time = "2025-11-28T15:48:23.975Z" },
    { url = "https://files.pythonhosted.org/packages/41/6b/63f095c9f1ce584fdeb595d663d49e0980c735a1d2004720ccec252c5d47/mypy-1.19.0-cp311-cp311-macosx_11_0_arm64.whl", hash = "sha256:34ec1ac66d31644f194b7c163d7f8b8434f1b49719d403a5d26c87fff7e913f7", size = 12077037, upload-time = "2025-11-28T15:47:51.582Z" },
    { url = "https://files.pythonhosted.org/packages/d7/83/6cb93d289038d809023ec20eb0b48bbb1d80af40511fa077da78af6ff7c7/mypy-1.19.0-cp311-cp311-manylinux2014_aarch64.manylinux_2_17_aarch64.manylinux_2_28_aarch64.whl", hash = "sha256:cb64b0ba5980466a0f3f9990d1c582bcab8db12e29815ecb57f1408d99b4bff7", size = 12680255, upload-time = "2025-11-28T15:46:57.628Z" },
    { url = "https://files.pythonhosted.org/packages/99/db/d217815705987d2cbace2edd9100926196d6f85bcb9b5af05058d6e3c8ad/mypy-1.19.0-cp311-cp311-manylinux2014_x86_64.manylinux_2_17_x86_64.manylinux_2_28_x86_64.whl", hash = "sha256:120cffe120cca5c23c03c77f84abc0c14c5d2e03736f6c312480020082f1994b", size = 13421472, upload-time = "2025-11-28T15:47:59.655Z" },
    { url = "https://files.pythonhosted.org/packages/4e/51/d2beaca7c497944b07594f3f8aad8d2f0e8fc53677059848ae5d6f4d193e/mypy-1.19.0-cp311-cp311-musllinux_1_2_x86_64.whl", hash = "sha256:7a500ab5c444268a70565e374fc803972bfd1f09545b13418a5174e29883dab7", size = 13651823, upload-time = "2025-11-28T15:45:29.318Z" },
    { url = "https://files.pythonhosted.org/packages/aa/d1/7883dcf7644db3b69490f37b51029e0870aac4a7ad34d09ceae709a3df44/mypy-1.19.0-cp311-cp311-win_amd64.whl", hash = "sha256:c14a98bc63fd867530e8ec82f217dae29d0550c86e70debc9667fff1ec83284e", size = 10049077, upload-time = "2025-11-28T15:45:39.818Z" },
    { url = "https://files.pythonhosted.org/packages/09/0e/fe228ed5aeab470c6f4eb82481837fadb642a5aa95cc8215fd2214822c10/mypy-1.19.0-py3-none-any.whl", hash = "sha256:0c01c99d626380752e527d5ce8e69ffbba2046eb8a060db0329690849cf9b6f9", size = 2469714, upload-time = "2025-11-28T15:45:33.22Z" },
]

[[package]]
name = "mypy-extensions"
version = "1.0.0"
source = { registry = "https://pypi.org/simple" }
sdist = { url = "https://files.pythonhosted.org/packages/98/a4/1ab47638b92648243faf97a5aeb6ea83059cc3624972ab6b8d2316078d3f/mypy_extensions-1.0.0.tar.gz", hash = "sha256:75dbf8955dc00442a438fc4d0666508a9a97b6bd41aa2f0ffe9d2f2725af0782", size = 4433, upload-time = "2023-02-04T12:11:27.157Z" }
wheels = [
    { url = "https://files.pythonhosted.org/packages/2a/e2/5d3f6ada4297caebe1a2add3b126fe800c96f56dbe5d1988a2cbe0b267aa/mypy_extensions-1.0.0-py3-none-any.whl", hash = "sha256:4392f6c0eb8a5668a69e23d168ffa70f0be9ccfd32b5cc2d26a34ae5b844552d", size = 4695, upload-time = "2023-02-04T12:11:25.002Z" },
]

[[package]]
name = "namex"
version = "0.0.9"
source = { registry = "https://pypi.org/simple" }
sdist = { url = "https://files.pythonhosted.org/packages/ca/03/00afe7f32962d0778d757aed89cd7f970179e5f7fbe42e883fd494ebbbc7/namex-0.0.9.tar.gz", hash = "sha256:8adfea9da5cea5be8f4e632349b4669e30172c7859e1fd97459fdf3b17469253", size = 6569, upload-time = "2025-04-22T18:00:15.808Z" }
wheels = [
    { url = "https://files.pythonhosted.org/packages/46/16/7f616b55a147d9d4e9eb910a7eacde96cfa7ce3109d4c57ac32b91348ef3/namex-0.0.9-py3-none-any.whl", hash = "sha256:7bd4e4a2cc3876592111609fdf4cbe6ff19883adbe6b3b40d842fd340f77025e", size = 5847, upload-time = "2025-04-22T18:00:14.558Z" },
]

[[package]]
name = "natsort"
version = "8.4.0"
source = { registry = "https://pypi.org/simple" }
sdist = { url = "https://files.pythonhosted.org/packages/e2/a9/a0c57aee75f77794adaf35322f8b6404cbd0f89ad45c87197a937764b7d0/natsort-8.4.0.tar.gz", hash = "sha256:45312c4a0e5507593da193dedd04abb1469253b601ecaf63445ad80f0a1ea581", size = 76575, upload-time = "2023-06-20T04:17:19.925Z" }
wheels = [
    { url = "https://files.pythonhosted.org/packages/ef/82/7a9d0550484a62c6da82858ee9419f3dd1ccc9aa1c26a1e43da3ecd20b0d/natsort-8.4.0-py3-none-any.whl", hash = "sha256:4732914fb471f56b5cce04d7bae6f164a592c7712e1c85f9ef585e197299521c", size = 38268, upload-time = "2023-06-20T04:17:17.522Z" },
]

[[package]]
name = "nbclient"
version = "0.10.2"
source = { registry = "https://pypi.org/simple" }
dependencies = [
    { name = "jupyter-client" },
    { name = "jupyter-core" },
    { name = "nbformat" },
    { name = "traitlets" },
]
sdist = { url = "https://files.pythonhosted.org/packages/87/66/7ffd18d58eae90d5721f9f39212327695b749e23ad44b3881744eaf4d9e8/nbclient-0.10.2.tar.gz", hash = "sha256:90b7fc6b810630db87a6d0c2250b1f0ab4cf4d3c27a299b0cde78a4ed3fd9193", size = 62424, upload-time = "2024-12-19T10:32:27.164Z" }
wheels = [
    { url = "https://files.pythonhosted.org/packages/34/6d/e7fa07f03a4a7b221d94b4d586edb754a9b0dc3c9e2c93353e9fa4e0d117/nbclient-0.10.2-py3-none-any.whl", hash = "sha256:4ffee11e788b4a27fabeb7955547e4318a5298f34342a4bfd01f2e1faaeadc3d", size = 25434, upload-time = "2024-12-19T10:32:24.139Z" },
]

[[package]]
name = "nbconvert"
version = "7.16.6"
source = { registry = "https://pypi.org/simple" }
dependencies = [
    { name = "beautifulsoup4" },
    { name = "bleach", extra = ["css"] },
    { name = "defusedxml" },
    { name = "jinja2" },
    { name = "jupyter-core" },
    { name = "jupyterlab-pygments" },
    { name = "markupsafe" },
    { name = "mistune" },
    { name = "nbclient" },
    { name = "nbformat" },
    { name = "packaging" },
    { name = "pandocfilters" },
    { name = "pygments" },
    { name = "traitlets" },
]
sdist = { url = "https://files.pythonhosted.org/packages/a3/59/f28e15fc47ffb73af68a8d9b47367a8630d76e97ae85ad18271b9db96fdf/nbconvert-7.16.6.tar.gz", hash = "sha256:576a7e37c6480da7b8465eefa66c17844243816ce1ccc372633c6b71c3c0f582", size = 857715, upload-time = "2025-01-28T09:29:14.724Z" }
wheels = [
    { url = "https://files.pythonhosted.org/packages/cc/9a/cd673b2f773a12c992f41309ef81b99da1690426bd2f96957a7ade0d3ed7/nbconvert-7.16.6-py3-none-any.whl", hash = "sha256:1375a7b67e0c2883678c48e506dc320febb57685e5ee67faa51b18a90f3a712b", size = 258525, upload-time = "2025-01-28T09:29:12.551Z" },
]

[[package]]
name = "nbformat"
version = "5.10.4"
source = { registry = "https://pypi.org/simple" }
dependencies = [
    { name = "fastjsonschema" },
    { name = "jsonschema" },
    { name = "jupyter-core" },
    { name = "traitlets" },
]
sdist = { url = "https://files.pythonhosted.org/packages/6d/fd/91545e604bc3dad7dca9ed03284086039b294c6b3d75c0d2fa45f9e9caf3/nbformat-5.10.4.tar.gz", hash = "sha256:322168b14f937a5d11362988ecac2a4952d3d8e3a2cbeb2319584631226d5b3a", size = 142749, upload-time = "2024-04-04T11:20:37.371Z" }
wheels = [
    { url = "https://files.pythonhosted.org/packages/a9/82/0340caa499416c78e5d8f5f05947ae4bc3cba53c9f038ab6e9ed964e22f1/nbformat-5.10.4-py3-none-any.whl", hash = "sha256:3b48d6c8fbca4b299bf3982ea7db1af21580e4fec269ad087b9e81588891200b", size = 78454, upload-time = "2024-04-04T11:20:34.895Z" },
]

[[package]]
name = "nest-asyncio"
version = "1.6.0"
source = { registry = "https://pypi.org/simple" }
sdist = { url = "https://files.pythonhosted.org/packages/83/f8/51569ac65d696c8ecbee95938f89d4abf00f47d58d48f6fbabfe8f0baefe/nest_asyncio-1.6.0.tar.gz", hash = "sha256:6f172d5449aca15afd6c646851f4e31e02c598d553a667e38cafa997cfec55fe", size = 7418, upload-time = "2024-01-21T14:25:19.227Z" }
wheels = [
    { url = "https://files.pythonhosted.org/packages/a0/c4/c2971a3ba4c6103a3d10c4b0f24f461ddc027f0f09763220cf35ca1401b3/nest_asyncio-1.6.0-py3-none-any.whl", hash = "sha256:87af6efd6b5e897c81050477ef65c62e2b2f35d51703cae01aff2905b1852e1c", size = 5195, upload-time = "2024-01-21T14:25:17.223Z" },
]

[[package]]
name = "networkx"
version = "3.4.2"
source = { registry = "https://pypi.org/simple" }
sdist = { url = "https://files.pythonhosted.org/packages/fd/1d/06475e1cd5264c0b870ea2cc6fdb3e37177c1e565c43f56ff17a10e3937f/networkx-3.4.2.tar.gz", hash = "sha256:307c3669428c5362aab27c8a1260aa8f47c4e91d3891f48be0141738d8d053e1", size = 2151368, upload-time = "2024-10-21T12:39:38.695Z" }
wheels = [
    { url = "https://files.pythonhosted.org/packages/b9/54/dd730b32ea14ea797530a4479b2ed46a6fb250f682a9cfb997e968bf0261/networkx-3.4.2-py3-none-any.whl", hash = "sha256:df5d4365b724cf81b8c6a7312509d0c22386097011ad1abe274afd5e9d3bbc5f", size = 1723263, upload-time = "2024-10-21T12:39:36.247Z" },
]

[[package]]
name = "nox"
version = "2025.11.12"
source = { registry = "https://pypi.org/simple" }
dependencies = [
    { name = "argcomplete" },
    { name = "attrs" },
    { name = "colorlog" },
    { name = "dependency-groups" },
    { name = "humanize" },
    { name = "packaging" },
    { name = "tomli", marker = "python_full_version < '3.11'" },
    { name = "virtualenv" },
]
sdist = { url = "https://files.pythonhosted.org/packages/b4/a8/e169497599266d176832e2232c08557ffba97eef87bf8a18f9f918e0c6aa/nox-2025.11.12.tar.gz", hash = "sha256:3d317f9e61f49d6bde39cf2f59695bb4e1722960457eee3ae19dacfe03c07259", size = 4030561, upload-time = "2025-11-12T18:39:03.319Z" }
wheels = [
    { url = "https://files.pythonhosted.org/packages/b9/34/434c594e0125a16b05a7bedaea33e63c90abbfbe47e5729a735a8a8a90ea/nox-2025.11.12-py3-none-any.whl", hash = "sha256:707171f9f63bc685da9d00edd8c2ceec8405b8e38b5fb4e46114a860070ef0ff", size = 74447, upload-time = "2025-11-12T18:39:01.575Z" },
]

[[package]]
name = "numpy"
version = "1.26.4"
source = { registry = "https://pypi.org/simple" }
sdist = { url = "https://files.pythonhosted.org/packages/65/6e/09db70a523a96d25e115e71cc56a6f9031e7b8cd166c1ac8438307c14058/numpy-1.26.4.tar.gz", hash = "sha256:2a02aba9ed12e4ac4eb3ea9421c420301a0c6460d9830d74a9df87efa4912010", size = 15786129, upload-time = "2024-02-06T00:26:44.495Z" }
wheels = [
    { url = "https://files.pythonhosted.org/packages/a7/94/ace0fdea5241a27d13543ee117cbc65868e82213fb31a8eb7fe9ff23f313/numpy-1.26.4-cp310-cp310-macosx_10_9_x86_64.whl", hash = "sha256:9ff0f4f29c51e2803569d7a51c2304de5554655a60c5d776e35b4a41413830d0", size = 20631468, upload-time = "2024-02-05T23:48:01.194Z" },
    { url = "https://files.pythonhosted.org/packages/20/f7/b24208eba89f9d1b58c1668bc6c8c4fd472b20c45573cb767f59d49fb0f6/numpy-1.26.4-cp310-cp310-macosx_11_0_arm64.whl", hash = "sha256:2e4ee3380d6de9c9ec04745830fd9e2eccb3e6cf790d39d7b98ffd19b0dd754a", size = 13966411, upload-time = "2024-02-05T23:48:29.038Z" },
    { url = "https://files.pythonhosted.org/packages/fc/a5/4beee6488160798683eed5bdb7eead455892c3b4e1f78d79d8d3f3b084ac/numpy-1.26.4-cp310-cp310-manylinux_2_17_aarch64.manylinux2014_aarch64.whl", hash = "sha256:d209d8969599b27ad20994c8e41936ee0964e6da07478d6c35016bc386b66ad4", size = 14219016, upload-time = "2024-02-05T23:48:54.098Z" },
    { url = "https://files.pythonhosted.org/packages/4b/d7/ecf66c1cd12dc28b4040b15ab4d17b773b87fa9d29ca16125de01adb36cd/numpy-1.26.4-cp310-cp310-manylinux_2_17_x86_64.manylinux2014_x86_64.whl", hash = "sha256:ffa75af20b44f8dba823498024771d5ac50620e6915abac414251bd971b4529f", size = 18240889, upload-time = "2024-02-05T23:49:25.361Z" },
    { url = "https://files.pythonhosted.org/packages/24/03/6f229fe3187546435c4f6f89f6d26c129d4f5bed40552899fcf1f0bf9e50/numpy-1.26.4-cp310-cp310-musllinux_1_1_aarch64.whl", hash = "sha256:62b8e4b1e28009ef2846b4c7852046736bab361f7aeadeb6a5b89ebec3c7055a", size = 13876746, upload-time = "2024-02-05T23:49:51.983Z" },
    { url = "https://files.pythonhosted.org/packages/39/fe/39ada9b094f01f5a35486577c848fe274e374bbf8d8f472e1423a0bbd26d/numpy-1.26.4-cp310-cp310-musllinux_1_1_x86_64.whl", hash = "sha256:a4abb4f9001ad2858e7ac189089c42178fcce737e4169dc61321660f1a96c7d2", size = 18078620, upload-time = "2024-02-05T23:50:22.515Z" },
    { url = "https://files.pythonhosted.org/packages/d5/ef/6ad11d51197aad206a9ad2286dc1aac6a378059e06e8cf22cd08ed4f20dc/numpy-1.26.4-cp310-cp310-win32.whl", hash = "sha256:bfe25acf8b437eb2a8b2d49d443800a5f18508cd811fea3181723922a8a82b07", size = 5972659, upload-time = "2024-02-05T23:50:35.834Z" },
    { url = "https://files.pythonhosted.org/packages/19/77/538f202862b9183f54108557bfda67e17603fc560c384559e769321c9d92/numpy-1.26.4-cp310-cp310-win_amd64.whl", hash = "sha256:b97fe8060236edf3662adfc2c633f56a08ae30560c56310562cb4f95500022d5", size = 15808905, upload-time = "2024-02-05T23:51:03.701Z" },
    { url = "https://files.pythonhosted.org/packages/11/57/baae43d14fe163fa0e4c47f307b6b2511ab8d7d30177c491960504252053/numpy-1.26.4-cp311-cp311-macosx_10_9_x86_64.whl", hash = "sha256:4c66707fabe114439db9068ee468c26bbdf909cac0fb58686a42a24de1760c71", size = 20630554, upload-time = "2024-02-05T23:51:50.149Z" },
    { url = "https://files.pythonhosted.org/packages/1a/2e/151484f49fd03944c4a3ad9c418ed193cfd02724e138ac8a9505d056c582/numpy-1.26.4-cp311-cp311-macosx_11_0_arm64.whl", hash = "sha256:edd8b5fe47dab091176d21bb6de568acdd906d1887a4584a15a9a96a1dca06ef", size = 13997127, upload-time = "2024-02-05T23:52:15.314Z" },
    { url = "https://files.pythonhosted.org/packages/79/ae/7e5b85136806f9dadf4878bf73cf223fe5c2636818ba3ab1c585d0403164/numpy-1.26.4-cp311-cp311-manylinux_2_17_aarch64.manylinux2014_aarch64.whl", hash = "sha256:7ab55401287bfec946ced39700c053796e7cc0e3acbef09993a9ad2adba6ca6e", size = 14222994, upload-time = "2024-02-05T23:52:47.569Z" },
    { url = "https://files.pythonhosted.org/packages/3a/d0/edc009c27b406c4f9cbc79274d6e46d634d139075492ad055e3d68445925/numpy-1.26.4-cp311-cp311-manylinux_2_17_x86_64.manylinux2014_x86_64.whl", hash = "sha256:666dbfb6ec68962c033a450943ded891bed2d54e6755e35e5835d63f4f6931d5", size = 18252005, upload-time = "2024-02-05T23:53:15.637Z" },
    { url = "https://files.pythonhosted.org/packages/09/bf/2b1aaf8f525f2923ff6cfcf134ae5e750e279ac65ebf386c75a0cf6da06a/numpy-1.26.4-cp311-cp311-musllinux_1_1_aarch64.whl", hash = "sha256:96ff0b2ad353d8f990b63294c8986f1ec3cb19d749234014f4e7eb0112ceba5a", size = 13885297, upload-time = "2024-02-05T23:53:42.16Z" },
    { url = "https://files.pythonhosted.org/packages/df/a0/4e0f14d847cfc2a633a1c8621d00724f3206cfeddeb66d35698c4e2cf3d2/numpy-1.26.4-cp311-cp311-musllinux_1_1_x86_64.whl", hash = "sha256:60dedbb91afcbfdc9bc0b1f3f402804070deed7392c23eb7a7f07fa857868e8a", size = 18093567, upload-time = "2024-02-05T23:54:11.696Z" },
    { url = "https://files.pythonhosted.org/packages/d2/b7/a734c733286e10a7f1a8ad1ae8c90f2d33bf604a96548e0a4a3a6739b468/numpy-1.26.4-cp311-cp311-win32.whl", hash = "sha256:1af303d6b2210eb850fcf03064d364652b7120803a0b872f5211f5234b399f20", size = 5968812, upload-time = "2024-02-05T23:54:26.453Z" },
    { url = "https://files.pythonhosted.org/packages/3f/6b/5610004206cf7f8e7ad91c5a85a8c71b2f2f8051a0c0c4d5916b76d6cbb2/numpy-1.26.4-cp311-cp311-win_amd64.whl", hash = "sha256:cd25bcecc4974d09257ffcd1f098ee778f7834c3ad767fe5db785be9a4aa9cb2", size = 15811913, upload-time = "2024-02-05T23:54:53.933Z" },
]

[[package]]
name = "nvidia-cublas-cu12"
version = "12.1.3.1"
source = { registry = "https://pypi.org/simple" }
wheels = [
    { url = "https://files.pythonhosted.org/packages/37/6d/121efd7382d5b0284239f4ab1fc1590d86d34ed4a4a2fdb13b30ca8e5740/nvidia_cublas_cu12-12.1.3.1-py3-none-manylinux1_x86_64.whl", hash = "sha256:ee53ccca76a6fc08fb9701aa95b6ceb242cdaab118c3bb152af4e579af792728", size = 410594774, upload-time = "2023-04-19T15:50:03.519Z" },
]

[[package]]
name = "nvidia-cuda-cupti-cu12"
version = "12.1.105"
source = { registry = "https://pypi.org/simple" }
wheels = [
    { url = "https://files.pythonhosted.org/packages/7e/00/6b218edd739ecfc60524e585ba8e6b00554dd908de2c9c66c1af3e44e18d/nvidia_cuda_cupti_cu12-12.1.105-py3-none-manylinux1_x86_64.whl", hash = "sha256:e54fde3983165c624cb79254ae9818a456eb6e87a7fd4d56a2352c24ee542d7e", size = 14109015, upload-time = "2023-04-19T15:47:32.502Z" },
]

[[package]]
name = "nvidia-cuda-nvrtc-cu12"
version = "12.1.105"
source = { registry = "https://pypi.org/simple" }
wheels = [
    { url = "https://files.pythonhosted.org/packages/b6/9f/c64c03f49d6fbc56196664d05dba14e3a561038a81a638eeb47f4d4cfd48/nvidia_cuda_nvrtc_cu12-12.1.105-py3-none-manylinux1_x86_64.whl", hash = "sha256:339b385f50c309763ca65456ec75e17bbefcbbf2893f462cb8b90584cd27a1c2", size = 23671734, upload-time = "2023-04-19T15:48:32.42Z" },
]

[[package]]
name = "nvidia-cuda-runtime-cu12"
version = "12.1.105"
source = { registry = "https://pypi.org/simple" }
wheels = [
    { url = "https://files.pythonhosted.org/packages/eb/d5/c68b1d2cdfcc59e72e8a5949a37ddb22ae6cade80cd4a57a84d4c8b55472/nvidia_cuda_runtime_cu12-12.1.105-py3-none-manylinux1_x86_64.whl", hash = "sha256:6e258468ddf5796e25f1dc591a31029fa317d97a0a94ed93468fc86301d61e40", size = 823596, upload-time = "2023-04-19T15:47:22.471Z" },
]

[[package]]
name = "nvidia-cudnn-cu12"
version = "9.1.0.70"
source = { registry = "https://pypi.org/simple" }
dependencies = [
    { name = "nvidia-cublas-cu12", marker = "sys_platform == 'linux'" },
]
wheels = [
    { url = "https://files.pythonhosted.org/packages/9f/fd/713452cd72343f682b1c7b9321e23829f00b842ceaedcda96e742ea0b0b3/nvidia_cudnn_cu12-9.1.0.70-py3-none-manylinux2014_x86_64.whl", hash = "sha256:165764f44ef8c61fcdfdfdbe769d687e06374059fbb388b6c89ecb0e28793a6f", size = 664752741, upload-time = "2024-04-22T15:24:15.253Z" },
]

[[package]]
name = "nvidia-cufft-cu12"
version = "11.0.2.54"
source = { registry = "https://pypi.org/simple" }
wheels = [
    { url = "https://files.pythonhosted.org/packages/86/94/eb540db023ce1d162e7bea9f8f5aa781d57c65aed513c33ee9a5123ead4d/nvidia_cufft_cu12-11.0.2.54-py3-none-manylinux1_x86_64.whl", hash = "sha256:794e3948a1aa71fd817c3775866943936774d1c14e7628c74f6f7417224cdf56", size = 121635161, upload-time = "2023-04-19T15:50:46Z" },
]

[[package]]
name = "nvidia-curand-cu12"
version = "10.3.2.106"
source = { registry = "https://pypi.org/simple" }
wheels = [
    { url = "https://files.pythonhosted.org/packages/44/31/4890b1c9abc496303412947fc7dcea3d14861720642b49e8ceed89636705/nvidia_curand_cu12-10.3.2.106-py3-none-manylinux1_x86_64.whl", hash = "sha256:9d264c5036dde4e64f1de8c50ae753237c12e0b1348738169cd0f8a536c0e1e0", size = 56467784, upload-time = "2023-04-19T15:51:04.804Z" },
]

[[package]]
name = "nvidia-cusolver-cu12"
version = "11.4.5.107"
source = { registry = "https://pypi.org/simple" }
dependencies = [
    { name = "nvidia-cublas-cu12", marker = "sys_platform == 'linux'" },
    { name = "nvidia-cusparse-cu12", marker = "sys_platform == 'linux'" },
    { name = "nvidia-nvjitlink-cu12", marker = "sys_platform == 'linux'" },
]
wheels = [
    { url = "https://files.pythonhosted.org/packages/bc/1d/8de1e5c67099015c834315e333911273a8c6aaba78923dd1d1e25fc5f217/nvidia_cusolver_cu12-11.4.5.107-py3-none-manylinux1_x86_64.whl", hash = "sha256:8a7ec542f0412294b15072fa7dab71d31334014a69f953004ea7a118206fe0dd", size = 124161928, upload-time = "2023-04-19T15:51:25.781Z" },
]

[[package]]
name = "nvidia-cusparse-cu12"
version = "12.1.0.106"
source = { registry = "https://pypi.org/simple" }
dependencies = [
    { name = "nvidia-nvjitlink-cu12", marker = "sys_platform == 'linux'" },
]
wheels = [
    { url = "https://files.pythonhosted.org/packages/65/5b/cfaeebf25cd9fdec14338ccb16f6b2c4c7fa9163aefcf057d86b9cc248bb/nvidia_cusparse_cu12-12.1.0.106-py3-none-manylinux1_x86_64.whl", hash = "sha256:f3b50f42cf363f86ab21f720998517a659a48131e8d538dc02f8768237bd884c", size = 195958278, upload-time = "2023-04-19T15:51:49.939Z" },
]

[[package]]
name = "nvidia-nccl-cu12"
version = "2.20.5"
source = { registry = "https://pypi.org/simple" }
wheels = [
    { url = "https://files.pythonhosted.org/packages/4b/2a/0a131f572aa09f741c30ccd45a8e56316e8be8dfc7bc19bf0ab7cfef7b19/nvidia_nccl_cu12-2.20.5-py3-none-manylinux2014_x86_64.whl", hash = "sha256:057f6bf9685f75215d0c53bf3ac4a10b3e6578351de307abad9e18a99182af56", size = 176249402, upload-time = "2024-03-06T04:30:20.663Z" },
]

[[package]]
name = "nvidia-nvjitlink-cu12"
version = "12.8.93"
source = { registry = "https://pypi.org/simple" }
wheels = [
    { url = "https://files.pythonhosted.org/packages/f6/74/86a07f1d0f42998ca31312f998bd3b9a7eff7f52378f4f270c8679c77fb9/nvidia_nvjitlink_cu12-12.8.93-py3-none-manylinux2010_x86_64.manylinux_2_12_x86_64.whl", hash = "sha256:81ff63371a7ebd6e6451970684f916be2eab07321b73c9d244dc2b4da7f73b88", size = 39254836, upload-time = "2025-03-07T01:49:55.661Z" },
]

[[package]]
name = "nvidia-nvtx-cu12"
version = "12.1.105"
source = { registry = "https://pypi.org/simple" }
wheels = [
    { url = "https://files.pythonhosted.org/packages/da/d3/8057f0587683ed2fcd4dbfbdfdfa807b9160b809976099d36b8f60d08f03/nvidia_nvtx_cu12-12.1.105-py3-none-manylinux1_x86_64.whl", hash = "sha256:dc21cf308ca5691e7c04d962e213f8a4aa9bbfa23d95412f452254c2caeb09e5", size = 99138, upload-time = "2023-04-19T15:48:43.556Z" },
]

[[package]]
name = "opt-einsum"
version = "3.4.0"
source = { registry = "https://pypi.org/simple" }
sdist = { url = "https://files.pythonhosted.org/packages/8c/b9/2ac072041e899a52f20cf9510850ff58295003aa75525e58343591b0cbfb/opt_einsum-3.4.0.tar.gz", hash = "sha256:96ca72f1b886d148241348783498194c577fa30a8faac108586b14f1ba4473ac", size = 63004, upload-time = "2024-09-26T14:33:24.483Z" }
wheels = [
    { url = "https://files.pythonhosted.org/packages/23/cd/066e86230ae37ed0be70aae89aabf03ca8d9f39c8aea0dec8029455b5540/opt_einsum-3.4.0-py3-none-any.whl", hash = "sha256:69bb92469f86a1565195ece4ac0323943e83477171b91d24c35afe028a90d7cd", size = 71932, upload-time = "2024-09-26T14:33:23.039Z" },
]

[[package]]
name = "optax"
version = "0.2.3"
source = { registry = "https://pypi.org/simple" }
dependencies = [
    { name = "absl-py" },
    { name = "chex" },
    { name = "etils", extra = ["epy"] },
    { name = "jax" },
    { name = "jaxlib" },
    { name = "numpy" },
]
sdist = { url = "https://files.pythonhosted.org/packages/d6/5f/e8b09028b37a8c1c159359e59469f3504b550910d472d8ee59543b1735d9/optax-0.2.3.tar.gz", hash = "sha256:ec7ab925440b0c5a512e1f24fba0fb3e7d760a7fd5d2496d7a691e9d37da01d9", size = 205212, upload-time = "2024-07-09T14:01:53.163Z" }
wheels = [
    { url = "https://files.pythonhosted.org/packages/a3/8b/7032a6788205e9da398a8a33e1030ee9a22bd9289126e5afed9aac33bcde/optax-0.2.3-py3-none-any.whl", hash = "sha256:083e603dcd731d7e74d99f71c12f77937dd53f79001b4c09c290e4f47dd2e94f", size = 289647, upload-time = "2024-07-09T14:01:50.704Z" },
]

[[package]]
name = "optree"
version = "0.15.0"
source = { registry = "https://pypi.org/simple" }
dependencies = [
    { name = "typing-extensions" },
]
sdist = { url = "https://files.pythonhosted.org/packages/4c/10/37411ac8cf8cb07b9db9ddc3e36f84869fd1cabcee3d6af8d347c28744f2/optree-0.15.0.tar.gz", hash = "sha256:d00a45e3b192093ef2cd32bf0d541ecbfc93c1bd73a5f3fe36293499f28a50cf", size = 171403, upload-time = "2025-04-06T16:13:18.435Z" }
wheels = [
    { url = "https://files.pythonhosted.org/packages/17/07/eaae03b46385dd8b9987433d63352a9d2ebf00df3bda785501665eac9b79/optree-0.15.0-cp310-cp310-macosx_10_9_universal2.whl", hash = "sha256:6e73e390520a545ebcaa0b77fd77943a85d1952df658268129e6c523d4d38972", size = 609468, upload-time = "2025-04-06T16:11:37.074Z" },
    { url = "https://files.pythonhosted.org/packages/aa/d5/34605464c764853aa45c969c0673975897732ff0a975ad3f3ba461af2e3f/optree-0.15.0-cp310-cp310-macosx_11_0_arm64.whl", hash = "sha256:c45593a818c67b72fd0beaeaa6410fa3c5debd39af500127fa367f8ee1f4bd8e", size = 329906, upload-time = "2025-04-06T16:11:38.867Z" },
    { url = "https://files.pythonhosted.org/packages/f9/27/3d42845627a39f130c65c1a84a60b769557942da04e5eebf843bb24c30f4/optree-0.15.0-cp310-cp310-manylinux_2_17_aarch64.manylinux2014_aarch64.whl", hash = "sha256:e4e440de109529ce919d0a0a4fa234d3b949da6f99630c9406c9f21160800831", size = 360986, upload-time = "2025-04-06T16:11:40.786Z" },
    { url = "https://files.pythonhosted.org/packages/60/1f/285429c597e5c56c42732716400e399a0c4a45d97f11420f8bc0840560c0/optree-0.15.0-cp310-cp310-manylinux_2_17_i686.manylinux2014_i686.whl", hash = "sha256:7614ad2f7bde7b905c897011be573d89a9cb5cf851784ee8efb0020d8e067b27", size = 406114, upload-time = "2025-04-06T16:11:41.835Z" },
    { url = "https://files.pythonhosted.org/packages/14/6d/33fc164efc396622f0cd0a9c9de67c14c8161cadc10f73b2187d7e5d786d/optree-0.15.0-cp310-cp310-manylinux_2_17_ppc64le.manylinux2014_ppc64le.whl", hash = "sha256:655ab99f9f9570fbb124f81fdf7e480250b59b1f1d9bd07df04c8751eecc1450", size = 403859, upload-time = "2025-04-06T16:11:42.868Z" },
    { url = "https://files.pythonhosted.org/packages/d0/e0/5e69e4988f9d98deaeaec7141f1e5cbef3c18300ae32e0a4d0037a1ea366/optree-0.15.0-cp310-cp310-manylinux_2_17_s390x.manylinux2014_s390x.whl", hash = "sha256:e63b965b62f461513983095750fd1331cad5674153bf3811bd7e2748044df4cd", size = 374122, upload-time = "2025-04-06T16:11:44.272Z" },
    { url = "https://files.pythonhosted.org/packages/4b/f5/8b4ea051730c461e8957652ae58a895e5cc740b162adfe12f15d144d7c76/optree-0.15.0-cp310-cp310-manylinux_2_17_x86_64.manylinux2014_x86_64.whl", hash = "sha256:14e515b011d965bd3f7aeb021bb523265cb49fde47be0033ba5601e386fff90a", size = 397070, upload-time = "2025-04-06T16:11:45.314Z" },
    { url = "https://files.pythonhosted.org/packages/e2/2f/70e2bbe99e8dbc2004ac4fc314946e3ab00ccb28a71daea6a4d67a15d8c4/optree-0.15.0-cp310-cp310-win32.whl", hash = "sha256:27031f507828c18606047e695129e9ec9678cd4321f57856da59c7fcc8f8666c", size = 268873, upload-time = "2025-04-06T16:11:46.397Z" },
    { url = "https://files.pythonhosted.org/packages/ee/15/2db908ee685ef73340224abdc8d312c8d31836d808af0ae12e6a85e1b9ca/optree-0.15.0-cp310-cp310-win_amd64.whl", hash = "sha256:f0392bebcd24fc70ca9a397c1eb2373727fa775e1007f27f3983c50f16a98e45", size = 297297, upload-time = "2025-04-06T16:11:47.793Z" },
    { url = "https://files.pythonhosted.org/packages/cc/14/443f9dd63d158b5d01ba0e834d3aaa224d081d3459793e21764ef73619f8/optree-0.15.0-cp310-cp310-win_arm64.whl", hash = "sha256:c3122f73eca03e38712ceee16a6acf75d5244ba8b8d1adf5cd6613d1a60a6c26", size = 296510, upload-time = "2025-04-06T16:11:48.82Z" },
    { url = "https://files.pythonhosted.org/packages/e8/89/1267444a074b6e4402b5399b73b930a7b86cde054a41cecb9694be726a92/optree-0.15.0-cp311-cp311-macosx_10_9_universal2.whl", hash = "sha256:c15d98e6f587badb9df67d67fa914fcfa0b63db2db270951915c563816c29f3d", size = 629067, upload-time = "2025-04-06T16:11:49.855Z" },
    { url = "https://files.pythonhosted.org/packages/98/a5/f8d6c278ce72b2ed8c1ebac968c3c652832bd2d9e65ec81fe6a21082c313/optree-0.15.0-cp311-cp311-macosx_11_0_arm64.whl", hash = "sha256:f8d58949ef132beb3a025ace512a71a0fcf92e0e5ef350f289f33a782ae6cb85", size = 338192, upload-time = "2025-04-06T16:11:51.174Z" },
    { url = "https://files.pythonhosted.org/packages/c8/88/3508c7ed217a37d35e2f30187dd2073c8130c09f80e47d3a0c9cadf42b14/optree-0.15.0-cp311-cp311-manylinux_2_17_aarch64.manylinux2014_aarch64.whl", hash = "sha256:f71d4759de0c4abc132dab69d1aa6ea4561ba748efabeee7b25db57c08652b79", size = 373749, upload-time = "2025-04-06T16:11:52.298Z" },
    { url = "https://files.pythonhosted.org/packages/e1/05/f20f4ee6164e0e2b13e8cd588ba46f80fc0e8945a585d34f7250bcf7c31c/optree-0.15.0-cp311-cp311-manylinux_2_17_i686.manylinux2014_i686.whl", hash = "sha256:4ba65d4c48d76bd5caac7f0b1b8db55223c1c3707d26f6d1d2ff18baf6f81850", size = 421870, upload-time = "2025-04-06T16:11:53.703Z" },
    { url = "https://files.pythonhosted.org/packages/1f/e8/fcaeb5de1e53349dc45867706cd2a79c45500868e1bc010904511c4d7d58/optree-0.15.0-cp311-cp311-manylinux_2_17_ppc64le.manylinux2014_ppc64le.whl", hash = "sha256:aad3878acdb082701e5f77a153cd86af8819659bfa7e27debd0dc1a52f16c365", size = 418929, upload-time = "2025-04-06T16:11:55.107Z" },
    { url = "https://files.pythonhosted.org/packages/b8/16/11d0954c39c3526e2d4198628abba80cb2858c6963e52aebd89c38fac93a/optree-0.15.0-cp311-cp311-manylinux_2_17_s390x.manylinux2014_s390x.whl", hash = "sha256:6676b8c3f4cd4c8d8d052b66767a9e4cf852627bf256da6e49d2c38a95f07712", size = 386787, upload-time = "2025-04-06T16:11:56.332Z" },
    { url = "https://files.pythonhosted.org/packages/aa/3d/52a75740d6c449073d4bb54da382f6368553f285fb5a680b27dd198dd839/optree-0.15.0-cp311-cp311-manylinux_2_17_x86_64.manylinux2014_x86_64.whl", hash = "sha256:a1f185b0d21bc4dda1f4fd03f5ba9e2bc9d28ca14bce3ce3d36b5817140a345e", size = 410434, upload-time = "2025-04-06T16:11:57.527Z" },
    { url = "https://files.pythonhosted.org/packages/ef/0f/fe199a99fbb3c3f33c1a98328d4bf9a1b42a72df3aa2de0c9046873075b7/optree-0.15.0-cp311-cp311-win32.whl", hash = "sha256:927b579a76c13b9328580c09dd4a9947646531f0a371a170a785002c50dedb94", size = 274360, upload-time = "2025-04-06T16:11:58.997Z" },
    { url = "https://files.pythonhosted.org/packages/b0/86/9743be6eac8cc5ef69fa2b6585a36254aca0815714f57a0763bcfa774906/optree-0.15.0-cp311-cp311-win_amd64.whl", hash = "sha256:d6525d6a550a1030957e5205e57a415d608a9f7561154e0fb29670e967424578", size = 306609, upload-time = "2025-04-06T16:12:00.285Z" },
    { url = "https://files.pythonhosted.org/packages/87/41/4b4130f921c886ec83ba53809da83bce13039653be37c56ea6b9b7c4bd2b/optree-0.15.0-cp311-cp311-win_arm64.whl", hash = "sha256:081e8bed7583b625819659d68288365bd4348b3c4281935a6ecfa53c93619b13", size = 304507, upload-time = "2025-04-06T16:12:01.328Z" },
    { url = "https://files.pythonhosted.org/packages/69/2c/dddb2166b43bbbb7a83d17a0585ec6df2f5312cec9a81816ad26f9b779f8/optree-0.15.0-pp310-pypy310_pp73-macosx_11_0_arm64.whl", hash = "sha256:b30673fe30d4d77eef18534420491c27837f0b55dfe18107cfd9eca39a62de3b", size = 336150, upload-time = "2025-04-06T16:13:03.655Z" },
    { url = "https://files.pythonhosted.org/packages/92/72/f5b995baf6d38bc6211ef806e94fc1dff4acc49de809fdf7e139603d78f5/optree-0.15.0-pp310-pypy310_pp73-manylinux_2_17_aarch64.manylinux2014_aarch64.whl", hash = "sha256:d0f378d08b8a09f7e495c49cd94141c1acebc2aa7d567d7dd2cb44a707f29268", size = 364766, upload-time = "2025-04-06T16:13:04.943Z" },
    { url = "https://files.pythonhosted.org/packages/2b/e4/9d6142910afa81a8ad3bcf67d42953c843ae1f5118c522bfc564bfa89ffa/optree-0.15.0-pp310-pypy310_pp73-manylinux_2_17_x86_64.manylinux2014_x86_64.whl", hash = "sha256:90dae741d683cbc47cba16a1b4af3c0d5d8c1042efb7c4aec7664a4f3f07eca2", size = 400303, upload-time = "2025-04-06T16:13:06.341Z" },
    { url = "https://files.pythonhosted.org/packages/7f/64/4791bfd4bef08f159d285c1f3fc8d8cc5dc9bdb6c50290d4c382fee7605c/optree-0.15.0-pp310-pypy310_pp73-win_amd64.whl", hash = "sha256:cf790dd21dcaa0857888c03233276f5513821abfe605964e825837a30a24f0d7", size = 299596, upload-time = "2025-04-06T16:13:07.819Z" },
    { url = "https://files.pythonhosted.org/packages/e7/df/b490f1bdd65b0d798ac9b46c145cefaf7724c6e8b90fb0371cd3f7fb4c60/optree-0.15.0-pp311-pypy311_pp73-macosx_11_0_arm64.whl", hash = "sha256:21afadec56475f2a13670b8ecf7b767af4feb3ba5bd3a246cbbd8c1822e2a664", size = 346694, upload-time = "2025-04-06T16:13:08.876Z" },
    { url = "https://files.pythonhosted.org/packages/cd/6c/4ea0616ef4e3a3fff5490ebdc8083fa8f3a3a3105ab93222e4fd97fc4f2a/optree-0.15.0-pp311-pypy311_pp73-manylinux_2_17_aarch64.manylinux2014_aarch64.whl", hash = "sha256:1a39bccc63223e040f36eb8b413fa1f94a190289eb82e7b384ed32d95d1ffd67", size = 377442, upload-time = "2025-04-06T16:13:10.331Z" },
    { url = "https://files.pythonhosted.org/packages/99/5d/8cf3c44adf9e20ea267bd218ee829e715c1987b877b7bce74b37986997e4/optree-0.15.0-pp311-pypy311_pp73-manylinux_2_17_x86_64.manylinux2014_x86_64.whl", hash = "sha256:06aed485ab9c94f5b45a18f956bcb89bf6bad29632421da69da268cb49adb37b", size = 413200, upload-time = "2025-04-06T16:13:11.479Z" },
    { url = "https://files.pythonhosted.org/packages/6f/3c/1cc96fb1faaae6f5e0d34556a68aac18be5b0d8ac675b7dd236e4c82c6b2/optree-0.15.0-pp311-pypy311_pp73-win_amd64.whl", hash = "sha256:07e9d75867ca39cce98375249b83a2033b0313cbfa32cbd06f93f7bc15104afc", size = 308873, upload-time = "2025-04-06T16:13:12.63Z" },
]

[[package]]
name = "orbax-checkpoint"
version = "0.6.4"
source = { registry = "https://pypi.org/simple" }
dependencies = [
    { name = "absl-py" },
    { name = "etils", extra = ["epath", "epy"] },
    { name = "humanize" },
    { name = "jax" },
    { name = "jaxlib" },
    { name = "msgpack" },
    { name = "nest-asyncio" },
    { name = "numpy" },
    { name = "protobuf", version = "4.25.8", source = { registry = "https://pypi.org/simple" }, marker = "sys_platform == 'darwin'" },
    { name = "protobuf", version = "5.29.4", source = { registry = "https://pypi.org/simple" }, marker = "sys_platform != 'darwin'" },
    { name = "pyyaml" },
    { name = "tensorstore" },
    { name = "typing-extensions" },
]
sdist = { url = "https://files.pythonhosted.org/packages/32/9f/6ca67c33b6a53d2484ebeb3c132a06331fbf085ce1619e3f919d36bb6a9c/orbax_checkpoint-0.6.4.tar.gz", hash = "sha256:366b4d528a7322e1b3d9ddcaed45c8515add0d2fc69c8975c30d98638543240f", size = 194820, upload-time = "2024-09-17T17:37:10.151Z" }
wheels = [
    { url = "https://files.pythonhosted.org/packages/8d/79/0a84020557a5c5bd987f74892e58e71cf74886dc9b264ad7630a1f288543/orbax_checkpoint-0.6.4-py3-none-any.whl", hash = "sha256:b4f2608ee4d1da67f7619fc35ff9c928ecdf4ccf7546eeb43ecf38c2608b6dea", size = 270502, upload-time = "2024-09-17T17:37:07.477Z" },
]

[[package]]
name = "packaging"
version = "24.2"
source = { registry = "https://pypi.org/simple" }
sdist = { url = "https://files.pythonhosted.org/packages/d0/63/68dbb6eb2de9cb10ee4c9c14a0148804425e13c4fb20d61cce69f53106da/packaging-24.2.tar.gz", hash = "sha256:c228a6dc5e932d346bc5739379109d49e8853dd8223571c7c5b55260edc0b97f", size = 163950, upload-time = "2024-11-08T09:47:47.202Z" }
wheels = [
    { url = "https://files.pythonhosted.org/packages/88/ef/eb23f262cca3c0c4eb7ab1933c3b1f03d021f2c48f54763065b6f0e321be/packaging-24.2-py3-none-any.whl", hash = "sha256:09abb1bccd265c01f4a3aa3f7a7db064b36514d2cba19a2f694fe6150451a759", size = 65451, upload-time = "2024-11-08T09:47:44.722Z" },
]

[[package]]
name = "paginate"
version = "0.5.7"
source = { registry = "https://pypi.org/simple" }
sdist = { url = "https://files.pythonhosted.org/packages/ec/46/68dde5b6bc00c1296ec6466ab27dddede6aec9af1b99090e1107091b3b84/paginate-0.5.7.tar.gz", hash = "sha256:22bd083ab41e1a8b4f3690544afb2c60c25e5c9a63a30fa2f483f6c60c8e5945", size = 19252, upload-time = "2024-08-25T14:17:24.139Z" }
wheels = [
    { url = "https://files.pythonhosted.org/packages/90/96/04b8e52da071d28f5e21a805b19cb9390aa17a47462ac87f5e2696b9566d/paginate-0.5.7-py2.py3-none-any.whl", hash = "sha256:b885e2af73abcf01d9559fd5216b57ef722f8c42affbb63942377668e35c7591", size = 13746, upload-time = "2024-08-25T14:17:22.55Z" },
]

[[package]]
name = "pandocfilters"
version = "1.5.1"
source = { registry = "https://pypi.org/simple" }
sdist = { url = "https://files.pythonhosted.org/packages/70/6f/3dd4940bbe001c06a65f88e36bad298bc7a0de5036115639926b0c5c0458/pandocfilters-1.5.1.tar.gz", hash = "sha256:002b4a555ee4ebc03f8b66307e287fa492e4a77b4ea14d3f934328297bb4939e", size = 8454, upload-time = "2024-01-18T20:08:13.726Z" }
wheels = [
    { url = "https://files.pythonhosted.org/packages/ef/af/4fbc8cab944db5d21b7e2a5b8e9211a03a79852b1157e2c102fcc61ac440/pandocfilters-1.5.1-py2.py3-none-any.whl", hash = "sha256:93be382804a9cdb0a7267585f157e5d1731bbe5545a85b268d6f5fe6232de2bc", size = 8663, upload-time = "2024-01-18T20:08:11.28Z" },
]

[[package]]
name = "parso"
version = "0.8.4"
source = { registry = "https://pypi.org/simple" }
sdist = { url = "https://files.pythonhosted.org/packages/66/94/68e2e17afaa9169cf6412ab0f28623903be73d1b32e208d9e8e541bb086d/parso-0.8.4.tar.gz", hash = "sha256:eb3a7b58240fb99099a345571deecc0f9540ea5f4dd2fe14c2a99d6b281ab92d", size = 400609, upload-time = "2024-04-05T09:43:55.897Z" }
wheels = [
    { url = "https://files.pythonhosted.org/packages/c6/ac/dac4a63f978e4dcb3c6d3a78c4d8e0192a113d288502a1216950c41b1027/parso-0.8.4-py2.py3-none-any.whl", hash = "sha256:a418670a20291dacd2dddc80c377c5c3791378ee1e8d12bffc35420643d43f18", size = 103650, upload-time = "2024-04-05T09:43:53.299Z" },
]

[[package]]
name = "pathspec"
version = "0.12.1"
source = { registry = "https://pypi.org/simple" }
sdist = { url = "https://files.pythonhosted.org/packages/ca/bc/f35b8446f4531a7cb215605d100cd88b7ac6f44ab3fc94870c120ab3adbf/pathspec-0.12.1.tar.gz", hash = "sha256:a482d51503a1ab33b1c67a6c3813a26953dbdc71c31dacaef9a838c4e29f5712", size = 51043, upload-time = "2023-12-10T22:30:45Z" }
wheels = [
    { url = "https://files.pythonhosted.org/packages/cc/20/ff623b09d963f88bfde16306a54e12ee5ea43e9b597108672ff3a408aad6/pathspec-0.12.1-py3-none-any.whl", hash = "sha256:a0d503e138a4c123b27490a4f7beda6a01c6f288df0e4a8b79c7eb0dc7b4cc08", size = 31191, upload-time = "2023-12-10T22:30:43.14Z" },
]

[[package]]
name = "pbr"
version = "6.1.1"
source = { registry = "https://pypi.org/simple" }
dependencies = [
    { name = "setuptools" },
]
sdist = { url = "https://files.pythonhosted.org/packages/01/d2/510cc0d218e753ba62a1bc1434651db3cd797a9716a0a66cc714cb4f0935/pbr-6.1.1.tar.gz", hash = "sha256:93ea72ce6989eb2eed99d0f75721474f69ad88128afdef5ac377eb797c4bf76b", size = 125702, upload-time = "2025-02-04T14:28:06.514Z" }
wheels = [
    { url = "https://files.pythonhosted.org/packages/47/ac/684d71315abc7b1214d59304e23a982472967f6bf4bde5a98f1503f648dc/pbr-6.1.1-py2.py3-none-any.whl", hash = "sha256:38d4daea5d9fa63b3f626131b9d34947fd0c8be9b05a29276870580050a25a76", size = 108997, upload-time = "2025-02-04T14:28:03.168Z" },
]

[[package]]
name = "pexpect"
version = "4.9.0"
source = { registry = "https://pypi.org/simple" }
dependencies = [
    { name = "ptyprocess", marker = "sys_platform != 'win32'" },
]
sdist = { url = "https://files.pythonhosted.org/packages/42/92/cc564bf6381ff43ce1f4d06852fc19a2f11d180f23dc32d9588bee2f149d/pexpect-4.9.0.tar.gz", hash = "sha256:ee7d41123f3c9911050ea2c2dac107568dc43b2d3b0c7557a33212c398ead30f", size = 166450, upload-time = "2023-11-25T09:07:26.339Z" }
wheels = [
    { url = "https://files.pythonhosted.org/packages/9e/c3/059298687310d527a58bb01f3b1965787ee3b40dce76752eda8b44e9a2c5/pexpect-4.9.0-py2.py3-none-any.whl", hash = "sha256:7236d1e080e4936be2dc3e326cec0af72acf9212a7e1d060210e70a47e253523", size = 63772, upload-time = "2023-11-25T06:56:14.81Z" },
]

[[package]]
name = "pillow"
version = "11.3.0"
source = { registry = "https://pypi.org/simple" }
sdist = { url = "https://files.pythonhosted.org/packages/f3/0d/d0d6dea55cd152ce3d6767bb38a8fc10e33796ba4ba210cbab9354b6d238/pillow-11.3.0.tar.gz", hash = "sha256:3828ee7586cd0b2091b6209e5ad53e20d0649bbe87164a459d0676e035e8f523", size = 47113069, upload-time = "2025-07-01T09:16:30.666Z" }
wheels = [
    { url = "https://files.pythonhosted.org/packages/4c/5d/45a3553a253ac8763f3561371432a90bdbe6000fbdcf1397ffe502aa206c/pillow-11.3.0-cp310-cp310-macosx_10_10_x86_64.whl", hash = "sha256:1b9c17fd4ace828b3003dfd1e30bff24863e0eb59b535e8f80194d9cc7ecf860", size = 5316554, upload-time = "2025-07-01T09:13:39.342Z" },
    { url = "https://files.pythonhosted.org/packages/7c/c8/67c12ab069ef586a25a4a79ced553586748fad100c77c0ce59bb4983ac98/pillow-11.3.0-cp310-cp310-macosx_11_0_arm64.whl", hash = "sha256:65dc69160114cdd0ca0f35cb434633c75e8e7fad4cf855177a05bf38678f73ad", size = 4686548, upload-time = "2025-07-01T09:13:41.835Z" },
    { url = "https://files.pythonhosted.org/packages/2f/bd/6741ebd56263390b382ae4c5de02979af7f8bd9807346d068700dd6d5cf9/pillow-11.3.0-cp310-cp310-manylinux2014_aarch64.manylinux_2_17_aarch64.whl", hash = "sha256:7107195ddc914f656c7fc8e4a5e1c25f32e9236ea3ea860f257b0436011fddd0", size = 5859742, upload-time = "2025-07-03T13:09:47.439Z" },
    { url = "https://files.pythonhosted.org/packages/ca/0b/c412a9e27e1e6a829e6ab6c2dca52dd563efbedf4c9c6aa453d9a9b77359/pillow-11.3.0-cp310-cp310-manylinux2014_x86_64.manylinux_2_17_x86_64.whl", hash = "sha256:cc3e831b563b3114baac7ec2ee86819eb03caa1a2cef0b481a5675b59c4fe23b", size = 7633087, upload-time = "2025-07-03T13:09:51.796Z" },
    { url = "https://files.pythonhosted.org/packages/59/9d/9b7076aaf30f5dd17e5e5589b2d2f5a5d7e30ff67a171eb686e4eecc2adf/pillow-11.3.0-cp310-cp310-manylinux_2_27_aarch64.manylinux_2_28_aarch64.whl", hash = "sha256:f1f182ebd2303acf8c380a54f615ec883322593320a9b00438eb842c1f37ae50", size = 5963350, upload-time = "2025-07-01T09:13:43.865Z" },
    { url = "https://files.pythonhosted.org/packages/f0/16/1a6bf01fb622fb9cf5c91683823f073f053005c849b1f52ed613afcf8dae/pillow-11.3.0-cp310-cp310-manylinux_2_27_x86_64.manylinux_2_28_x86_64.whl", hash = "sha256:4445fa62e15936a028672fd48c4c11a66d641d2c05726c7ec1f8ba6a572036ae", size = 6631840, upload-time = "2025-07-01T09:13:46.161Z" },
    { url = "https://files.pythonhosted.org/packages/7b/e6/6ff7077077eb47fde78739e7d570bdcd7c10495666b6afcd23ab56b19a43/pillow-11.3.0-cp310-cp310-musllinux_1_2_aarch64.whl", hash = "sha256:71f511f6b3b91dd543282477be45a033e4845a40278fa8dcdbfdb07109bf18f9", size = 6074005, upload-time = "2025-07-01T09:13:47.829Z" },
    { url = "https://files.pythonhosted.org/packages/c3/3a/b13f36832ea6d279a697231658199e0a03cd87ef12048016bdcc84131601/pillow-11.3.0-cp310-cp310-musllinux_1_2_x86_64.whl", hash = "sha256:040a5b691b0713e1f6cbe222e0f4f74cd233421e105850ae3b3c0ceda520f42e", size = 6708372, upload-time = "2025-07-01T09:13:52.145Z" },
    { url = "https://files.pythonhosted.org/packages/6c/e4/61b2e1a7528740efbc70b3d581f33937e38e98ef3d50b05007267a55bcb2/pillow-11.3.0-cp310-cp310-win32.whl", hash = "sha256:89bd777bc6624fe4115e9fac3352c79ed60f3bb18651420635f26e643e3dd1f6", size = 6277090, upload-time = "2025-07-01T09:13:53.915Z" },
    { url = "https://files.pythonhosted.org/packages/a9/d3/60c781c83a785d6afbd6a326ed4d759d141de43aa7365725cbcd65ce5e54/pillow-11.3.0-cp310-cp310-win_amd64.whl", hash = "sha256:19d2ff547c75b8e3ff46f4d9ef969a06c30ab2d4263a9e287733aa8b2429ce8f", size = 6985988, upload-time = "2025-07-01T09:13:55.699Z" },
    { url = "https://files.pythonhosted.org/packages/9f/28/4f4a0203165eefb3763939c6789ba31013a2e90adffb456610f30f613850/pillow-11.3.0-cp310-cp310-win_arm64.whl", hash = "sha256:819931d25e57b513242859ce1876c58c59dc31587847bf74cfe06b2e0cb22d2f", size = 2422899, upload-time = "2025-07-01T09:13:57.497Z" },
    { url = "https://files.pythonhosted.org/packages/db/26/77f8ed17ca4ffd60e1dcd220a6ec6d71210ba398cfa33a13a1cd614c5613/pillow-11.3.0-cp311-cp311-macosx_10_10_x86_64.whl", hash = "sha256:1cd110edf822773368b396281a2293aeb91c90a2db00d78ea43e7e861631b722", size = 5316531, upload-time = "2025-07-01T09:13:59.203Z" },
    { url = "https://files.pythonhosted.org/packages/cb/39/ee475903197ce709322a17a866892efb560f57900d9af2e55f86db51b0a5/pillow-11.3.0-cp311-cp311-macosx_11_0_arm64.whl", hash = "sha256:9c412fddd1b77a75aa904615ebaa6001f169b26fd467b4be93aded278266b288", size = 4686560, upload-time = "2025-07-01T09:14:01.101Z" },
    { url = "https://files.pythonhosted.org/packages/d5/90/442068a160fd179938ba55ec8c97050a612426fae5ec0a764e345839f76d/pillow-11.3.0-cp311-cp311-manylinux2014_aarch64.manylinux_2_17_aarch64.whl", hash = "sha256:7d1aa4de119a0ecac0a34a9c8bde33f34022e2e8f99104e47a3ca392fd60e37d", size = 5870978, upload-time = "2025-07-03T13:09:55.638Z" },
    { url = "https://files.pythonhosted.org/packages/13/92/dcdd147ab02daf405387f0218dcf792dc6dd5b14d2573d40b4caeef01059/pillow-11.3.0-cp311-cp311-manylinux2014_x86_64.manylinux_2_17_x86_64.whl", hash = "sha256:91da1d88226663594e3f6b4b8c3c8d85bd504117d043740a8e0ec449087cc494", size = 7641168, upload-time = "2025-07-03T13:10:00.37Z" },
    { url = "https://files.pythonhosted.org/packages/6e/db/839d6ba7fd38b51af641aa904e2960e7a5644d60ec754c046b7d2aee00e5/pillow-11.3.0-cp311-cp311-manylinux_2_27_aarch64.manylinux_2_28_aarch64.whl", hash = "sha256:643f189248837533073c405ec2f0bb250ba54598cf80e8c1e043381a60632f58", size = 5973053, upload-time = "2025-07-01T09:14:04.491Z" },
    { url = "https://files.pythonhosted.org/packages/f2/2f/d7675ecae6c43e9f12aa8d58b6012683b20b6edfbdac7abcb4e6af7a3784/pillow-11.3.0-cp311-cp311-manylinux_2_27_x86_64.manylinux_2_28_x86_64.whl", hash = "sha256:106064daa23a745510dabce1d84f29137a37224831d88eb4ce94bb187b1d7e5f", size = 6640273, upload-time = "2025-07-01T09:14:06.235Z" },
    { url = "https://files.pythonhosted.org/packages/45/ad/931694675ede172e15b2ff03c8144a0ddaea1d87adb72bb07655eaffb654/pillow-11.3.0-cp311-cp311-musllinux_1_2_aarch64.whl", hash = "sha256:cd8ff254faf15591e724dc7c4ddb6bf4793efcbe13802a4ae3e863cd300b493e", size = 6082043, upload-time = "2025-07-01T09:14:07.978Z" },
    { url = "https://files.pythonhosted.org/packages/3a/04/ba8f2b11fc80d2dd462d7abec16351b45ec99cbbaea4387648a44190351a/pillow-11.3.0-cp311-cp311-musllinux_1_2_x86_64.whl", hash = "sha256:932c754c2d51ad2b2271fd01c3d121daaa35e27efae2a616f77bf164bc0b3e94", size = 6715516, upload-time = "2025-07-01T09:14:10.233Z" },
    { url = "https://files.pythonhosted.org/packages/48/59/8cd06d7f3944cc7d892e8533c56b0acb68399f640786313275faec1e3b6f/pillow-11.3.0-cp311-cp311-win32.whl", hash = "sha256:b4b8f3efc8d530a1544e5962bd6b403d5f7fe8b9e08227c6b255f98ad82b4ba0", size = 6274768, upload-time = "2025-07-01T09:14:11.921Z" },
    { url = "https://files.pythonhosted.org/packages/f1/cc/29c0f5d64ab8eae20f3232da8f8571660aa0ab4b8f1331da5c2f5f9a938e/pillow-11.3.0-cp311-cp311-win_amd64.whl", hash = "sha256:1a992e86b0dd7aeb1f053cd506508c0999d710a8f07b4c791c63843fc6a807ac", size = 6986055, upload-time = "2025-07-01T09:14:13.623Z" },
    { url = "https://files.pythonhosted.org/packages/c6/df/90bd886fabd544c25addd63e5ca6932c86f2b701d5da6c7839387a076b4a/pillow-11.3.0-cp311-cp311-win_arm64.whl", hash = "sha256:30807c931ff7c095620fe04448e2c2fc673fcbb1ffe2a7da3fb39613489b1ddd", size = 2423079, upload-time = "2025-07-01T09:14:15.268Z" },
    { url = "https://files.pythonhosted.org/packages/6f/8b/209bd6b62ce8367f47e68a218bffac88888fdf2c9fcf1ecadc6c3ec1ebc7/pillow-11.3.0-pp310-pypy310_pp73-macosx_10_15_x86_64.whl", hash = "sha256:3cee80663f29e3843b68199b9d6f4f54bd1d4a6b59bdd91bceefc51238bcb967", size = 5270556, upload-time = "2025-07-01T09:16:09.961Z" },
    { url = "https://files.pythonhosted.org/packages/2e/e6/231a0b76070c2cfd9e260a7a5b504fb72da0a95279410fa7afd99d9751d6/pillow-11.3.0-pp310-pypy310_pp73-macosx_11_0_arm64.whl", hash = "sha256:b5f56c3f344f2ccaf0dd875d3e180f631dc60a51b314295a3e681fe8cf851fbe", size = 4654625, upload-time = "2025-07-01T09:16:11.913Z" },
    { url = "https://files.pythonhosted.org/packages/13/f4/10cf94fda33cb12765f2397fc285fa6d8eb9c29de7f3185165b702fc7386/pillow-11.3.0-pp310-pypy310_pp73-manylinux2014_aarch64.manylinux_2_17_aarch64.whl", hash = "sha256:e67d793d180c9df62f1f40aee3accca4829d3794c95098887edc18af4b8b780c", size = 4874207, upload-time = "2025-07-03T13:11:10.201Z" },
    { url = "https://files.pythonhosted.org/packages/72/c9/583821097dc691880c92892e8e2d41fe0a5a3d6021f4963371d2f6d57250/pillow-11.3.0-pp310-pypy310_pp73-manylinux2014_x86_64.manylinux_2_17_x86_64.whl", hash = "sha256:d000f46e2917c705e9fb93a3606ee4a819d1e3aa7a9b442f6444f07e77cf5e25", size = 6583939, upload-time = "2025-07-03T13:11:15.68Z" },
    { url = "https://files.pythonhosted.org/packages/3b/8e/5c9d410f9217b12320efc7c413e72693f48468979a013ad17fd690397b9a/pillow-11.3.0-pp310-pypy310_pp73-manylinux_2_27_aarch64.manylinux_2_28_aarch64.whl", hash = "sha256:527b37216b6ac3a12d7838dc3bd75208ec57c1c6d11ef01902266a5a0c14fc27", size = 4957166, upload-time = "2025-07-01T09:16:13.74Z" },
    { url = "https://files.pythonhosted.org/packages/62/bb/78347dbe13219991877ffb3a91bf09da8317fbfcd4b5f9140aeae020ad71/pillow-11.3.0-pp310-pypy310_pp73-manylinux_2_27_x86_64.manylinux_2_28_x86_64.whl", hash = "sha256:be5463ac478b623b9dd3937afd7fb7ab3d79dd290a28e2b6df292dc75063eb8a", size = 5581482, upload-time = "2025-07-01T09:16:16.107Z" },
    { url = "https://files.pythonhosted.org/packages/d9/28/1000353d5e61498aaeaaf7f1e4b49ddb05f2c6575f9d4f9f914a3538b6e1/pillow-11.3.0-pp310-pypy310_pp73-win_amd64.whl", hash = "sha256:8dc70ca24c110503e16918a658b869019126ecfe03109b754c402daff12b3d9f", size = 6984596, upload-time = "2025-07-01T09:16:18.07Z" },
    { url = "https://files.pythonhosted.org/packages/9e/e3/6fa84033758276fb31da12e5fb66ad747ae83b93c67af17f8c6ff4cc8f34/pillow-11.3.0-pp311-pypy311_pp73-macosx_10_15_x86_64.whl", hash = "sha256:7c8ec7a017ad1bd562f93dbd8505763e688d388cde6e4a010ae1486916e713e6", size = 5270566, upload-time = "2025-07-01T09:16:19.801Z" },
    { url = "https://files.pythonhosted.org/packages/5b/ee/e8d2e1ab4892970b561e1ba96cbd59c0d28cf66737fc44abb2aec3795a4e/pillow-11.3.0-pp311-pypy311_pp73-macosx_11_0_arm64.whl", hash = "sha256:9ab6ae226de48019caa8074894544af5b53a117ccb9d3b3dcb2871464c829438", size = 4654618, upload-time = "2025-07-01T09:16:21.818Z" },
    { url = "https://files.pythonhosted.org/packages/f2/6d/17f80f4e1f0761f02160fc433abd4109fa1548dcfdca46cfdadaf9efa565/pillow-11.3.0-pp311-pypy311_pp73-manylinux2014_aarch64.manylinux_2_17_aarch64.whl", hash = "sha256:fe27fb049cdcca11f11a7bfda64043c37b30e6b91f10cb5bab275806c32f6ab3", size = 4874248, upload-time = "2025-07-03T13:11:20.738Z" },
    { url = "https://files.pythonhosted.org/packages/de/5f/c22340acd61cef960130585bbe2120e2fd8434c214802f07e8c03596b17e/pillow-11.3.0-pp311-pypy311_pp73-manylinux2014_x86_64.manylinux_2_17_x86_64.whl", hash = "sha256:465b9e8844e3c3519a983d58b80be3f668e2a7a5db97f2784e7079fbc9f9822c", size = 6583963, upload-time = "2025-07-03T13:11:26.283Z" },
    { url = "https://files.pythonhosted.org/packages/31/5e/03966aedfbfcbb4d5f8aa042452d3361f325b963ebbadddac05b122e47dd/pillow-11.3.0-pp311-pypy311_pp73-manylinux_2_27_aarch64.manylinux_2_28_aarch64.whl", hash = "sha256:5418b53c0d59b3824d05e029669efa023bbef0f3e92e75ec8428f3799487f361", size = 4957170, upload-time = "2025-07-01T09:16:23.762Z" },
    { url = "https://files.pythonhosted.org/packages/cc/2d/e082982aacc927fc2cab48e1e731bdb1643a1406acace8bed0900a61464e/pillow-11.3.0-pp311-pypy311_pp73-manylinux_2_27_x86_64.manylinux_2_28_x86_64.whl", hash = "sha256:504b6f59505f08ae014f724b6207ff6222662aab5cc9542577fb084ed0676ac7", size = 5581505, upload-time = "2025-07-01T09:16:25.593Z" },
    { url = "https://files.pythonhosted.org/packages/34/e7/ae39f538fd6844e982063c3a5e4598b8ced43b9633baa3a85ef33af8c05c/pillow-11.3.0-pp311-pypy311_pp73-win_amd64.whl", hash = "sha256:c84d689db21a1c397d001aa08241044aa2069e7587b398c8cc63020390b1c1b8", size = 6984598, upload-time = "2025-07-01T09:16:27.732Z" },
]

[[package]]
name = "platformdirs"
version = "4.3.7"
source = { registry = "https://pypi.org/simple" }
sdist = { url = "https://files.pythonhosted.org/packages/b6/2d/7d512a3913d60623e7eb945c6d1b4f0bddf1d0b7ada5225274c87e5b53d1/platformdirs-4.3.7.tar.gz", hash = "sha256:eb437d586b6a0986388f0d6f74aa0cde27b48d0e3d66843640bfb6bdcdb6e351", size = 21291, upload-time = "2025-03-19T20:36:10.989Z" }
wheels = [
    { url = "https://files.pythonhosted.org/packages/6d/45/59578566b3275b8fd9157885918fcd0c4d74162928a5310926887b856a51/platformdirs-4.3.7-py3-none-any.whl", hash = "sha256:a03875334331946f13c549dbd8f4bac7a13a50a895a0eb1e8c6a8ace80d40a94", size = 18499, upload-time = "2025-03-19T20:36:09.038Z" },
]

[[package]]
name = "pluggy"
version = "1.5.0"
source = { registry = "https://pypi.org/simple" }
sdist = { url = "https://files.pythonhosted.org/packages/96/2d/02d4312c973c6050a18b314a5ad0b3210edb65a906f868e31c111dede4a6/pluggy-1.5.0.tar.gz", hash = "sha256:2cffa88e94fdc978c4c574f15f9e59b7f4201d439195c3715ca9e2486f1d0cf1", size = 67955, upload-time = "2024-04-20T21:34:42.531Z" }
wheels = [
    { url = "https://files.pythonhosted.org/packages/88/5f/e351af9a41f866ac3f1fac4ca0613908d9a41741cfcf2228f4ad853b697d/pluggy-1.5.0-py3-none-any.whl", hash = "sha256:44e1ad92c8ca002de6377e165f3e0f1be63266ab4d554740532335b9d75ea669", size = 20556, upload-time = "2024-04-20T21:34:40.434Z" },
]

[[package]]
name = "prompt-toolkit"
version = "3.0.50"
source = { registry = "https://pypi.org/simple" }
dependencies = [
    { name = "wcwidth" },
]
sdist = { url = "https://files.pythonhosted.org/packages/a1/e1/bd15cb8ffdcfeeb2bdc215de3c3cffca11408d829e4b8416dcfe71ba8854/prompt_toolkit-3.0.50.tar.gz", hash = "sha256:544748f3860a2623ca5cd6d2795e7a14f3d0e1c3c9728359013f79877fc89bab", size = 429087, upload-time = "2025-01-20T15:55:35.072Z" }
wheels = [
    { url = "https://files.pythonhosted.org/packages/e4/ea/d836f008d33151c7a1f62caf3d8dd782e4d15f6a43897f64480c2b8de2ad/prompt_toolkit-3.0.50-py3-none-any.whl", hash = "sha256:9b6427eb19e479d98acff65196a307c555eb567989e6d88ebbb1b509d9779198", size = 387816, upload-time = "2025-01-20T15:55:29.98Z" },
]

[[package]]
name = "propcache"
version = "0.3.1"
source = { registry = "https://pypi.org/simple" }
sdist = { url = "https://files.pythonhosted.org/packages/07/c8/fdc6686a986feae3541ea23dcaa661bd93972d3940460646c6bb96e21c40/propcache-0.3.1.tar.gz", hash = "sha256:40d980c33765359098837527e18eddefc9a24cea5b45e078a7f3bb5b032c6ecf", size = 43651, upload-time = "2025-03-26T03:06:12.05Z" }
wheels = [
    { url = "https://files.pythonhosted.org/packages/20/56/e27c136101addf877c8291dbda1b3b86ae848f3837ce758510a0d806c92f/propcache-0.3.1-cp310-cp310-macosx_10_9_universal2.whl", hash = "sha256:f27785888d2fdd918bc36de8b8739f2d6c791399552333721b58193f68ea3e98", size = 80224, upload-time = "2025-03-26T03:03:35.81Z" },
    { url = "https://files.pythonhosted.org/packages/63/bd/88e98836544c4f04db97eefd23b037c2002fa173dd2772301c61cd3085f9/propcache-0.3.1-cp310-cp310-macosx_10_9_x86_64.whl", hash = "sha256:d4e89cde74154c7b5957f87a355bb9c8ec929c167b59c83d90654ea36aeb6180", size = 46491, upload-time = "2025-03-26T03:03:38.107Z" },
    { url = "https://files.pythonhosted.org/packages/15/43/0b8eb2a55753c4a574fc0899885da504b521068d3b08ca56774cad0bea2b/propcache-0.3.1-cp310-cp310-macosx_11_0_arm64.whl", hash = "sha256:730178f476ef03d3d4d255f0c9fa186cb1d13fd33ffe89d39f2cda4da90ceb71", size = 45927, upload-time = "2025-03-26T03:03:39.394Z" },
    { url = "https://files.pythonhosted.org/packages/ad/6c/d01f9dfbbdc613305e0a831016844987a1fb4861dd221cd4c69b1216b43f/propcache-0.3.1-cp310-cp310-manylinux_2_17_aarch64.manylinux2014_aarch64.whl", hash = "sha256:967a8eec513dbe08330f10137eacb427b2ca52118769e82ebcfcab0fba92a649", size = 206135, upload-time = "2025-03-26T03:03:40.757Z" },
    { url = "https://files.pythonhosted.org/packages/9a/8a/e6e1c77394088f4cfdace4a91a7328e398ebed745d59c2f6764135c5342d/propcache-0.3.1-cp310-cp310-manylinux_2_17_ppc64le.manylinux2014_ppc64le.whl", hash = "sha256:5b9145c35cc87313b5fd480144f8078716007656093d23059e8993d3a8fa730f", size = 220517, upload-time = "2025-03-26T03:03:42.657Z" },
    { url = "https://files.pythonhosted.org/packages/19/3b/6c44fa59d6418f4239d5db8b1ece757351e85d6f3ca126dfe37d427020c8/propcache-0.3.1-cp310-cp310-manylinux_2_17_s390x.manylinux2014_s390x.whl", hash = "sha256:9e64e948ab41411958670f1093c0a57acfdc3bee5cf5b935671bbd5313bcf229", size = 218952, upload-time = "2025-03-26T03:03:44.549Z" },
    { url = "https://files.pythonhosted.org/packages/7c/e4/4aeb95a1cd085e0558ab0de95abfc5187329616193a1012a6c4c930e9f7a/propcache-0.3.1-cp310-cp310-manylinux_2_17_x86_64.manylinux2014_x86_64.whl", hash = "sha256:319fa8765bfd6a265e5fa661547556da381e53274bc05094fc9ea50da51bfd46", size = 206593, upload-time = "2025-03-26T03:03:46.114Z" },
    { url = "https://files.pythonhosted.org/packages/da/6a/29fa75de1cbbb302f1e1d684009b969976ca603ee162282ae702287b6621/propcache-0.3.1-cp310-cp310-manylinux_2_5_i686.manylinux1_i686.manylinux_2_17_i686.manylinux2014_i686.whl", hash = "sha256:c66d8ccbc902ad548312b96ed8d5d266d0d2c6d006fd0f66323e9d8f2dd49be7", size = 196745, upload-time = "2025-03-26T03:03:48.02Z" },
    { url = "https://files.pythonhosted.org/packages/19/7e/2237dad1dbffdd2162de470599fa1a1d55df493b16b71e5d25a0ac1c1543/propcache-0.3.1-cp310-cp310-musllinux_1_2_aarch64.whl", hash = "sha256:2d219b0dbabe75e15e581fc1ae796109b07c8ba7d25b9ae8d650da582bed01b0", size = 203369, upload-time = "2025-03-26T03:03:49.63Z" },
    { url = "https://files.pythonhosted.org/packages/a4/bc/a82c5878eb3afb5c88da86e2cf06e1fe78b7875b26198dbb70fe50a010dc/propcache-0.3.1-cp310-cp310-musllinux_1_2_armv7l.whl", hash = "sha256:cd6a55f65241c551eb53f8cf4d2f4af33512c39da5d9777694e9d9c60872f519", size = 198723, upload-time = "2025-03-26T03:03:51.091Z" },
    { url = "https://files.pythonhosted.org/packages/17/76/9632254479c55516f51644ddbf747a45f813031af5adcb8db91c0b824375/propcache-0.3.1-cp310-cp310-musllinux_1_2_i686.whl", hash = "sha256:9979643ffc69b799d50d3a7b72b5164a2e97e117009d7af6dfdd2ab906cb72cd", size = 200751, upload-time = "2025-03-26T03:03:52.631Z" },
    { url = "https://files.pythonhosted.org/packages/3e/c3/a90b773cf639bd01d12a9e20c95be0ae978a5a8abe6d2d343900ae76cd71/propcache-0.3.1-cp310-cp310-musllinux_1_2_ppc64le.whl", hash = "sha256:4cf9e93a81979f1424f1a3d155213dc928f1069d697e4353edb8a5eba67c6259", size = 210730, upload-time = "2025-03-26T03:03:54.498Z" },
    { url = "https://files.pythonhosted.org/packages/ed/ec/ad5a952cdb9d65c351f88db7c46957edd3d65ffeee72a2f18bd6341433e0/propcache-0.3.1-cp310-cp310-musllinux_1_2_s390x.whl", hash = "sha256:2fce1df66915909ff6c824bbb5eb403d2d15f98f1518e583074671a30fe0c21e", size = 213499, upload-time = "2025-03-26T03:03:56.054Z" },
    { url = "https://files.pythonhosted.org/packages/83/c0/ea5133dda43e298cd2010ec05c2821b391e10980e64ee72c0a76cdbb813a/propcache-0.3.1-cp310-cp310-musllinux_1_2_x86_64.whl", hash = "sha256:4d0dfdd9a2ebc77b869a0b04423591ea8823f791293b527dc1bb896c1d6f1136", size = 207132, upload-time = "2025-03-26T03:03:57.398Z" },
    { url = "https://files.pythonhosted.org/packages/79/dd/71aae9dec59333064cfdd7eb31a63fa09f64181b979802a67a90b2abfcba/propcache-0.3.1-cp310-cp310-win32.whl", hash = "sha256:1f6cc0ad7b4560e5637eb2c994e97b4fa41ba8226069c9277eb5ea7101845b42", size = 40952, upload-time = "2025-03-26T03:03:59.146Z" },
    { url = "https://files.pythonhosted.org/packages/31/0a/49ff7e5056c17dfba62cbdcbb90a29daffd199c52f8e65e5cb09d5f53a57/propcache-0.3.1-cp310-cp310-win_amd64.whl", hash = "sha256:47ef24aa6511e388e9894ec16f0fbf3313a53ee68402bc428744a367ec55b833", size = 45163, upload-time = "2025-03-26T03:04:00.672Z" },
    { url = "https://files.pythonhosted.org/packages/90/0f/5a5319ee83bd651f75311fcb0c492c21322a7fc8f788e4eef23f44243427/propcache-0.3.1-cp311-cp311-macosx_10_9_universal2.whl", hash = "sha256:7f30241577d2fef2602113b70ef7231bf4c69a97e04693bde08ddab913ba0ce5", size = 80243, upload-time = "2025-03-26T03:04:01.912Z" },
    { url = "https://files.pythonhosted.org/packages/ce/84/3db5537e0879942783e2256616ff15d870a11d7ac26541336fe1b673c818/propcache-0.3.1-cp311-cp311-macosx_10_9_x86_64.whl", hash = "sha256:43593c6772aa12abc3af7784bff4a41ffa921608dd38b77cf1dfd7f5c4e71371", size = 46503, upload-time = "2025-03-26T03:04:03.704Z" },
    { url = "https://files.pythonhosted.org/packages/e2/c8/b649ed972433c3f0d827d7f0cf9ea47162f4ef8f4fe98c5f3641a0bc63ff/propcache-0.3.1-cp311-cp311-macosx_11_0_arm64.whl", hash = "sha256:a75801768bbe65499495660b777e018cbe90c7980f07f8aa57d6be79ea6f71da", size = 45934, upload-time = "2025-03-26T03:04:05.257Z" },
    { url = "https://files.pythonhosted.org/packages/59/f9/4c0a5cf6974c2c43b1a6810c40d889769cc8f84cea676cbe1e62766a45f8/propcache-0.3.1-cp311-cp311-manylinux_2_17_aarch64.manylinux2014_aarch64.whl", hash = "sha256:f6f1324db48f001c2ca26a25fa25af60711e09b9aaf4b28488602776f4f9a744", size = 233633, upload-time = "2025-03-26T03:04:07.044Z" },
    { url = "https://files.pythonhosted.org/packages/e7/64/66f2f4d1b4f0007c6e9078bd95b609b633d3957fe6dd23eac33ebde4b584/propcache-0.3.1-cp311-cp311-manylinux_2_17_ppc64le.manylinux2014_ppc64le.whl", hash = "sha256:5cdb0f3e1eb6dfc9965d19734d8f9c481b294b5274337a8cb5cb01b462dcb7e0", size = 241124, upload-time = "2025-03-26T03:04:08.676Z" },
    { url = "https://files.pythonhosted.org/packages/aa/bf/7b8c9fd097d511638fa9b6af3d986adbdf567598a567b46338c925144c1b/propcache-0.3.1-cp311-cp311-manylinux_2_17_s390x.manylinux2014_s390x.whl", hash = "sha256:1eb34d90aac9bfbced9a58b266f8946cb5935869ff01b164573a7634d39fbcb5", size = 240283, upload-time = "2025-03-26T03:04:10.172Z" },
    { url = "https://files.pythonhosted.org/packages/fa/c9/e85aeeeaae83358e2a1ef32d6ff50a483a5d5248bc38510d030a6f4e2816/propcache-0.3.1-cp311-cp311-manylinux_2_17_x86_64.manylinux2014_x86_64.whl", hash = "sha256:f35c7070eeec2cdaac6fd3fe245226ed2a6292d3ee8c938e5bb645b434c5f256", size = 232498, upload-time = "2025-03-26T03:04:11.616Z" },
    { url = "https://files.pythonhosted.org/packages/8e/66/acb88e1f30ef5536d785c283af2e62931cb934a56a3ecf39105887aa8905/propcache-0.3.1-cp311-cp311-manylinux_2_5_i686.manylinux1_i686.manylinux_2_17_i686.manylinux2014_i686.whl", hash = "sha256:b23c11c2c9e6d4e7300c92e022046ad09b91fd00e36e83c44483df4afa990073", size = 221486, upload-time = "2025-03-26T03:04:13.102Z" },
    { url = "https://files.pythonhosted.org/packages/f5/f9/233ddb05ffdcaee4448508ee1d70aa7deff21bb41469ccdfcc339f871427/propcache-0.3.1-cp311-cp311-musllinux_1_2_aarch64.whl", hash = "sha256:3e19ea4ea0bf46179f8a3652ac1426e6dcbaf577ce4b4f65be581e237340420d", size = 222675, upload-time = "2025-03-26T03:04:14.658Z" },
    { url = "https://files.pythonhosted.org/packages/98/b8/eb977e28138f9e22a5a789daf608d36e05ed93093ef12a12441030da800a/propcache-0.3.1-cp311-cp311-musllinux_1_2_armv7l.whl", hash = "sha256:bd39c92e4c8f6cbf5f08257d6360123af72af9f4da75a690bef50da77362d25f", size = 215727, upload-time = "2025-03-26T03:04:16.207Z" },
    { url = "https://files.pythonhosted.org/packages/89/2d/5f52d9c579f67b8ee1edd9ec073c91b23cc5b7ff7951a1e449e04ed8fdf3/propcache-0.3.1-cp311-cp311-musllinux_1_2_i686.whl", hash = "sha256:b0313e8b923b3814d1c4a524c93dfecea5f39fa95601f6a9b1ac96cd66f89ea0", size = 217878, upload-time = "2025-03-26T03:04:18.11Z" },
    { url = "https://files.pythonhosted.org/packages/7a/fd/5283e5ed8a82b00c7a989b99bb6ea173db1ad750bf0bf8dff08d3f4a4e28/propcache-0.3.1-cp311-cp311-musllinux_1_2_ppc64le.whl", hash = "sha256:e861ad82892408487be144906a368ddbe2dc6297074ade2d892341b35c59844a", size = 230558, upload-time = "2025-03-26T03:04:19.562Z" },
    { url = "https://files.pythonhosted.org/packages/90/38/ab17d75938ef7ac87332c588857422ae126b1c76253f0f5b1242032923ca/propcache-0.3.1-cp311-cp311-musllinux_1_2_s390x.whl", hash = "sha256:61014615c1274df8da5991a1e5da85a3ccb00c2d4701ac6f3383afd3ca47ab0a", size = 233754, upload-time = "2025-03-26T03:04:21.065Z" },
    { url = "https://files.pythonhosted.org/packages/06/5d/3b921b9c60659ae464137508d3b4c2b3f52f592ceb1964aa2533b32fcf0b/propcache-0.3.1-cp311-cp311-musllinux_1_2_x86_64.whl", hash = "sha256:71ebe3fe42656a2328ab08933d420df5f3ab121772eef78f2dc63624157f0ed9", size = 226088, upload-time = "2025-03-26T03:04:22.718Z" },
    { url = "https://files.pythonhosted.org/packages/54/6e/30a11f4417d9266b5a464ac5a8c5164ddc9dd153dfa77bf57918165eb4ae/propcache-0.3.1-cp311-cp311-win32.whl", hash = "sha256:58aa11f4ca8b60113d4b8e32d37e7e78bd8af4d1a5b5cb4979ed856a45e62005", size = 40859, upload-time = "2025-03-26T03:04:24.039Z" },
    { url = "https://files.pythonhosted.org/packages/1d/3a/8a68dd867da9ca2ee9dfd361093e9cb08cb0f37e5ddb2276f1b5177d7731/propcache-0.3.1-cp311-cp311-win_amd64.whl", hash = "sha256:9532ea0b26a401264b1365146c440a6d78269ed41f83f23818d4b79497aeabe7", size = 45153, upload-time = "2025-03-26T03:04:25.211Z" },
    { url = "https://files.pythonhosted.org/packages/b8/d3/c3cb8f1d6ae3b37f83e1de806713a9b3642c5895f0215a62e1a4bd6e5e34/propcache-0.3.1-py3-none-any.whl", hash = "sha256:9a8ecf38de50a7f518c21568c80f985e776397b902f1ce0b01f799aba1608b40", size = 12376, upload-time = "2025-03-26T03:06:10.5Z" },
]

[[package]]
name = "protobuf"
version = "4.25.8"
source = { registry = "https://pypi.org/simple" }
resolution-markers = [
    "python_full_version >= '3.11' and platform_machine != 'x86_64' and sys_platform == 'darwin'",
    "python_full_version >= '3.11' and platform_machine == 'x86_64' and sys_platform == 'darwin'",
    "python_full_version < '3.11' and platform_machine != 'x86_64' and sys_platform == 'darwin'",
    "python_full_version < '3.11' and platform_machine == 'x86_64' and sys_platform == 'darwin'",
]
sdist = { url = "https://files.pythonhosted.org/packages/df/01/34c8d2b6354906d728703cb9d546a0e534de479e25f1b581e4094c4a85cc/protobuf-4.25.8.tar.gz", hash = "sha256:6135cf8affe1fc6f76cced2641e4ea8d3e59518d1f24ae41ba97bcad82d397cd", size = 380920, upload-time = "2025-05-28T14:22:25.153Z" }
wheels = [
    { url = "https://files.pythonhosted.org/packages/28/d7/ab27049a035b258dab43445eb6ec84a26277b16105b277cbe0a7698bdc6c/protobuf-4.25.8-cp37-abi3-macosx_10_9_universal2.whl", hash = "sha256:ca809b42f4444f144f2115c4c1a747b9a404d590f18f37e9402422033e464e0f", size = 394537, upload-time = "2025-05-28T14:22:14.768Z" },
    { url = "https://files.pythonhosted.org/packages/0c/c1/6aece0ab5209981a70cd186f164c133fdba2f51e124ff92b73de7fd24d78/protobuf-4.25.8-py3-none-any.whl", hash = "sha256:15a0af558aa3b13efef102ae6e4f3efac06f1eea11afb3a57db2901447d9fb59", size = 156757, upload-time = "2025-05-28T14:22:24.135Z" },
]

[[package]]
name = "protobuf"
version = "5.29.4"
source = { registry = "https://pypi.org/simple" }
resolution-markers = [
    "python_full_version >= '3.11' and sys_platform == 'linux'",
    "python_full_version < '3.11' and sys_platform == 'linux'",
    "python_full_version >= '3.11' and sys_platform == 'win32'",
    "python_full_version < '3.11' and sys_platform == 'win32'",
    "python_full_version >= '3.11' and sys_platform != 'darwin' and sys_platform != 'linux' and sys_platform != 'win32'",
    "python_full_version < '3.11' and sys_platform != 'darwin' and sys_platform != 'linux' and sys_platform != 'win32'",
]
sdist = { url = "https://files.pythonhosted.org/packages/17/7d/b9dca7365f0e2c4fa7c193ff795427cfa6290147e5185ab11ece280a18e7/protobuf-5.29.4.tar.gz", hash = "sha256:4f1dfcd7997b31ef8f53ec82781ff434a28bf71d9102ddde14d076adcfc78c99", size = 424902, upload-time = "2025-03-19T21:23:24.25Z" }
wheels = [
    { url = "https://files.pythonhosted.org/packages/9a/b2/043a1a1a20edd134563699b0e91862726a0dc9146c090743b6c44d798e75/protobuf-5.29.4-cp310-abi3-win32.whl", hash = "sha256:13eb236f8eb9ec34e63fc8b1d6efd2777d062fa6aaa68268fb67cf77f6839ad7", size = 422709, upload-time = "2025-03-19T21:23:08.293Z" },
    { url = "https://files.pythonhosted.org/packages/79/fc/2474b59570daa818de6124c0a15741ee3e5d6302e9d6ce0bdfd12e98119f/protobuf-5.29.4-cp310-abi3-win_amd64.whl", hash = "sha256:bcefcdf3976233f8a502d265eb65ea740c989bacc6c30a58290ed0e519eb4b8d", size = 434506, upload-time = "2025-03-19T21:23:11.253Z" },
    { url = "https://files.pythonhosted.org/packages/a2/b5/bade14ae31ba871a139aa45e7a8183d869efe87c34a4850c87b936963261/protobuf-5.29.4-cp38-abi3-manylinux2014_aarch64.whl", hash = "sha256:aec4962f9ea93c431d5714ed1be1c93f13e1a8618e70035ba2b0564d9e633f2e", size = 319574, upload-time = "2025-03-19T21:23:14.531Z" },
    { url = "https://files.pythonhosted.org/packages/46/88/b01ed2291aae68b708f7d334288ad5fb3e7aa769a9c309c91a0d55cb91b0/protobuf-5.29.4-cp38-abi3-manylinux2014_x86_64.whl", hash = "sha256:d7d3f7d1d5a66ed4942d4fefb12ac4b14a29028b209d4bfb25c68ae172059922", size = 319672, upload-time = "2025-03-19T21:23:15.839Z" },
    { url = "https://files.pythonhosted.org/packages/12/fb/a586e0c973c95502e054ac5f81f88394f24ccc7982dac19c515acd9e2c93/protobuf-5.29.4-py3-none-any.whl", hash = "sha256:3fde11b505e1597f71b875ef2fc52062b6a9740e5f7c8997ce878b6009145862", size = 172551, upload-time = "2025-03-19T21:23:22.682Z" },
]

[[package]]
name = "psutil"
version = "7.0.0"
source = { registry = "https://pypi.org/simple" }
sdist = { url = "https://files.pythonhosted.org/packages/2a/80/336820c1ad9286a4ded7e845b2eccfcb27851ab8ac6abece774a6ff4d3de/psutil-7.0.0.tar.gz", hash = "sha256:7be9c3eba38beccb6495ea33afd982a44074b78f28c434a1f51cc07fd315c456", size = 497003, upload-time = "2025-02-13T21:54:07.946Z" }
wheels = [
    { url = "https://files.pythonhosted.org/packages/ed/e6/2d26234410f8b8abdbf891c9da62bee396583f713fb9f3325a4760875d22/psutil-7.0.0-cp36-abi3-macosx_10_9_x86_64.whl", hash = "sha256:101d71dc322e3cffd7cea0650b09b3d08b8e7c4109dd6809fe452dfd00e58b25", size = 238051, upload-time = "2025-02-13T21:54:12.36Z" },
    { url = "https://files.pythonhosted.org/packages/04/8b/30f930733afe425e3cbfc0e1468a30a18942350c1a8816acfade80c005c4/psutil-7.0.0-cp36-abi3-macosx_11_0_arm64.whl", hash = "sha256:39db632f6bb862eeccf56660871433e111b6ea58f2caea825571951d4b6aa3da", size = 239535, upload-time = "2025-02-13T21:54:16.07Z" },
    { url = "https://files.pythonhosted.org/packages/2a/ed/d362e84620dd22876b55389248e522338ed1bf134a5edd3b8231d7207f6d/psutil-7.0.0-cp36-abi3-manylinux_2_12_i686.manylinux2010_i686.manylinux_2_17_i686.manylinux2014_i686.whl", hash = "sha256:1fcee592b4c6f146991ca55919ea3d1f8926497a713ed7faaf8225e174581e91", size = 275004, upload-time = "2025-02-13T21:54:18.662Z" },
    { url = "https://files.pythonhosted.org/packages/bf/b9/b0eb3f3cbcb734d930fdf839431606844a825b23eaf9a6ab371edac8162c/psutil-7.0.0-cp36-abi3-manylinux_2_12_x86_64.manylinux2010_x86_64.manylinux_2_17_x86_64.manylinux2014_x86_64.whl", hash = "sha256:4b1388a4f6875d7e2aff5c4ca1cc16c545ed41dd8bb596cefea80111db353a34", size = 277986, upload-time = "2025-02-13T21:54:21.811Z" },
    { url = "https://files.pythonhosted.org/packages/eb/a2/709e0fe2f093556c17fbafda93ac032257242cabcc7ff3369e2cb76a97aa/psutil-7.0.0-cp36-abi3-manylinux_2_17_aarch64.manylinux2014_aarch64.whl", hash = "sha256:a5f098451abc2828f7dc6b58d44b532b22f2088f4999a937557b603ce72b1993", size = 279544, upload-time = "2025-02-13T21:54:24.68Z" },
    { url = "https://files.pythonhosted.org/packages/50/e6/eecf58810b9d12e6427369784efe814a1eec0f492084ce8eb8f4d89d6d61/psutil-7.0.0-cp37-abi3-win32.whl", hash = "sha256:ba3fcef7523064a6c9da440fc4d6bd07da93ac726b5733c29027d7dc95b39d99", size = 241053, upload-time = "2025-02-13T21:54:34.31Z" },
    { url = "https://files.pythonhosted.org/packages/50/1b/6921afe68c74868b4c9fa424dad3be35b095e16687989ebbb50ce4fceb7c/psutil-7.0.0-cp37-abi3-win_amd64.whl", hash = "sha256:4cf3d4eb1aa9b348dec30105c55cd9b7d4629285735a102beb4441e38db90553", size = 244885, upload-time = "2025-02-13T21:54:37.486Z" },
]

[[package]]
name = "ptyprocess"
version = "0.7.0"
source = { registry = "https://pypi.org/simple" }
sdist = { url = "https://files.pythonhosted.org/packages/20/e5/16ff212c1e452235a90aeb09066144d0c5a6a8c0834397e03f5224495c4e/ptyprocess-0.7.0.tar.gz", hash = "sha256:5c5d0a3b48ceee0b48485e0c26037c0acd7d29765ca3fbb5cb3831d347423220", size = 70762, upload-time = "2020-12-28T15:15:30.155Z" }
wheels = [
    { url = "https://files.pythonhosted.org/packages/22/a6/858897256d0deac81a172289110f31629fc4cee19b6f01283303e18c8db3/ptyprocess-0.7.0-py2.py3-none-any.whl", hash = "sha256:4b41f3967fce3af57cc7e94b888626c18bf37a083e3651ca8feeb66d492fef35", size = 13993, upload-time = "2020-12-28T15:15:28.35Z" },
]

[[package]]
name = "pure-eval"
version = "0.2.3"
source = { registry = "https://pypi.org/simple" }
sdist = { url = "https://files.pythonhosted.org/packages/cd/05/0a34433a064256a578f1783a10da6df098ceaa4a57bbeaa96a6c0352786b/pure_eval-0.2.3.tar.gz", hash = "sha256:5f4e983f40564c576c7c8635ae88db5956bb2229d7e9237d03b3c0b0190eaf42", size = 19752, upload-time = "2024-07-21T12:58:21.801Z" }
wheels = [
    { url = "https://files.pythonhosted.org/packages/8e/37/efad0257dc6e593a18957422533ff0f87ede7c9c6ea010a2177d738fb82f/pure_eval-0.2.3-py3-none-any.whl", hash = "sha256:1db8e35b67b3d218d818ae653e27f06c3aa420901fa7b081ca98cbedc874e0d0", size = 11842, upload-time = "2024-07-21T12:58:20.04Z" },
]

[[package]]
name = "pycodestyle"
version = "2.14.0"
source = { registry = "https://pypi.org/simple" }
sdist = { url = "https://files.pythonhosted.org/packages/11/e0/abfd2a0d2efe47670df87f3e3a0e2edda42f055053c85361f19c0e2c1ca8/pycodestyle-2.14.0.tar.gz", hash = "sha256:c4b5b517d278089ff9d0abdec919cd97262a3367449ea1c8b49b91529167b783", size = 39472, upload-time = "2025-06-20T18:49:48.75Z" }
wheels = [
    { url = "https://files.pythonhosted.org/packages/d7/27/a58ddaf8c588a3ef080db9d0b7e0b97215cee3a45df74f3a94dbbf5c893a/pycodestyle-2.14.0-py2.py3-none-any.whl", hash = "sha256:dd6bf7cb4ee77f8e016f9c8e74a35ddd9f67e1d5fd4184d86c3b98e07099f42d", size = 31594, upload-time = "2025-06-20T18:49:47.491Z" },
]

[[package]]
name = "pycparser"
version = "2.22"
source = { registry = "https://pypi.org/simple" }
sdist = { url = "https://files.pythonhosted.org/packages/1d/b2/31537cf4b1ca988837256c910a668b553fceb8f069bedc4b1c826024b52c/pycparser-2.22.tar.gz", hash = "sha256:491c8be9c040f5390f5bf44a5b07752bd07f56edf992381b05c701439eec10f6", size = 172736, upload-time = "2024-03-30T13:22:22.564Z" }
wheels = [
    { url = "https://files.pythonhosted.org/packages/13/a3/a812df4e2dd5696d1f351d58b8fe16a405b234ad2886a0dab9183fb78109/pycparser-2.22-py3-none-any.whl", hash = "sha256:c3702b6d3dd8c7abc1afa565d7e63d53a1d0bd86cdc24edd75470f4de499cfcc", size = 117552, upload-time = "2024-03-30T13:22:20.476Z" },
]

[[package]]
name = "pydantic"
version = "2.11.5"
source = { registry = "https://pypi.org/simple" }
dependencies = [
    { name = "annotated-types" },
    { name = "pydantic-core" },
    { name = "typing-extensions" },
    { name = "typing-inspection" },
]
sdist = { url = "https://files.pythonhosted.org/packages/f0/86/8ce9040065e8f924d642c58e4a344e33163a07f6b57f836d0d734e0ad3fb/pydantic-2.11.5.tar.gz", hash = "sha256:7f853db3d0ce78ce8bbb148c401c2cdd6431b3473c0cdff2755c7690952a7b7a", size = 787102, upload-time = "2025-05-22T21:18:08.761Z" }
wheels = [
    { url = "https://files.pythonhosted.org/packages/b5/69/831ed22b38ff9b4b64b66569f0e5b7b97cf3638346eb95a2147fdb49ad5f/pydantic-2.11.5-py3-none-any.whl", hash = "sha256:f9c26ba06f9747749ca1e5c94d6a85cb84254577553c8785576fd38fa64dc0f7", size = 444229, upload-time = "2025-05-22T21:18:06.329Z" },
]

[[package]]
name = "pydantic-core"
version = "2.33.2"
source = { registry = "https://pypi.org/simple" }
dependencies = [
    { name = "typing-extensions" },
]
sdist = { url = "https://files.pythonhosted.org/packages/ad/88/5f2260bdfae97aabf98f1778d43f69574390ad787afb646292a638c923d4/pydantic_core-2.33.2.tar.gz", hash = "sha256:7cb8bc3605c29176e1b105350d2e6474142d7c1bd1d9327c4a9bdb46bf827acc", size = 435195, upload-time = "2025-04-23T18:33:52.104Z" }
wheels = [
    { url = "https://files.pythonhosted.org/packages/e5/92/b31726561b5dae176c2d2c2dc43a9c5bfba5d32f96f8b4c0a600dd492447/pydantic_core-2.33.2-cp310-cp310-macosx_10_12_x86_64.whl", hash = "sha256:2b3d326aaef0c0399d9afffeb6367d5e26ddc24d351dbc9c636840ac355dc5d8", size = 2028817, upload-time = "2025-04-23T18:30:43.919Z" },
    { url = "https://files.pythonhosted.org/packages/a3/44/3f0b95fafdaca04a483c4e685fe437c6891001bf3ce8b2fded82b9ea3aa1/pydantic_core-2.33.2-cp310-cp310-macosx_11_0_arm64.whl", hash = "sha256:0e5b2671f05ba48b94cb90ce55d8bdcaaedb8ba00cc5359f6810fc918713983d", size = 1861357, upload-time = "2025-04-23T18:30:46.372Z" },
    { url = "https://files.pythonhosted.org/packages/30/97/e8f13b55766234caae05372826e8e4b3b96e7b248be3157f53237682e43c/pydantic_core-2.33.2-cp310-cp310-manylinux_2_17_aarch64.manylinux2014_aarch64.whl", hash = "sha256:0069c9acc3f3981b9ff4cdfaf088e98d83440a4c7ea1bc07460af3d4dc22e72d", size = 1898011, upload-time = "2025-04-23T18:30:47.591Z" },
    { url = "https://files.pythonhosted.org/packages/9b/a3/99c48cf7bafc991cc3ee66fd544c0aae8dc907b752f1dad2d79b1b5a471f/pydantic_core-2.33.2-cp310-cp310-manylinux_2_17_armv7l.manylinux2014_armv7l.whl", hash = "sha256:d53b22f2032c42eaaf025f7c40c2e3b94568ae077a606f006d206a463bc69572", size = 1982730, upload-time = "2025-04-23T18:30:49.328Z" },
    { url = "https://files.pythonhosted.org/packages/de/8e/a5b882ec4307010a840fb8b58bd9bf65d1840c92eae7534c7441709bf54b/pydantic_core-2.33.2-cp310-cp310-manylinux_2_17_ppc64le.manylinux2014_ppc64le.whl", hash = "sha256:0405262705a123b7ce9f0b92f123334d67b70fd1f20a9372b907ce1080c7ba02", size = 2136178, upload-time = "2025-04-23T18:30:50.907Z" },
    { url = "https://files.pythonhosted.org/packages/e4/bb/71e35fc3ed05af6834e890edb75968e2802fe98778971ab5cba20a162315/pydantic_core-2.33.2-cp310-cp310-manylinux_2_17_s390x.manylinux2014_s390x.whl", hash = "sha256:4b25d91e288e2c4e0662b8038a28c6a07eaac3e196cfc4ff69de4ea3db992a1b", size = 2736462, upload-time = "2025-04-23T18:30:52.083Z" },
    { url = "https://files.pythonhosted.org/packages/31/0d/c8f7593e6bc7066289bbc366f2235701dcbebcd1ff0ef8e64f6f239fb47d/pydantic_core-2.33.2-cp310-cp310-manylinux_2_17_x86_64.manylinux2014_x86_64.whl", hash = "sha256:6bdfe4b3789761f3bcb4b1ddf33355a71079858958e3a552f16d5af19768fef2", size = 2005652, upload-time = "2025-04-23T18:30:53.389Z" },
    { url = "https://files.pythonhosted.org/packages/d2/7a/996d8bd75f3eda405e3dd219ff5ff0a283cd8e34add39d8ef9157e722867/pydantic_core-2.33.2-cp310-cp310-manylinux_2_5_i686.manylinux1_i686.whl", hash = "sha256:efec8db3266b76ef9607c2c4c419bdb06bf335ae433b80816089ea7585816f6a", size = 2113306, upload-time = "2025-04-23T18:30:54.661Z" },
    { url = "https://files.pythonhosted.org/packages/ff/84/daf2a6fb2db40ffda6578a7e8c5a6e9c8affb251a05c233ae37098118788/pydantic_core-2.33.2-cp310-cp310-musllinux_1_1_aarch64.whl", hash = "sha256:031c57d67ca86902726e0fae2214ce6770bbe2f710dc33063187a68744a5ecac", size = 2073720, upload-time = "2025-04-23T18:30:56.11Z" },
    { url = "https://files.pythonhosted.org/packages/77/fb/2258da019f4825128445ae79456a5499c032b55849dbd5bed78c95ccf163/pydantic_core-2.33.2-cp310-cp310-musllinux_1_1_armv7l.whl", hash = "sha256:f8de619080e944347f5f20de29a975c2d815d9ddd8be9b9b7268e2e3ef68605a", size = 2244915, upload-time = "2025-04-23T18:30:57.501Z" },
    { url = "https://files.pythonhosted.org/packages/d8/7a/925ff73756031289468326e355b6fa8316960d0d65f8b5d6b3a3e7866de7/pydantic_core-2.33.2-cp310-cp310-musllinux_1_1_x86_64.whl", hash = "sha256:73662edf539e72a9440129f231ed3757faab89630d291b784ca99237fb94db2b", size = 2241884, upload-time = "2025-04-23T18:30:58.867Z" },
    { url = "https://files.pythonhosted.org/packages/0b/b0/249ee6d2646f1cdadcb813805fe76265745c4010cf20a8eba7b0e639d9b2/pydantic_core-2.33.2-cp310-cp310-win32.whl", hash = "sha256:0a39979dcbb70998b0e505fb1556a1d550a0781463ce84ebf915ba293ccb7e22", size = 1910496, upload-time = "2025-04-23T18:31:00.078Z" },
    { url = "https://files.pythonhosted.org/packages/66/ff/172ba8f12a42d4b552917aa65d1f2328990d3ccfc01d5b7c943ec084299f/pydantic_core-2.33.2-cp310-cp310-win_amd64.whl", hash = "sha256:b0379a2b24882fef529ec3b4987cb5d003b9cda32256024e6fe1586ac45fc640", size = 1955019, upload-time = "2025-04-23T18:31:01.335Z" },
    { url = "https://files.pythonhosted.org/packages/3f/8d/71db63483d518cbbf290261a1fc2839d17ff89fce7089e08cad07ccfce67/pydantic_core-2.33.2-cp311-cp311-macosx_10_12_x86_64.whl", hash = "sha256:4c5b0a576fb381edd6d27f0a85915c6daf2f8138dc5c267a57c08a62900758c7", size = 2028584, upload-time = "2025-04-23T18:31:03.106Z" },
    { url = "https://files.pythonhosted.org/packages/24/2f/3cfa7244ae292dd850989f328722d2aef313f74ffc471184dc509e1e4e5a/pydantic_core-2.33.2-cp311-cp311-macosx_11_0_arm64.whl", hash = "sha256:e799c050df38a639db758c617ec771fd8fb7a5f8eaaa4b27b101f266b216a246", size = 1855071, upload-time = "2025-04-23T18:31:04.621Z" },
    { url = "https://files.pythonhosted.org/packages/b3/d3/4ae42d33f5e3f50dd467761304be2fa0a9417fbf09735bc2cce003480f2a/pydantic_core-2.33.2-cp311-cp311-manylinux_2_17_aarch64.manylinux2014_aarch64.whl", hash = "sha256:dc46a01bf8d62f227d5ecee74178ffc448ff4e5197c756331f71efcc66dc980f", size = 1897823, upload-time = "2025-04-23T18:31:06.377Z" },
    { url = "https://files.pythonhosted.org/packages/f4/f3/aa5976e8352b7695ff808599794b1fba2a9ae2ee954a3426855935799488/pydantic_core-2.33.2-cp311-cp311-manylinux_2_17_armv7l.manylinux2014_armv7l.whl", hash = "sha256:a144d4f717285c6d9234a66778059f33a89096dfb9b39117663fd8413d582dcc", size = 1983792, upload-time = "2025-04-23T18:31:07.93Z" },
    { url = "https://files.pythonhosted.org/packages/d5/7a/cda9b5a23c552037717f2b2a5257e9b2bfe45e687386df9591eff7b46d28/pydantic_core-2.33.2-cp311-cp311-manylinux_2_17_ppc64le.manylinux2014_ppc64le.whl", hash = "sha256:73cf6373c21bc80b2e0dc88444f41ae60b2f070ed02095754eb5a01df12256de", size = 2136338, upload-time = "2025-04-23T18:31:09.283Z" },
    { url = "https://files.pythonhosted.org/packages/2b/9f/b8f9ec8dd1417eb9da784e91e1667d58a2a4a7b7b34cf4af765ef663a7e5/pydantic_core-2.33.2-cp311-cp311-manylinux_2_17_s390x.manylinux2014_s390x.whl", hash = "sha256:3dc625f4aa79713512d1976fe9f0bc99f706a9dee21dfd1810b4bbbf228d0e8a", size = 2730998, upload-time = "2025-04-23T18:31:11.7Z" },
    { url = "https://files.pythonhosted.org/packages/47/bc/cd720e078576bdb8255d5032c5d63ee5c0bf4b7173dd955185a1d658c456/pydantic_core-2.33.2-cp311-cp311-manylinux_2_17_x86_64.manylinux2014_x86_64.whl", hash = "sha256:881b21b5549499972441da4758d662aeea93f1923f953e9cbaff14b8b9565aef", size = 2003200, upload-time = "2025-04-23T18:31:13.536Z" },
    { url = "https://files.pythonhosted.org/packages/ca/22/3602b895ee2cd29d11a2b349372446ae9727c32e78a94b3d588a40fdf187/pydantic_core-2.33.2-cp311-cp311-manylinux_2_5_i686.manylinux1_i686.whl", hash = "sha256:bdc25f3681f7b78572699569514036afe3c243bc3059d3942624e936ec93450e", size = 2113890, upload-time = "2025-04-23T18:31:15.011Z" },
    { url = "https://files.pythonhosted.org/packages/ff/e6/e3c5908c03cf00d629eb38393a98fccc38ee0ce8ecce32f69fc7d7b558a7/pydantic_core-2.33.2-cp311-cp311-musllinux_1_1_aarch64.whl", hash = "sha256:fe5b32187cbc0c862ee201ad66c30cf218e5ed468ec8dc1cf49dec66e160cc4d", size = 2073359, upload-time = "2025-04-23T18:31:16.393Z" },
    { url = "https://files.pythonhosted.org/packages/12/e7/6a36a07c59ebefc8777d1ffdaf5ae71b06b21952582e4b07eba88a421c79/pydantic_core-2.33.2-cp311-cp311-musllinux_1_1_armv7l.whl", hash = "sha256:bc7aee6f634a6f4a95676fcb5d6559a2c2a390330098dba5e5a5f28a2e4ada30", size = 2245883, upload-time = "2025-04-23T18:31:17.892Z" },
    { url = "https://files.pythonhosted.org/packages/16/3f/59b3187aaa6cc0c1e6616e8045b284de2b6a87b027cce2ffcea073adf1d2/pydantic_core-2.33.2-cp311-cp311-musllinux_1_1_x86_64.whl", hash = "sha256:235f45e5dbcccf6bd99f9f472858849f73d11120d76ea8707115415f8e5ebebf", size = 2241074, upload-time = "2025-04-23T18:31:19.205Z" },
    { url = "https://files.pythonhosted.org/packages/e0/ed/55532bb88f674d5d8f67ab121a2a13c385df382de2a1677f30ad385f7438/pydantic_core-2.33.2-cp311-cp311-win32.whl", hash = "sha256:6368900c2d3ef09b69cb0b913f9f8263b03786e5b2a387706c5afb66800efd51", size = 1910538, upload-time = "2025-04-23T18:31:20.541Z" },
    { url = "https://files.pythonhosted.org/packages/fe/1b/25b7cccd4519c0b23c2dd636ad39d381abf113085ce4f7bec2b0dc755eb1/pydantic_core-2.33.2-cp311-cp311-win_amd64.whl", hash = "sha256:1e063337ef9e9820c77acc768546325ebe04ee38b08703244c1309cccc4f1bab", size = 1952909, upload-time = "2025-04-23T18:31:22.371Z" },
    { url = "https://files.pythonhosted.org/packages/49/a9/d809358e49126438055884c4366a1f6227f0f84f635a9014e2deb9b9de54/pydantic_core-2.33.2-cp311-cp311-win_arm64.whl", hash = "sha256:6b99022f1d19bc32a4c2a0d544fc9a76e3be90f0b3f4af413f87d38749300e65", size = 1897786, upload-time = "2025-04-23T18:31:24.161Z" },
    { url = "https://files.pythonhosted.org/packages/30/68/373d55e58b7e83ce371691f6eaa7175e3a24b956c44628eb25d7da007917/pydantic_core-2.33.2-pp310-pypy310_pp73-macosx_10_12_x86_64.whl", hash = "sha256:5c4aa4e82353f65e548c476b37e64189783aa5384903bfea4f41580f255fddfa", size = 2023982, upload-time = "2025-04-23T18:32:53.14Z" },
    { url = "https://files.pythonhosted.org/packages/a4/16/145f54ac08c96a63d8ed6442f9dec17b2773d19920b627b18d4f10a061ea/pydantic_core-2.33.2-pp310-pypy310_pp73-macosx_11_0_arm64.whl", hash = "sha256:d946c8bf0d5c24bf4fe333af284c59a19358aa3ec18cb3dc4370080da1e8ad29", size = 1858412, upload-time = "2025-04-23T18:32:55.52Z" },
    { url = "https://files.pythonhosted.org/packages/41/b1/c6dc6c3e2de4516c0bb2c46f6a373b91b5660312342a0cf5826e38ad82fa/pydantic_core-2.33.2-pp310-pypy310_pp73-manylinux_2_17_aarch64.manylinux2014_aarch64.whl", hash = "sha256:87b31b6846e361ef83fedb187bb5b4372d0da3f7e28d85415efa92d6125d6e6d", size = 1892749, upload-time = "2025-04-23T18:32:57.546Z" },
    { url = "https://files.pythonhosted.org/packages/12/73/8cd57e20afba760b21b742106f9dbdfa6697f1570b189c7457a1af4cd8a0/pydantic_core-2.33.2-pp310-pypy310_pp73-manylinux_2_17_x86_64.manylinux2014_x86_64.whl", hash = "sha256:aa9d91b338f2df0508606f7009fde642391425189bba6d8c653afd80fd6bb64e", size = 2067527, upload-time = "2025-04-23T18:32:59.771Z" },
    { url = "https://files.pythonhosted.org/packages/e3/d5/0bb5d988cc019b3cba4a78f2d4b3854427fc47ee8ec8e9eaabf787da239c/pydantic_core-2.33.2-pp310-pypy310_pp73-manylinux_2_5_i686.manylinux1_i686.whl", hash = "sha256:2058a32994f1fde4ca0480ab9d1e75a0e8c87c22b53a3ae66554f9af78f2fe8c", size = 2108225, upload-time = "2025-04-23T18:33:04.51Z" },
    { url = "https://files.pythonhosted.org/packages/f1/c5/00c02d1571913d496aabf146106ad8239dc132485ee22efe08085084ff7c/pydantic_core-2.33.2-pp310-pypy310_pp73-musllinux_1_1_aarch64.whl", hash = "sha256:0e03262ab796d986f978f79c943fc5f620381be7287148b8010b4097f79a39ec", size = 2069490, upload-time = "2025-04-23T18:33:06.391Z" },
    { url = "https://files.pythonhosted.org/packages/22/a8/dccc38768274d3ed3a59b5d06f59ccb845778687652daa71df0cab4040d7/pydantic_core-2.33.2-pp310-pypy310_pp73-musllinux_1_1_armv7l.whl", hash = "sha256:1a8695a8d00c73e50bff9dfda4d540b7dee29ff9b8053e38380426a85ef10052", size = 2237525, upload-time = "2025-04-23T18:33:08.44Z" },
    { url = "https://files.pythonhosted.org/packages/d4/e7/4f98c0b125dda7cf7ccd14ba936218397b44f50a56dd8c16a3091df116c3/pydantic_core-2.33.2-pp310-pypy310_pp73-musllinux_1_1_x86_64.whl", hash = "sha256:fa754d1850735a0b0e03bcffd9d4b4343eb417e47196e4485d9cca326073a42c", size = 2238446, upload-time = "2025-04-23T18:33:10.313Z" },
    { url = "https://files.pythonhosted.org/packages/ce/91/2ec36480fdb0b783cd9ef6795753c1dea13882f2e68e73bce76ae8c21e6a/pydantic_core-2.33.2-pp310-pypy310_pp73-win_amd64.whl", hash = "sha256:a11c8d26a50bfab49002947d3d237abe4d9e4b5bdc8846a63537b6488e197808", size = 2066678, upload-time = "2025-04-23T18:33:12.224Z" },
    { url = "https://files.pythonhosted.org/packages/7b/27/d4ae6487d73948d6f20dddcd94be4ea43e74349b56eba82e9bdee2d7494c/pydantic_core-2.33.2-pp311-pypy311_pp73-macosx_10_12_x86_64.whl", hash = "sha256:dd14041875d09cc0f9308e37a6f8b65f5585cf2598a53aa0123df8b129d481f8", size = 2025200, upload-time = "2025-04-23T18:33:14.199Z" },
    { url = "https://files.pythonhosted.org/packages/f1/b8/b3cb95375f05d33801024079b9392a5ab45267a63400bf1866e7ce0f0de4/pydantic_core-2.33.2-pp311-pypy311_pp73-macosx_11_0_arm64.whl", hash = "sha256:d87c561733f66531dced0da6e864f44ebf89a8fba55f31407b00c2f7f9449593", size = 1859123, upload-time = "2025-04-23T18:33:16.555Z" },
    { url = "https://files.pythonhosted.org/packages/05/bc/0d0b5adeda59a261cd30a1235a445bf55c7e46ae44aea28f7bd6ed46e091/pydantic_core-2.33.2-pp311-pypy311_pp73-manylinux_2_17_aarch64.manylinux2014_aarch64.whl", hash = "sha256:2f82865531efd18d6e07a04a17331af02cb7a651583c418df8266f17a63c6612", size = 1892852, upload-time = "2025-04-23T18:33:18.513Z" },
    { url = "https://files.pythonhosted.org/packages/3e/11/d37bdebbda2e449cb3f519f6ce950927b56d62f0b84fd9cb9e372a26a3d5/pydantic_core-2.33.2-pp311-pypy311_pp73-manylinux_2_17_x86_64.manylinux2014_x86_64.whl", hash = "sha256:2bfb5112df54209d820d7bf9317c7a6c9025ea52e49f46b6a2060104bba37de7", size = 2067484, upload-time = "2025-04-23T18:33:20.475Z" },
    { url = "https://files.pythonhosted.org/packages/8c/55/1f95f0a05ce72ecb02a8a8a1c3be0579bbc29b1d5ab68f1378b7bebc5057/pydantic_core-2.33.2-pp311-pypy311_pp73-manylinux_2_5_i686.manylinux1_i686.whl", hash = "sha256:64632ff9d614e5eecfb495796ad51b0ed98c453e447a76bcbeeb69615079fc7e", size = 2108896, upload-time = "2025-04-23T18:33:22.501Z" },
    { url = "https://files.pythonhosted.org/packages/53/89/2b2de6c81fa131f423246a9109d7b2a375e83968ad0800d6e57d0574629b/pydantic_core-2.33.2-pp311-pypy311_pp73-musllinux_1_1_aarch64.whl", hash = "sha256:f889f7a40498cc077332c7ab6b4608d296d852182211787d4f3ee377aaae66e8", size = 2069475, upload-time = "2025-04-23T18:33:24.528Z" },
    { url = "https://files.pythonhosted.org/packages/b8/e9/1f7efbe20d0b2b10f6718944b5d8ece9152390904f29a78e68d4e7961159/pydantic_core-2.33.2-pp311-pypy311_pp73-musllinux_1_1_armv7l.whl", hash = "sha256:de4b83bb311557e439b9e186f733f6c645b9417c84e2eb8203f3f820a4b988bf", size = 2239013, upload-time = "2025-04-23T18:33:26.621Z" },
    { url = "https://files.pythonhosted.org/packages/3c/b2/5309c905a93811524a49b4e031e9851a6b00ff0fb668794472ea7746b448/pydantic_core-2.33.2-pp311-pypy311_pp73-musllinux_1_1_x86_64.whl", hash = "sha256:82f68293f055f51b51ea42fafc74b6aad03e70e191799430b90c13d643059ebb", size = 2238715, upload-time = "2025-04-23T18:33:28.656Z" },
    { url = "https://files.pythonhosted.org/packages/32/56/8a7ca5d2cd2cda1d245d34b1c9a942920a718082ae8e54e5f3e5a58b7add/pydantic_core-2.33.2-pp311-pypy311_pp73-win_amd64.whl", hash = "sha256:329467cecfb529c925cf2bbd4d60d2c509bc2fb52a20c1045bf09bb70971a9c1", size = 2066757, upload-time = "2025-04-23T18:33:30.645Z" },
]

[[package]]
name = "pyflakes"
version = "3.4.0"
source = { registry = "https://pypi.org/simple" }
sdist = { url = "https://files.pythonhosted.org/packages/45/dc/fd034dc20b4b264b3d015808458391acbf9df40b1e54750ef175d39180b1/pyflakes-3.4.0.tar.gz", hash = "sha256:b24f96fafb7d2ab0ec5075b7350b3d2d2218eab42003821c06344973d3ea2f58", size = 64669, upload-time = "2025-06-20T18:45:27.834Z" }
wheels = [
    { url = "https://files.pythonhosted.org/packages/c2/2f/81d580a0fb83baeb066698975cb14a618bdbed7720678566f1b046a95fe8/pyflakes-3.4.0-py2.py3-none-any.whl", hash = "sha256:f742a7dbd0d9cb9ea41e9a24a918996e8170c799fa528688d40dd582c8265f4f", size = 63551, upload-time = "2025-06-20T18:45:26.937Z" },
]

[[package]]
name = "pygments"
version = "2.19.1"
source = { registry = "https://pypi.org/simple" }
sdist = { url = "https://files.pythonhosted.org/packages/7c/2d/c3338d48ea6cc0feb8446d8e6937e1408088a72a39937982cc6111d17f84/pygments-2.19.1.tar.gz", hash = "sha256:61c16d2a8576dc0649d9f39e089b5f02bcd27fba10d8fb4dcc28173f7a45151f", size = 4968581, upload-time = "2025-01-06T17:26:30.443Z" }
wheels = [
    { url = "https://files.pythonhosted.org/packages/8a/0b/9fcc47d19c48b59121088dd6da2488a49d5f72dacf8262e2790a1d2c7d15/pygments-2.19.1-py3-none-any.whl", hash = "sha256:9ea1544ad55cecf4b8242fab6dd35a93bbce657034b0611ee383099054ab6d8c", size = 1225293, upload-time = "2025-01-06T17:26:25.553Z" },
]

[[package]]
name = "pylint"
version = "4.0.4"
source = { registry = "https://pypi.org/simple" }
dependencies = [
    { name = "astroid" },
    { name = "colorama", marker = "sys_platform == 'win32'" },
    { name = "dill" },
    { name = "isort" },
    { name = "mccabe" },
    { name = "platformdirs" },
    { name = "tomli", marker = "python_full_version < '3.11'" },
    { name = "tomlkit" },
]
sdist = { url = "https://files.pythonhosted.org/packages/5a/d2/b081da1a8930d00e3fc06352a1d449aaf815d4982319fab5d8cdb2e9ab35/pylint-4.0.4.tar.gz", hash = "sha256:d9b71674e19b1c36d79265b5887bf8e55278cbe236c9e95d22dc82cf044fdbd2", size = 1571735, upload-time = "2025-11-30T13:29:04.315Z" }
wheels = [
    { url = "https://files.pythonhosted.org/packages/a6/92/d40f5d937517cc489ad848fc4414ecccc7592e4686b9071e09e64f5e378e/pylint-4.0.4-py3-none-any.whl", hash = "sha256:63e06a37d5922555ee2c20963eb42559918c20bd2b21244e4ef426e7c43b92e0", size = 536425, upload-time = "2025-11-30T13:29:02.53Z" },
]

[[package]]
name = "pymdown-extensions"
version = "10.14.3"
source = { registry = "https://pypi.org/simple" }
dependencies = [
    { name = "markdown" },
    { name = "pyyaml" },
]
sdist = { url = "https://files.pythonhosted.org/packages/7c/44/e6de2fdc880ad0ec7547ca2e087212be815efbc9a425a8d5ba9ede602cbb/pymdown_extensions-10.14.3.tar.gz", hash = "sha256:41e576ce3f5d650be59e900e4ceff231e0aed2a88cf30acaee41e02f063a061b", size = 846846, upload-time = "2025-02-01T15:43:15.42Z" }
wheels = [
    { url = "https://files.pythonhosted.org/packages/eb/f5/b9e2a42aa8f9e34d52d66de87941ecd236570c7ed2e87775ed23bbe4e224/pymdown_extensions-10.14.3-py3-none-any.whl", hash = "sha256:05e0bee73d64b9c71a4ae17c72abc2f700e8bc8403755a00580b49a4e9f189e9", size = 264467, upload-time = "2025-02-01T15:43:13.995Z" },
]

[[package]]
name = "pyparsing"
version = "3.2.3"
source = { registry = "https://pypi.org/simple" }
sdist = { url = "https://files.pythonhosted.org/packages/bb/22/f1129e69d94ffff626bdb5c835506b3a5b4f3d070f17ea295e12c2c6f60f/pyparsing-3.2.3.tar.gz", hash = "sha256:b9c13f1ab8b3b542f72e28f634bad4de758ab3ce4546e4301970ad6fa77c38be", size = 1088608, upload-time = "2025-03-25T05:01:28.114Z" }
wheels = [
    { url = "https://files.pythonhosted.org/packages/05/e7/df2285f3d08fee213f2d041540fa4fc9ca6c2d44cf36d3a035bf2a8d2bcc/pyparsing-3.2.3-py3-none-any.whl", hash = "sha256:a749938e02d6fd0b59b356ca504a24982314bb090c383e3cf201c95ef7e2bfcf", size = 111120, upload-time = "2025-03-25T05:01:24.908Z" },
]

[[package]]
name = "pytest"
version = "9.0.1"
source = { registry = "https://pypi.org/simple" }
dependencies = [
    { name = "colorama", marker = "sys_platform == 'win32'" },
    { name = "exceptiongroup", marker = "python_full_version < '3.11'" },
    { name = "iniconfig" },
    { name = "packaging" },
    { name = "pluggy" },
    { name = "pygments" },
    { name = "tomli", marker = "python_full_version < '3.11'" },
]
sdist = { url = "https://files.pythonhosted.org/packages/07/56/f013048ac4bc4c1d9be45afd4ab209ea62822fb1598f40687e6bf45dcea4/pytest-9.0.1.tar.gz", hash = "sha256:3e9c069ea73583e255c3b21cf46b8d3c56f6e3a1a8f6da94ccb0fcf57b9d73c8", size = 1564125, upload-time = "2025-11-12T13:05:09.333Z" }
wheels = [
    { url = "https://files.pythonhosted.org/packages/0b/8b/6300fb80f858cda1c51ffa17075df5d846757081d11ab4aa35cef9e6258b/pytest-9.0.1-py3-none-any.whl", hash = "sha256:67be0030d194df2dfa7b556f2e56fb3c3315bd5c8822c6951162b92b32ce7dad", size = 373668, upload-time = "2025-11-12T13:05:07.379Z" },
]

[[package]]
name = "pytest-order"
version = "1.3.0"
source = { registry = "https://pypi.org/simple" }
dependencies = [
    { name = "pytest" },
]
sdist = { url = "https://files.pythonhosted.org/packages/1d/66/02ae17461b14a52ce5a29ae2900156b9110d1de34721ccc16ccd79419876/pytest_order-1.3.0.tar.gz", hash = "sha256:51608fec3d3ee9c0adaea94daa124a5c4c1d2bb99b00269f098f414307f23dde", size = 47544, upload-time = "2024-08-22T12:29:54.512Z" }
wheels = [
    { url = "https://files.pythonhosted.org/packages/1b/73/59b038d1aafca89f8e9936eaa8ffa6bb6138d00459d13a32ce070be4f280/pytest_order-1.3.0-py3-none-any.whl", hash = "sha256:2cd562a21380345dd8d5774aa5fd38b7849b6ee7397ca5f6999bbe6e89f07f6e", size = 14609, upload-time = "2024-08-22T12:29:53.156Z" },
]

[[package]]
name = "python-dateutil"
version = "2.9.0.post0"
source = { registry = "https://pypi.org/simple" }
dependencies = [
    { name = "six" },
]
sdist = { url = "https://files.pythonhosted.org/packages/66/c0/0c8b6ad9f17a802ee498c46e004a0eb49bc148f2fd230864601a86dcf6db/python-dateutil-2.9.0.post0.tar.gz", hash = "sha256:37dd54208da7e1cd875388217d5e00ebd4179249f90fb72437e91a35459a0ad3", size = 342432, upload-time = "2024-03-01T18:36:20.211Z" }
wheels = [
    { url = "https://files.pythonhosted.org/packages/ec/57/56b9bcc3c9c6a792fcbaf139543cee77261f3651ca9da0c93f5c1221264b/python_dateutil-2.9.0.post0-py2.py3-none-any.whl", hash = "sha256:a8b2bc7bffae282281c8140a97d3aa9c14da0b136dfe83f850eea9a5f7470427", size = 229892, upload-time = "2024-03-01T18:36:18.57Z" },
]

[[package]]
name = "pytokens"
version = "0.1.10"
source = { registry = "https://pypi.org/simple" }
sdist = { url = "https://files.pythonhosted.org/packages/30/5f/e959a442435e24f6fb5a01aec6c657079ceaca1b3baf18561c3728d681da/pytokens-0.1.10.tar.gz", hash = "sha256:c9a4bfa0be1d26aebce03e6884ba454e842f186a59ea43a6d3b25af58223c044", size = 12171, upload-time = "2025-02-19T14:51:22.001Z" }
wheels = [
    { url = "https://files.pythonhosted.org/packages/60/e5/63bed382f6a7a5ba70e7e132b8b7b8abbcf4888ffa6be4877698dcfbed7d/pytokens-0.1.10-py3-none-any.whl", hash = "sha256:db7b72284e480e69fb085d9f251f66b3d2df8b7166059261258ff35f50fb711b", size = 12046, upload-time = "2025-02-19T14:51:18.694Z" },
]

[[package]]
name = "pywin32"
version = "310"
source = { registry = "https://pypi.org/simple" }
wheels = [
    { url = "https://files.pythonhosted.org/packages/95/da/a5f38fffbba2fb99aa4aa905480ac4b8e83ca486659ac8c95bce47fb5276/pywin32-310-cp310-cp310-win32.whl", hash = "sha256:6dd97011efc8bf51d6793a82292419eba2c71cf8e7250cfac03bba284454abc1", size = 8848240, upload-time = "2025-03-17T00:55:46.783Z" },
    { url = "https://files.pythonhosted.org/packages/aa/fe/d873a773324fa565619ba555a82c9dabd677301720f3660a731a5d07e49a/pywin32-310-cp310-cp310-win_amd64.whl", hash = "sha256:c3e78706e4229b915a0821941a84e7ef420bf2b77e08c9dae3c76fd03fd2ae3d", size = 9601854, upload-time = "2025-03-17T00:55:48.783Z" },
    { url = "https://files.pythonhosted.org/packages/3c/84/1a8e3d7a15490d28a5d816efa229ecb4999cdc51a7c30dd8914f669093b8/pywin32-310-cp310-cp310-win_arm64.whl", hash = "sha256:33babed0cf0c92a6f94cc6cc13546ab24ee13e3e800e61ed87609ab91e4c8213", size = 8522963, upload-time = "2025-03-17T00:55:50.969Z" },
    { url = "https://files.pythonhosted.org/packages/f7/b1/68aa2986129fb1011dabbe95f0136f44509afaf072b12b8f815905a39f33/pywin32-310-cp311-cp311-win32.whl", hash = "sha256:1e765f9564e83011a63321bb9d27ec456a0ed90d3732c4b2e312b855365ed8bd", size = 8784284, upload-time = "2025-03-17T00:55:53.124Z" },
    { url = "https://files.pythonhosted.org/packages/b3/bd/d1592635992dd8db5bb8ace0551bc3a769de1ac8850200cfa517e72739fb/pywin32-310-cp311-cp311-win_amd64.whl", hash = "sha256:126298077a9d7c95c53823934f000599f66ec9296b09167810eb24875f32689c", size = 9520748, upload-time = "2025-03-17T00:55:55.203Z" },
    { url = "https://files.pythonhosted.org/packages/90/b1/ac8b1ffce6603849eb45a91cf126c0fa5431f186c2e768bf56889c46f51c/pywin32-310-cp311-cp311-win_arm64.whl", hash = "sha256:19ec5fc9b1d51c4350be7bb00760ffce46e6c95eaf2f0b2f1150657b1a43c582", size = 8455941, upload-time = "2025-03-17T00:55:57.048Z" },
]

[[package]]
name = "pyyaml"
version = "6.0.2"
source = { registry = "https://pypi.org/simple" }
sdist = { url = "https://files.pythonhosted.org/packages/54/ed/79a089b6be93607fa5cdaedf301d7dfb23af5f25c398d5ead2525b063e17/pyyaml-6.0.2.tar.gz", hash = "sha256:d584d9ec91ad65861cc08d42e834324ef890a082e591037abe114850ff7bbc3e", size = 130631, upload-time = "2024-08-06T20:33:50.674Z" }
wheels = [
    { url = "https://files.pythonhosted.org/packages/9b/95/a3fac87cb7158e231b5a6012e438c647e1a87f09f8e0d123acec8ab8bf71/PyYAML-6.0.2-cp310-cp310-macosx_10_9_x86_64.whl", hash = "sha256:0a9a2848a5b7feac301353437eb7d5957887edbf81d56e903999a75a3d743086", size = 184199, upload-time = "2024-08-06T20:31:40.178Z" },
    { url = "https://files.pythonhosted.org/packages/c7/7a/68bd47624dab8fd4afbfd3c48e3b79efe09098ae941de5b58abcbadff5cb/PyYAML-6.0.2-cp310-cp310-macosx_11_0_arm64.whl", hash = "sha256:29717114e51c84ddfba879543fb232a6ed60086602313ca38cce623c1d62cfbf", size = 171758, upload-time = "2024-08-06T20:31:42.173Z" },
    { url = "https://files.pythonhosted.org/packages/49/ee/14c54df452143b9ee9f0f29074d7ca5516a36edb0b4cc40c3f280131656f/PyYAML-6.0.2-cp310-cp310-manylinux_2_17_aarch64.manylinux2014_aarch64.whl", hash = "sha256:8824b5a04a04a047e72eea5cec3bc266db09e35de6bdfe34c9436ac5ee27d237", size = 718463, upload-time = "2024-08-06T20:31:44.263Z" },
    { url = "https://files.pythonhosted.org/packages/4d/61/de363a97476e766574650d742205be468921a7b532aa2499fcd886b62530/PyYAML-6.0.2-cp310-cp310-manylinux_2_17_s390x.manylinux2014_s390x.whl", hash = "sha256:7c36280e6fb8385e520936c3cb3b8042851904eba0e58d277dca80a5cfed590b", size = 719280, upload-time = "2024-08-06T20:31:50.199Z" },
    { url = "https://files.pythonhosted.org/packages/6b/4e/1523cb902fd98355e2e9ea5e5eb237cbc5f3ad5f3075fa65087aa0ecb669/PyYAML-6.0.2-cp310-cp310-manylinux_2_17_x86_64.manylinux2014_x86_64.whl", hash = "sha256:ec031d5d2feb36d1d1a24380e4db6d43695f3748343d99434e6f5f9156aaa2ed", size = 751239, upload-time = "2024-08-06T20:31:52.292Z" },
    { url = "https://files.pythonhosted.org/packages/b7/33/5504b3a9a4464893c32f118a9cc045190a91637b119a9c881da1cf6b7a72/PyYAML-6.0.2-cp310-cp310-musllinux_1_1_aarch64.whl", hash = "sha256:936d68689298c36b53b29f23c6dbb74de12b4ac12ca6cfe0e047bedceea56180", size = 695802, upload-time = "2024-08-06T20:31:53.836Z" },
    { url = "https://files.pythonhosted.org/packages/5c/20/8347dcabd41ef3a3cdc4f7b7a2aff3d06598c8779faa189cdbf878b626a4/PyYAML-6.0.2-cp310-cp310-musllinux_1_1_x86_64.whl", hash = "sha256:23502f431948090f597378482b4812b0caae32c22213aecf3b55325e049a6c68", size = 720527, upload-time = "2024-08-06T20:31:55.565Z" },
    { url = "https://files.pythonhosted.org/packages/be/aa/5afe99233fb360d0ff37377145a949ae258aaab831bde4792b32650a4378/PyYAML-6.0.2-cp310-cp310-win32.whl", hash = "sha256:2e99c6826ffa974fe6e27cdb5ed0021786b03fc98e5ee3c5bfe1fd5015f42b99", size = 144052, upload-time = "2024-08-06T20:31:56.914Z" },
    { url = "https://files.pythonhosted.org/packages/b5/84/0fa4b06f6d6c958d207620fc60005e241ecedceee58931bb20138e1e5776/PyYAML-6.0.2-cp310-cp310-win_amd64.whl", hash = "sha256:a4d3091415f010369ae4ed1fc6b79def9416358877534caf6a0fdd2146c87a3e", size = 161774, upload-time = "2024-08-06T20:31:58.304Z" },
    { url = "https://files.pythonhosted.org/packages/f8/aa/7af4e81f7acba21a4c6be026da38fd2b872ca46226673c89a758ebdc4fd2/PyYAML-6.0.2-cp311-cp311-macosx_10_9_x86_64.whl", hash = "sha256:cc1c1159b3d456576af7a3e4d1ba7e6924cb39de8f67111c735f6fc832082774", size = 184612, upload-time = "2024-08-06T20:32:03.408Z" },
    { url = "https://files.pythonhosted.org/packages/8b/62/b9faa998fd185f65c1371643678e4d58254add437edb764a08c5a98fb986/PyYAML-6.0.2-cp311-cp311-macosx_11_0_arm64.whl", hash = "sha256:1e2120ef853f59c7419231f3bf4e7021f1b936f6ebd222406c3b60212205d2ee", size = 172040, upload-time = "2024-08-06T20:32:04.926Z" },
    { url = "https://files.pythonhosted.org/packages/ad/0c/c804f5f922a9a6563bab712d8dcc70251e8af811fce4524d57c2c0fd49a4/PyYAML-6.0.2-cp311-cp311-manylinux_2_17_aarch64.manylinux2014_aarch64.whl", hash = "sha256:5d225db5a45f21e78dd9358e58a98702a0302f2659a3c6cd320564b75b86f47c", size = 736829, upload-time = "2024-08-06T20:32:06.459Z" },
    { url = "https://files.pythonhosted.org/packages/51/16/6af8d6a6b210c8e54f1406a6b9481febf9c64a3109c541567e35a49aa2e7/PyYAML-6.0.2-cp311-cp311-manylinux_2_17_s390x.manylinux2014_s390x.whl", hash = "sha256:5ac9328ec4831237bec75defaf839f7d4564be1e6b25ac710bd1a96321cc8317", size = 764167, upload-time = "2024-08-06T20:32:08.338Z" },
    { url = "https://files.pythonhosted.org/packages/75/e4/2c27590dfc9992f73aabbeb9241ae20220bd9452df27483b6e56d3975cc5/PyYAML-6.0.2-cp311-cp311-manylinux_2_17_x86_64.manylinux2014_x86_64.whl", hash = "sha256:3ad2a3decf9aaba3d29c8f537ac4b243e36bef957511b4766cb0057d32b0be85", size = 762952, upload-time = "2024-08-06T20:32:14.124Z" },
    { url = "https://files.pythonhosted.org/packages/9b/97/ecc1abf4a823f5ac61941a9c00fe501b02ac3ab0e373c3857f7d4b83e2b6/PyYAML-6.0.2-cp311-cp311-musllinux_1_1_aarch64.whl", hash = "sha256:ff3824dc5261f50c9b0dfb3be22b4567a6f938ccce4587b38952d85fd9e9afe4", size = 735301, upload-time = "2024-08-06T20:32:16.17Z" },
    { url = "https://files.pythonhosted.org/packages/45/73/0f49dacd6e82c9430e46f4a027baa4ca205e8b0a9dce1397f44edc23559d/PyYAML-6.0.2-cp311-cp311-musllinux_1_1_x86_64.whl", hash = "sha256:797b4f722ffa07cc8d62053e4cff1486fa6dc094105d13fea7b1de7d8bf71c9e", size = 756638, upload-time = "2024-08-06T20:32:18.555Z" },
    { url = "https://files.pythonhosted.org/packages/22/5f/956f0f9fc65223a58fbc14459bf34b4cc48dec52e00535c79b8db361aabd/PyYAML-6.0.2-cp311-cp311-win32.whl", hash = "sha256:11d8f3dd2b9c1207dcaf2ee0bbbfd5991f571186ec9cc78427ba5bd32afae4b5", size = 143850, upload-time = "2024-08-06T20:32:19.889Z" },
    { url = "https://files.pythonhosted.org/packages/ed/23/8da0bbe2ab9dcdd11f4f4557ccaf95c10b9811b13ecced089d43ce59c3c8/PyYAML-6.0.2-cp311-cp311-win_amd64.whl", hash = "sha256:e10ce637b18caea04431ce14fabcf5c64a1c61ec9c56b071a4b7ca131ca52d44", size = 161980, upload-time = "2024-08-06T20:32:21.273Z" },
]

[[package]]
name = "pyyaml-env-tag"
version = "0.1"
source = { registry = "https://pypi.org/simple" }
dependencies = [
    { name = "pyyaml" },
]
sdist = { url = "https://files.pythonhosted.org/packages/fb/8e/da1c6c58f751b70f8ceb1eb25bc25d524e8f14fe16edcce3f4e3ba08629c/pyyaml_env_tag-0.1.tar.gz", hash = "sha256:70092675bda14fdec33b31ba77e7543de9ddc88f2e5b99160396572d11525bdb", size = 5631, upload-time = "2020-11-12T02:38:26.239Z" }
wheels = [
    { url = "https://files.pythonhosted.org/packages/5a/66/bbb1dd374f5c870f59c5bb1db0e18cbe7fa739415a24cbd95b2d1f5ae0c4/pyyaml_env_tag-0.1-py3-none-any.whl", hash = "sha256:af31106dec8a4d68c60207c1886031cbf839b68aa7abccdb19868200532c2069", size = 3911, upload-time = "2020-11-12T02:38:24.638Z" },
]

[[package]]
name = "pyzmq"
version = "26.3.0"
source = { registry = "https://pypi.org/simple" }
dependencies = [
    { name = "cffi", marker = "implementation_name == 'pypy'" },
]
sdist = { url = "https://files.pythonhosted.org/packages/3a/ed/c3876f3b3e8beba336214ce44e1efa1792dd537027cef24192ac2b077d7c/pyzmq-26.3.0.tar.gz", hash = "sha256:f1cd68b8236faab78138a8fc703f7ca0ad431b17a3fcac696358600d4e6243b3", size = 276733, upload-time = "2025-03-12T08:04:30.804Z" }
wheels = [
    { url = "https://files.pythonhosted.org/packages/41/a8/cc21dcd6f0f96dbd636fcaab345f9664cd54e6577a21a74694202479d3fa/pyzmq-26.3.0-cp310-cp310-macosx_10_15_universal2.whl", hash = "sha256:1586944f4736515af5c6d3a5b150c7e8ca2a2d6e46b23057320584d6f2438f4a", size = 1345312, upload-time = "2025-03-12T08:01:58.084Z" },
    { url = "https://files.pythonhosted.org/packages/0b/6d/7e0e52798697536d572a105849c4ab621ca00511674b6ce694cb05e437fc/pyzmq-26.3.0-cp310-cp310-manylinux_2_17_aarch64.manylinux2014_aarch64.whl", hash = "sha256:aa7efc695d1fc9f72d91bf9b6c6fe2d7e1b4193836ec530a98faf7d7a7577a58", size = 678336, upload-time = "2025-03-12T08:01:59.912Z" },
    { url = "https://files.pythonhosted.org/packages/91/86/8914875e2341a40da460feaa9cace727e50a6b640a20ac36186686bde7d9/pyzmq-26.3.0-cp310-cp310-manylinux_2_17_i686.manylinux2014_i686.whl", hash = "sha256:bd84441e4021cec6e4dd040550386cd9c9ea1d9418ea1a8002dbb7b576026b2b", size = 916965, upload-time = "2025-03-12T08:02:01.24Z" },
    { url = "https://files.pythonhosted.org/packages/9a/59/72b390b31ed0cc825881435f21baaae9d57e263aba526fa833863b90d667/pyzmq-26.3.0-cp310-cp310-manylinux_2_17_x86_64.manylinux2014_x86_64.whl", hash = "sha256:9176856f36c34a8aa5c0b35ddf52a5d5cd8abeece57c2cd904cfddae3fd9acd3", size = 874003, upload-time = "2025-03-12T08:02:02.994Z" },
    { url = "https://files.pythonhosted.org/packages/97/d4/4dd152dbbaac35d4e1fe8e8fd26d73640fcd84ec9c3915b545692df1ffb7/pyzmq-26.3.0-cp310-cp310-manylinux_2_28_x86_64.whl", hash = "sha256:49334faa749d55b77f084389a80654bf2e68ab5191c0235066f0140c1b670d64", size = 867989, upload-time = "2025-03-12T08:02:04.321Z" },
    { url = "https://files.pythonhosted.org/packages/a4/22/1c5dc761dff13981d27d8225aedb19e70ce9149d16cf0c97c7547570e986/pyzmq-26.3.0-cp310-cp310-musllinux_1_1_aarch64.whl", hash = "sha256:fd30fc80fe96efb06bea21667c5793bbd65c0dc793187feb39b8f96990680b00", size = 1207989, upload-time = "2025-03-12T08:02:06.048Z" },
    { url = "https://files.pythonhosted.org/packages/03/89/227ffb9e30b3fbe8196e7c97704345feb750b468e852ab64b0d19fa89e1a/pyzmq-26.3.0-cp310-cp310-musllinux_1_1_i686.whl", hash = "sha256:b2eddfbbfb473a62c3a251bb737a6d58d91907f6e1d95791431ebe556f47d916", size = 1520523, upload-time = "2025-03-12T08:02:07.764Z" },
    { url = "https://files.pythonhosted.org/packages/29/d3/e9b99b8404b6a470762cb947bc342e462a853a22ce0b0f2982c65a9b698f/pyzmq-26.3.0-cp310-cp310-musllinux_1_1_x86_64.whl", hash = "sha256:70b3acb9ad729a53d4e751dace35404a024f188aad406013454216aba5485b4e", size = 1419912, upload-time = "2025-03-12T08:02:09.563Z" },
    { url = "https://files.pythonhosted.org/packages/bb/69/074e2cde8135cae9452778e644ea5c91493bc536367d956005fe83072f63/pyzmq-26.3.0-cp310-cp310-win32.whl", hash = "sha256:c1bd75d692cd7c6d862a98013bfdf06702783b75cffbf5dae06d718fecefe8f2", size = 583733, upload-time = "2025-03-12T08:02:11.647Z" },
    { url = "https://files.pythonhosted.org/packages/00/f0/55e57d40f6e21877e96507c0c2dd7e32afffc37b0dde7b834df1170cd749/pyzmq-26.3.0-cp310-cp310-win_amd64.whl", hash = "sha256:d7165bcda0dbf203e5ad04d79955d223d84b2263df4db92f525ba370b03a12ab", size = 647229, upload-time = "2025-03-12T08:02:12.992Z" },
    { url = "https://files.pythonhosted.org/packages/38/1d/6e935b5f06d674c931540b29932a0dd5e1b9d29d047c2764a9c8c6f3ce08/pyzmq-26.3.0-cp310-cp310-win_arm64.whl", hash = "sha256:e34a63f71d2ecffb3c643909ad2d488251afeb5ef3635602b3448e609611a7ed", size = 561038, upload-time = "2025-03-12T08:02:14.305Z" },
    { url = "https://files.pythonhosted.org/packages/22/75/774e9a4a4291864dd37a03a7bfaf46a82d61cd36c16edd33a5739ad49be3/pyzmq-26.3.0-cp311-cp311-macosx_10_15_universal2.whl", hash = "sha256:2833602d9d42c94b9d0d2a44d2b382d3d3a4485be018ba19dddc401a464c617a", size = 1345893, upload-time = "2025-03-12T08:02:15.725Z" },
    { url = "https://files.pythonhosted.org/packages/ca/51/d3eedd2bd46ef851bea528d8a2688a5091183b27fc238801fcac70e80dbb/pyzmq-26.3.0-cp311-cp311-manylinux_2_17_aarch64.manylinux2014_aarch64.whl", hash = "sha256:d8270d104ec7caa0bdac246d31d48d94472033ceab5ba142881704350b28159c", size = 678261, upload-time = "2025-03-12T08:02:17.444Z" },
    { url = "https://files.pythonhosted.org/packages/de/5e/521d7c6613769dcc3ed5e44e7082938b6dab27fffe02755784e54e98e17b/pyzmq-26.3.0-cp311-cp311-manylinux_2_17_i686.manylinux2014_i686.whl", hash = "sha256:c208a977843d18d3bd185f323e4eaa912eb4869cb230947dc6edd8a27a4e558a", size = 915311, upload-time = "2025-03-12T08:02:18.912Z" },
    { url = "https://files.pythonhosted.org/packages/78/db/3be86dd82adc638a2eb07c3028c1747ead49a71d7d334980b007f593fd9f/pyzmq-26.3.0-cp311-cp311-manylinux_2_17_x86_64.manylinux2014_x86_64.whl", hash = "sha256:eddc2be28a379c218e0d92e4a432805dcb0ca5870156a90b54c03cd9799f9f8a", size = 873193, upload-time = "2025-03-12T08:02:20.311Z" },
    { url = "https://files.pythonhosted.org/packages/63/1a/81a31920d5113113ccd50271649dd2d0cfcfe46925d8f8a196fe560ed0e6/pyzmq-26.3.0-cp311-cp311-manylinux_2_28_x86_64.whl", hash = "sha256:c0b519fa2159c42272f8a244354a0e110d65175647e5185b04008ec00df9f079", size = 867648, upload-time = "2025-03-12T08:02:22.148Z" },
    { url = "https://files.pythonhosted.org/packages/55/79/bbf57979ff2d89b5465d7205db08de7222d2560edc11272eb054c5a68cb5/pyzmq-26.3.0-cp311-cp311-musllinux_1_1_aarch64.whl", hash = "sha256:1595533de3a80bf8363372c20bafa963ec4bf9f2b8f539b1d9a5017f430b84c9", size = 1208475, upload-time = "2025-03-12T08:02:23.952Z" },
    { url = "https://files.pythonhosted.org/packages/50/fc/1246dfc4b165e7ff97ac3c4117bdd3747e03ebb62269f71f65e216bfac8b/pyzmq-26.3.0-cp311-cp311-musllinux_1_1_i686.whl", hash = "sha256:bbef99eb8d18ba9a40f00e8836b8040cdcf0f2fa649684cf7a66339599919d21", size = 1519428, upload-time = "2025-03-12T08:02:25.706Z" },
    { url = "https://files.pythonhosted.org/packages/5f/9a/143aacb6b372b0e2d812aec73a06fc5df3e169a361d4302226f8563954c6/pyzmq-26.3.0-cp311-cp311-musllinux_1_1_x86_64.whl", hash = "sha256:979486d444ca3c469cd1c7f6a619ce48ff08b3b595d451937db543754bfacb65", size = 1419530, upload-time = "2025-03-12T08:02:27.119Z" },
    { url = "https://files.pythonhosted.org/packages/47/f7/b437e77d496089e17e77866eb126dd97ea47041b58e53892f57e82869198/pyzmq-26.3.0-cp311-cp311-win32.whl", hash = "sha256:4b127cfe10b4c56e4285b69fd4b38ea1d368099ea4273d8fb349163fce3cd598", size = 582538, upload-time = "2025-03-12T08:02:28.576Z" },
    { url = "https://files.pythonhosted.org/packages/a1/2c/99a01a2d7865aaf44e47c2182cbdbc15da1f2e4cfee92dc8e1fb5114f993/pyzmq-26.3.0-cp311-cp311-win_amd64.whl", hash = "sha256:cf736cc1298ef15280d9fcf7a25c09b05af016656856dc6fe5626fd8912658dd", size = 647989, upload-time = "2025-03-12T08:02:29.897Z" },
    { url = "https://files.pythonhosted.org/packages/60/b3/36ac1cb8fafeadff09935f4bdc1232e511af8f8893d6cebc7ceb93c6753a/pyzmq-26.3.0-cp311-cp311-win_arm64.whl", hash = "sha256:2dc46ec09f5d36f606ac8393303149e69d17121beee13c8dac25e2a2078e31c4", size = 561533, upload-time = "2025-03-12T08:02:31.265Z" },
    { url = "https://files.pythonhosted.org/packages/7e/ec/2e02dde6b1a436b02a6c0e3cb64c779bf6e76cc41c12131f29d9b10a088f/pyzmq-26.3.0-pp310-pypy310_pp73-macosx_10_15_x86_64.whl", hash = "sha256:ad03f4252d9041b0635c37528dfa3f44b39f46024ae28c8567f7423676ee409b", size = 835672, upload-time = "2025-03-12T08:03:52.729Z" },
    { url = "https://files.pythonhosted.org/packages/22/ee/30c2c3f162912cff31af2b9d87295533d16f867e7621bd6f9ed62d9cc807/pyzmq-26.3.0-pp310-pypy310_pp73-manylinux_2_17_aarch64.manylinux2014_aarch64.whl", hash = "sha256:0f3dfb68cf7bf4cfdf34283a75848e077c5defa4907506327282afe92780084d", size = 570837, upload-time = "2025-03-12T08:03:54.3Z" },
    { url = "https://files.pythonhosted.org/packages/51/a5/5aead624f5f1033dab9bdaf3e2bc692a8042fcb59355c919a2c042061780/pyzmq-26.3.0-pp310-pypy310_pp73-manylinux_2_17_i686.manylinux2014_i686.whl", hash = "sha256:356ec0e39c5a9cda872b65aca1fd8a5d296ffdadf8e2442b70ff32e73ef597b1", size = 799508, upload-time = "2025-03-12T08:03:55.841Z" },
    { url = "https://files.pythonhosted.org/packages/ca/8a/dcc0a24cfed80cc004abcba710077147ec9178a12865914e73a60a70cb62/pyzmq-26.3.0-pp310-pypy310_pp73-manylinux_2_17_x86_64.manylinux2014_x86_64.whl", hash = "sha256:749d671b0eec8e738bbf0b361168369d8c682b94fcd458c20741dc4d69ef5278", size = 758001, upload-time = "2025-03-12T08:03:57.87Z" },
    { url = "https://files.pythonhosted.org/packages/1a/74/f18e63540340f5c740396eb6408d154a84e9f0e9e1ae931b192bf2aa7425/pyzmq-26.3.0-pp310-pypy310_pp73-win_amd64.whl", hash = "sha256:f950f17ae608e0786298340163cac25a4c5543ef25362dd5ddb6dcb10b547be9", size = 556425, upload-time = "2025-03-12T08:03:59.479Z" },
    { url = "https://files.pythonhosted.org/packages/f4/c6/e36b2a2ff6534cb1d1f6b3fb37901ac54675caf7b2e1239613aa40d1d217/pyzmq-26.3.0-pp311-pypy311_pp73-macosx_10_15_x86_64.whl", hash = "sha256:b4fc9903a73c25be9d5fe45c87faababcf3879445efa16140146b08fccfac017", size = 835670, upload-time = "2025-03-12T08:04:01.037Z" },
    { url = "https://files.pythonhosted.org/packages/1d/b9/8059c5af94b245068e7f7379c08c7e409ec854139d6021aecf2c111d8547/pyzmq-26.3.0-pp311-pypy311_pp73-manylinux_2_17_aarch64.manylinux2014_aarch64.whl", hash = "sha256:c15b69af22030960ac63567e98ad8221cddf5d720d9cf03d85021dfd452324ef", size = 570838, upload-time = "2025-03-12T08:04:03.125Z" },
    { url = "https://files.pythonhosted.org/packages/80/a4/f0a4266ff2d94a87f7c32895b1716f9ac0edc0471d518462beeb0a9a94b5/pyzmq-26.3.0-pp311-pypy311_pp73-manylinux_2_17_i686.manylinux2014_i686.whl", hash = "sha256:2cf9ab0dff4dbaa2e893eb608373c97eb908e53b7d9793ad00ccbd082c0ee12f", size = 799507, upload-time = "2025-03-12T08:04:04.704Z" },
    { url = "https://files.pythonhosted.org/packages/78/14/3d7d459f496fab8e487b23423ccba57abf7153a4fde0c3e000500fa02ff8/pyzmq-26.3.0-pp311-pypy311_pp73-manylinux_2_17_x86_64.manylinux2014_x86_64.whl", hash = "sha256:3ec332675f6a138db57aad93ae6387953763f85419bdbd18e914cb279ee1c451", size = 758002, upload-time = "2025-03-12T08:04:06.678Z" },
    { url = "https://files.pythonhosted.org/packages/22/65/cc1f0e1db1290770285430e36d51767e620487523e6a04094be637e55698/pyzmq-26.3.0-pp311-pypy311_pp73-win_amd64.whl", hash = "sha256:eb96568a22fe070590942cd4780950e2172e00fb033a8b76e47692583b1bd97c", size = 556425, upload-time = "2025-03-12T08:04:08.37Z" },
]

[[package]]
name = "referencing"
version = "0.36.2"
source = { registry = "https://pypi.org/simple" }
dependencies = [
    { name = "attrs" },
    { name = "rpds-py" },
    { name = "typing-extensions" },
]
sdist = { url = "https://files.pythonhosted.org/packages/2f/db/98b5c277be99dd18bfd91dd04e1b759cad18d1a338188c936e92f921c7e2/referencing-0.36.2.tar.gz", hash = "sha256:df2e89862cd09deabbdba16944cc3f10feb6b3e6f18e902f7cc25609a34775aa", size = 74744, upload-time = "2025-01-25T08:48:16.138Z" }
wheels = [
    { url = "https://files.pythonhosted.org/packages/c1/b1/3baf80dc6d2b7bc27a95a67752d0208e410351e3feb4eb78de5f77454d8d/referencing-0.36.2-py3-none-any.whl", hash = "sha256:e8699adbbf8b5c7de96d8ffa0eb5c158b3beafce084968e2ea8bb08c6794dcd0", size = 26775, upload-time = "2025-01-25T08:48:14.241Z" },
]

[[package]]
name = "requests"
version = "2.32.3"
source = { registry = "https://pypi.org/simple" }
dependencies = [
    { name = "certifi" },
    { name = "charset-normalizer" },
    { name = "idna" },
    { name = "urllib3" },
]
sdist = { url = "https://files.pythonhosted.org/packages/63/70/2bf7780ad2d390a8d301ad0b550f1581eadbd9a20f896afe06353c2a2913/requests-2.32.3.tar.gz", hash = "sha256:55365417734eb18255590a9ff9eb97e9e1da868d4ccd6402399eaf68af20a760", size = 131218, upload-time = "2024-05-29T15:37:49.536Z" }
wheels = [
    { url = "https://files.pythonhosted.org/packages/f9/9b/335f9764261e915ed497fcdeb11df5dfd6f7bf257d4a6a2a686d80da4d54/requests-2.32.3-py3-none-any.whl", hash = "sha256:70761cfe03c773ceb22aa2f671b4757976145175cdfca038c02654d061d6dcc6", size = 64928, upload-time = "2024-05-29T15:37:47.027Z" },
]

[[package]]
name = "rich"
version = "14.0.0"
source = { registry = "https://pypi.org/simple" }
dependencies = [
    { name = "markdown-it-py" },
    { name = "pygments" },
    { name = "typing-extensions", marker = "python_full_version < '3.11'" },
]
sdist = { url = "https://files.pythonhosted.org/packages/a1/53/830aa4c3066a8ab0ae9a9955976fb770fe9c6102117c8ec4ab3ea62d89e8/rich-14.0.0.tar.gz", hash = "sha256:82f1bc23a6a21ebca4ae0c45af9bdbc492ed20231dcb63f297d6d1021a9d5725", size = 224078, upload-time = "2025-03-30T14:15:14.23Z" }
wheels = [
    { url = "https://files.pythonhosted.org/packages/0d/9b/63f4c7ebc259242c89b3acafdb37b41d1185c07ff0011164674e9076b491/rich-14.0.0-py3-none-any.whl", hash = "sha256:1c9491e1951aac09caffd42f448ee3d04e58923ffe14993f6e83068dc395d7e0", size = 243229, upload-time = "2025-03-30T14:15:12.283Z" },
]

[[package]]
name = "rpds-py"
version = "0.24.0"
source = { registry = "https://pypi.org/simple" }
sdist = { url = "https://files.pythonhosted.org/packages/0b/b3/52b213298a0ba7097c7ea96bee95e1947aa84cc816d48cebb539770cdf41/rpds_py-0.24.0.tar.gz", hash = "sha256:772cc1b2cd963e7e17e6cc55fe0371fb9c704d63e44cacec7b9b7f523b78919e", size = 26863, upload-time = "2025-03-26T14:56:01.518Z" }
wheels = [
    { url = "https://files.pythonhosted.org/packages/6a/21/cbc43b220c9deb536b07fbd598c97d463bbb7afb788851891252fc920742/rpds_py-0.24.0-cp310-cp310-macosx_10_12_x86_64.whl", hash = "sha256:006f4342fe729a368c6df36578d7a348c7c716be1da0a1a0f86e3021f8e98724", size = 377531, upload-time = "2025-03-26T14:52:41.754Z" },
    { url = "https://files.pythonhosted.org/packages/42/15/cc4b09ef160483e49c3aab3b56f3d375eadf19c87c48718fb0147e86a446/rpds_py-0.24.0-cp310-cp310-macosx_11_0_arm64.whl", hash = "sha256:2d53747da70a4e4b17f559569d5f9506420966083a31c5fbd84e764461c4444b", size = 362273, upload-time = "2025-03-26T14:52:44.341Z" },
    { url = "https://files.pythonhosted.org/packages/8c/a2/67718a188a88dbd5138d959bed6efe1cc7413a4caa8283bd46477ed0d1ad/rpds_py-0.24.0-cp310-cp310-manylinux_2_17_aarch64.manylinux2014_aarch64.whl", hash = "sha256:e8acd55bd5b071156bae57b555f5d33697998752673b9de554dd82f5b5352727", size = 388111, upload-time = "2025-03-26T14:52:46.944Z" },
    { url = "https://files.pythonhosted.org/packages/e5/e6/cbf1d3163405ad5f4a1a6d23f80245f2204d0c743b18525f34982dec7f4d/rpds_py-0.24.0-cp310-cp310-manylinux_2_17_armv7l.manylinux2014_armv7l.whl", hash = "sha256:7e80d375134ddb04231a53800503752093dbb65dad8dabacce2c84cccc78e964", size = 394447, upload-time = "2025-03-26T14:52:48.753Z" },
    { url = "https://files.pythonhosted.org/packages/21/bb/4fe220ccc8a549b38b9e9cec66212dc3385a82a5ee9e37b54411cce4c898/rpds_py-0.24.0-cp310-cp310-manylinux_2_17_ppc64le.manylinux2014_ppc64le.whl", hash = "sha256:60748789e028d2a46fc1c70750454f83c6bdd0d05db50f5ae83e2db500b34da5", size = 448028, upload-time = "2025-03-26T14:52:50.757Z" },
    { url = "https://files.pythonhosted.org/packages/a5/41/d2d6e0fd774818c4cadb94185d30cf3768de1c2a9e0143fc8bc6ce59389e/rpds_py-0.24.0-cp310-cp310-manylinux_2_17_s390x.manylinux2014_s390x.whl", hash = "sha256:6e1daf5bf6c2be39654beae83ee6b9a12347cb5aced9a29eecf12a2d25fff664", size = 447410, upload-time = "2025-03-26T14:52:52.292Z" },
    { url = "https://files.pythonhosted.org/packages/a7/a7/6d04d438f53d8bb2356bb000bea9cf5c96a9315e405b577117e344cc7404/rpds_py-0.24.0-cp310-cp310-manylinux_2_17_x86_64.manylinux2014_x86_64.whl", hash = "sha256:1b221c2457d92a1fb3c97bee9095c874144d196f47c038462ae6e4a14436f7bc", size = 389531, upload-time = "2025-03-26T14:52:54.233Z" },
    { url = "https://files.pythonhosted.org/packages/23/be/72e6df39bd7ca5a66799762bf54d8e702483fdad246585af96723109d486/rpds_py-0.24.0-cp310-cp310-manylinux_2_5_i686.manylinux1_i686.whl", hash = "sha256:66420986c9afff67ef0c5d1e4cdc2d0e5262f53ad11e4f90e5e22448df485bf0", size = 420099, upload-time = "2025-03-26T14:52:56.135Z" },
    { url = "https://files.pythonhosted.org/packages/8c/c9/ca100cd4688ee0aa266197a5cb9f685231676dd7d573041ca53787b23f4e/rpds_py-0.24.0-cp310-cp310-musllinux_1_2_aarch64.whl", hash = "sha256:43dba99f00f1d37b2a0265a259592d05fcc8e7c19d140fe51c6e6f16faabeb1f", size = 564950, upload-time = "2025-03-26T14:52:57.583Z" },
    { url = "https://files.pythonhosted.org/packages/05/98/908cd95686d33b3ac8ac2e582d7ae38e2c3aa2c0377bf1f5663bafd1ffb2/rpds_py-0.24.0-cp310-cp310-musllinux_1_2_i686.whl", hash = "sha256:a88c0d17d039333a41d9bf4616bd062f0bd7aa0edeb6cafe00a2fc2a804e944f", size = 591778, upload-time = "2025-03-26T14:52:59.518Z" },
    { url = "https://files.pythonhosted.org/packages/7b/ac/e143726f1dd3215efcb974b50b03bd08a8a1556b404a0a7872af6d197e57/rpds_py-0.24.0-cp310-cp310-musllinux_1_2_x86_64.whl", hash = "sha256:cc31e13ce212e14a539d430428cd365e74f8b2d534f8bc22dd4c9c55b277b875", size = 560421, upload-time = "2025-03-26T14:53:01.422Z" },
    { url = "https://files.pythonhosted.org/packages/60/28/add1c1d2fcd5aa354f7225d036d4492261759a22d449cff14841ef36a514/rpds_py-0.24.0-cp310-cp310-win32.whl", hash = "sha256:fc2c1e1b00f88317d9de6b2c2b39b012ebbfe35fe5e7bef980fd2a91f6100a07", size = 222089, upload-time = "2025-03-26T14:53:02.859Z" },
    { url = "https://files.pythonhosted.org/packages/b0/ac/81f8066c6de44c507caca488ba336ae30d35d57f61fe10578824d1a70196/rpds_py-0.24.0-cp310-cp310-win_amd64.whl", hash = "sha256:c0145295ca415668420ad142ee42189f78d27af806fcf1f32a18e51d47dd2052", size = 234622, upload-time = "2025-03-26T14:53:04.676Z" },
    { url = "https://files.pythonhosted.org/packages/80/e6/c1458bbfb257448fdb2528071f1f4e19e26798ed5ef6d47d7aab0cb69661/rpds_py-0.24.0-cp311-cp311-macosx_10_12_x86_64.whl", hash = "sha256:2d3ee4615df36ab8eb16c2507b11e764dcc11fd350bbf4da16d09cda11fcedef", size = 377679, upload-time = "2025-03-26T14:53:06.557Z" },
    { url = "https://files.pythonhosted.org/packages/dd/26/ea4181ef78f58b2c167548c6a833d7dc22408e5b3b181bda9dda440bb92d/rpds_py-0.24.0-cp311-cp311-macosx_11_0_arm64.whl", hash = "sha256:e13ae74a8a3a0c2f22f450f773e35f893484fcfacb00bb4344a7e0f4f48e1f97", size = 362571, upload-time = "2025-03-26T14:53:08.439Z" },
    { url = "https://files.pythonhosted.org/packages/56/fa/1ec54dd492c64c280a2249a047fc3369e2789dc474eac20445ebfc72934b/rpds_py-0.24.0-cp311-cp311-manylinux_2_17_aarch64.manylinux2014_aarch64.whl", hash = "sha256:cf86f72d705fc2ef776bb7dd9e5fbba79d7e1f3e258bf9377f8204ad0fc1c51e", size = 388012, upload-time = "2025-03-26T14:53:10.314Z" },
    { url = "https://files.pythonhosted.org/packages/3a/be/bad8b0e0f7e58ef4973bb75e91c472a7d51da1977ed43b09989264bf065c/rpds_py-0.24.0-cp311-cp311-manylinux_2_17_armv7l.manylinux2014_armv7l.whl", hash = "sha256:c43583ea8517ed2e780a345dd9960896afc1327e8cf3ac8239c167530397440d", size = 394730, upload-time = "2025-03-26T14:53:11.953Z" },
    { url = "https://files.pythonhosted.org/packages/35/56/ab417fc90c21826df048fc16e55316ac40876e4b790104ececcbce813d8f/rpds_py-0.24.0-cp311-cp311-manylinux_2_17_ppc64le.manylinux2014_ppc64le.whl", hash = "sha256:4cd031e63bc5f05bdcda120646a0d32f6d729486d0067f09d79c8db5368f4586", size = 448264, upload-time = "2025-03-26T14:53:13.42Z" },
    { url = "https://files.pythonhosted.org/packages/b6/75/4c63862d5c05408589196c8440a35a14ea4ae337fa70ded1f03638373f06/rpds_py-0.24.0-cp311-cp311-manylinux_2_17_s390x.manylinux2014_s390x.whl", hash = "sha256:34d90ad8c045df9a4259c47d2e16a3f21fdb396665c94520dbfe8766e62187a4", size = 446813, upload-time = "2025-03-26T14:53:15.036Z" },
    { url = "https://files.pythonhosted.org/packages/e7/0c/91cf17dffa9a38835869797a9f041056091ebba6a53963d3641207e3d467/rpds_py-0.24.0-cp311-cp311-manylinux_2_17_x86_64.manylinux2014_x86_64.whl", hash = "sha256:e838bf2bb0b91ee67bf2b889a1a841e5ecac06dd7a2b1ef4e6151e2ce155c7ae", size = 389438, upload-time = "2025-03-26T14:53:17.037Z" },
    { url = "https://files.pythonhosted.org/packages/1b/b0/60e6c72727c978276e02851819f3986bc40668f115be72c1bc4d922c950f/rpds_py-0.24.0-cp311-cp311-manylinux_2_5_i686.manylinux1_i686.whl", hash = "sha256:04ecf5c1ff4d589987b4d9882872f80ba13da7d42427234fce8f22efb43133bc", size = 420416, upload-time = "2025-03-26T14:53:18.671Z" },
    { url = "https://files.pythonhosted.org/packages/a1/d7/f46f85b9f863fb59fd3c534b5c874c48bee86b19e93423b9da8784605415/rpds_py-0.24.0-cp311-cp311-musllinux_1_2_aarch64.whl", hash = "sha256:630d3d8ea77eabd6cbcd2ea712e1c5cecb5b558d39547ac988351195db433f6c", size = 565236, upload-time = "2025-03-26T14:53:20.357Z" },
    { url = "https://files.pythonhosted.org/packages/2a/d1/1467620ded6dd70afc45ec822cdf8dfe7139537780d1f3905de143deb6fd/rpds_py-0.24.0-cp311-cp311-musllinux_1_2_i686.whl", hash = "sha256:ebcb786b9ff30b994d5969213a8430cbb984cdd7ea9fd6df06663194bd3c450c", size = 592016, upload-time = "2025-03-26T14:53:22.216Z" },
    { url = "https://files.pythonhosted.org/packages/5d/13/fb1ded2e6adfaa0c0833106c42feb290973f665300f4facd5bf5d7891d9c/rpds_py-0.24.0-cp311-cp311-musllinux_1_2_x86_64.whl", hash = "sha256:174e46569968ddbbeb8a806d9922f17cd2b524aa753b468f35b97ff9c19cb718", size = 560123, upload-time = "2025-03-26T14:53:23.733Z" },
    { url = "https://files.pythonhosted.org/packages/1e/df/09fc1857ac7cc2eb16465a7199c314cbce7edde53c8ef21d615410d7335b/rpds_py-0.24.0-cp311-cp311-win32.whl", hash = "sha256:5ef877fa3bbfb40b388a5ae1cb00636a624690dcb9a29a65267054c9ea86d88a", size = 222256, upload-time = "2025-03-26T14:53:25.217Z" },
    { url = "https://files.pythonhosted.org/packages/ff/25/939b40bc4d54bf910e5ee60fb5af99262c92458f4948239e8c06b0b750e7/rpds_py-0.24.0-cp311-cp311-win_amd64.whl", hash = "sha256:e274f62cbd274359eff63e5c7e7274c913e8e09620f6a57aae66744b3df046d6", size = 234718, upload-time = "2025-03-26T14:53:26.631Z" },
    { url = "https://files.pythonhosted.org/packages/99/48/11dae46d0c7f7e156ca0971a83f89c510af0316cd5d42c771b7cef945f0c/rpds_py-0.24.0-pp310-pypy310_pp73-macosx_10_12_x86_64.whl", hash = "sha256:619ca56a5468f933d940e1bf431c6f4e13bef8e688698b067ae68eb4f9b30e3a", size = 378224, upload-time = "2025-03-26T14:54:58.78Z" },
    { url = "https://files.pythonhosted.org/packages/33/18/e8398d255369e35d312942f3bb8ecaff013c44968904891be2ab63b3aa94/rpds_py-0.24.0-pp310-pypy310_pp73-macosx_11_0_arm64.whl", hash = "sha256:4b28e5122829181de1898c2c97f81c0b3246d49f585f22743a1246420bb8d399", size = 363252, upload-time = "2025-03-26T14:55:00.359Z" },
    { url = "https://files.pythonhosted.org/packages/17/39/dd73ba691f4df3e6834bf982de214086ac3359ab3ac035adfb30041570e3/rpds_py-0.24.0-pp310-pypy310_pp73-manylinux_2_17_aarch64.manylinux2014_aarch64.whl", hash = "sha256:e8e5ab32cf9eb3647450bc74eb201b27c185d3857276162c101c0f8c6374e098", size = 388871, upload-time = "2025-03-26T14:55:02.253Z" },
    { url = "https://files.pythonhosted.org/packages/2f/2e/da0530b25cabd0feca2a759b899d2df325069a94281eeea8ac44c6cfeff7/rpds_py-0.24.0-pp310-pypy310_pp73-manylinux_2_17_armv7l.manylinux2014_armv7l.whl", hash = "sha256:208b3a70a98cf3710e97cabdc308a51cd4f28aa6e7bb11de3d56cd8b74bab98d", size = 394766, upload-time = "2025-03-26T14:55:04.05Z" },
    { url = "https://files.pythonhosted.org/packages/4c/ee/dd1c5040a431beb40fad4a5d7868acf343444b0bc43e627c71df2506538b/rpds_py-0.24.0-pp310-pypy310_pp73-manylinux_2_17_ppc64le.manylinux2014_ppc64le.whl", hash = "sha256:bbc4362e06f950c62cad3d4abf1191021b2ffaf0b31ac230fbf0526453eee75e", size = 448712, upload-time = "2025-03-26T14:55:06.03Z" },
    { url = "https://files.pythonhosted.org/packages/f5/ec/6b93ffbb686be948e4d91ec76f4e6757f8551034b2a8176dd848103a1e34/rpds_py-0.24.0-pp310-pypy310_pp73-manylinux_2_17_s390x.manylinux2014_s390x.whl", hash = "sha256:ebea2821cdb5f9fef44933617be76185b80150632736f3d76e54829ab4a3b4d1", size = 447150, upload-time = "2025-03-26T14:55:08.098Z" },
    { url = "https://files.pythonhosted.org/packages/55/d5/a1c23760adad85b432df074ced6f910dd28f222b8c60aeace5aeb9a6654e/rpds_py-0.24.0-pp310-pypy310_pp73-manylinux_2_17_x86_64.manylinux2014_x86_64.whl", hash = "sha256:b9a4df06c35465ef4d81799999bba810c68d29972bf1c31db61bfdb81dd9d5bb", size = 390662, upload-time = "2025-03-26T14:55:09.781Z" },
    { url = "https://files.pythonhosted.org/packages/a5/f3/419cb1f9bfbd3a48c256528c156e00f3349e3edce5ad50cbc141e71f66a5/rpds_py-0.24.0-pp310-pypy310_pp73-manylinux_2_5_i686.manylinux1_i686.whl", hash = "sha256:d3aa13bdf38630da298f2e0d77aca967b200b8cc1473ea05248f6c5e9c9bdb44", size = 421351, upload-time = "2025-03-26T14:55:11.477Z" },
    { url = "https://files.pythonhosted.org/packages/98/8e/62d1a55078e5ede0b3b09f35e751fa35924a34a0d44d7c760743383cd54a/rpds_py-0.24.0-pp310-pypy310_pp73-musllinux_1_2_aarch64.whl", hash = "sha256:041f00419e1da7a03c46042453598479f45be3d787eb837af382bfc169c0db33", size = 566074, upload-time = "2025-03-26T14:55:13.386Z" },
    { url = "https://files.pythonhosted.org/packages/fc/69/b7d1003166d78685da032b3c4ff1599fa536a3cfe6e5ce2da87c9c431906/rpds_py-0.24.0-pp310-pypy310_pp73-musllinux_1_2_i686.whl", hash = "sha256:d8754d872a5dfc3c5bf9c0e059e8107451364a30d9fd50f1f1a85c4fb9481164", size = 592398, upload-time = "2025-03-26T14:55:15.202Z" },
    { url = "https://files.pythonhosted.org/packages/ea/a8/1c98bc99338c37faadd28dd667d336df7409d77b4da999506a0b6b1c0aa2/rpds_py-0.24.0-pp310-pypy310_pp73-musllinux_1_2_x86_64.whl", hash = "sha256:896c41007931217a343eff197c34513c154267636c8056fb409eafd494c3dcdc", size = 561114, upload-time = "2025-03-26T14:55:17.072Z" },
    { url = "https://files.pythonhosted.org/packages/2b/41/65c91443685a4c7b5f1dd271beadc4a3e063d57c3269221548dd9416e15c/rpds_py-0.24.0-pp310-pypy310_pp73-win_amd64.whl", hash = "sha256:92558d37d872e808944c3c96d0423b8604879a3d1c86fdad508d7ed91ea547d5", size = 235548, upload-time = "2025-03-26T14:55:18.707Z" },
    { url = "https://files.pythonhosted.org/packages/65/53/40bcc246a8354530d51a26d2b5b9afd1deacfb0d79e67295cc74df362f52/rpds_py-0.24.0-pp311-pypy311_pp73-macosx_10_12_x86_64.whl", hash = "sha256:f9e0057a509e096e47c87f753136c9b10d7a91842d8042c2ee6866899a717c0d", size = 378386, upload-time = "2025-03-26T14:55:20.381Z" },
    { url = "https://files.pythonhosted.org/packages/80/b0/5ea97dd2f53e3618560aa1f9674e896e63dff95a9b796879a201bc4c1f00/rpds_py-0.24.0-pp311-pypy311_pp73-macosx_11_0_arm64.whl", hash = "sha256:d6e109a454412ab82979c5b1b3aee0604eca4bbf9a02693bb9df027af2bfa91a", size = 363440, upload-time = "2025-03-26T14:55:22.121Z" },
    { url = "https://files.pythonhosted.org/packages/57/9d/259b6eada6f747cdd60c9a5eb3efab15f6704c182547149926c38e5bd0d5/rpds_py-0.24.0-pp311-pypy311_pp73-manylinux_2_17_aarch64.manylinux2014_aarch64.whl", hash = "sha256:fc1c892b1ec1f8cbd5da8de287577b455e388d9c328ad592eabbdcb6fc93bee5", size = 388816, upload-time = "2025-03-26T14:55:23.737Z" },
    { url = "https://files.pythonhosted.org/packages/94/c1/faafc7183712f89f4b7620c3c15979ada13df137d35ef3011ae83e93b005/rpds_py-0.24.0-pp311-pypy311_pp73-manylinux_2_17_armv7l.manylinux2014_armv7l.whl", hash = "sha256:9c39438c55983d48f4bb3487734d040e22dad200dab22c41e331cee145e7a50d", size = 395058, upload-time = "2025-03-26T14:55:25.468Z" },
    { url = "https://files.pythonhosted.org/packages/6c/96/d7fa9d2a7b7604a61da201cc0306a355006254942093779d7121c64700ce/rpds_py-0.24.0-pp311-pypy311_pp73-manylinux_2_17_ppc64le.manylinux2014_ppc64le.whl", hash = "sha256:9d7e8ce990ae17dda686f7e82fd41a055c668e13ddcf058e7fb5e9da20b57793", size = 448692, upload-time = "2025-03-26T14:55:27.535Z" },
    { url = "https://files.pythonhosted.org/packages/96/37/a3146c6eebc65d6d8c96cc5ffdcdb6af2987412c789004213227fbe52467/rpds_py-0.24.0-pp311-pypy311_pp73-manylinux_2_17_s390x.manylinux2014_s390x.whl", hash = "sha256:9ea7f4174d2e4194289cb0c4e172d83e79a6404297ff95f2875cf9ac9bced8ba", size = 446462, upload-time = "2025-03-26T14:55:29.299Z" },
    { url = "https://files.pythonhosted.org/packages/1f/13/6481dfd9ac7de43acdaaa416e3a7da40bc4bb8f5c6ca85e794100aa54596/rpds_py-0.24.0-pp311-pypy311_pp73-manylinux_2_17_x86_64.manylinux2014_x86_64.whl", hash = "sha256:bb2954155bb8f63bb19d56d80e5e5320b61d71084617ed89efedb861a684baea", size = 390460, upload-time = "2025-03-26T14:55:31.017Z" },
    { url = "https://files.pythonhosted.org/packages/61/e1/37e36bce65e109543cc4ff8d23206908649023549604fa2e7fbeba5342f7/rpds_py-0.24.0-pp311-pypy311_pp73-manylinux_2_5_i686.manylinux1_i686.whl", hash = "sha256:04f2b712a2206e13800a8136b07aaedc23af3facab84918e7aa89e4be0260032", size = 421609, upload-time = "2025-03-26T14:55:32.84Z" },
    { url = "https://files.pythonhosted.org/packages/20/dd/1f1a923d6cd798b8582176aca8a0784676f1a0449fb6f07fce6ac1cdbfb6/rpds_py-0.24.0-pp311-pypy311_pp73-musllinux_1_2_aarch64.whl", hash = "sha256:eda5c1e2a715a4cbbca2d6d304988460942551e4e5e3b7457b50943cd741626d", size = 565818, upload-time = "2025-03-26T14:55:34.538Z" },
    { url = "https://files.pythonhosted.org/packages/56/ec/d8da6df6a1eb3a418944a17b1cb38dd430b9e5a2e972eafd2b06f10c7c46/rpds_py-0.24.0-pp311-pypy311_pp73-musllinux_1_2_i686.whl", hash = "sha256:9abc80fe8c1f87218db116016de575a7998ab1629078c90840e8d11ab423ee25", size = 592627, upload-time = "2025-03-26T14:55:36.26Z" },
    { url = "https://files.pythonhosted.org/packages/b3/14/c492b9c7d5dd133e13f211ddea6bb9870f99e4f73932f11aa00bc09a9be9/rpds_py-0.24.0-pp311-pypy311_pp73-musllinux_1_2_x86_64.whl", hash = "sha256:6a727fd083009bc83eb83d6950f0c32b3c94c8b80a9b667c87f4bd1274ca30ba", size = 560885, upload-time = "2025-03-26T14:55:38Z" },
]

[[package]]
name = "scikit-learn"
version = "1.7.1"
source = { registry = "https://pypi.org/simple" }
dependencies = [
    { name = "joblib" },
    { name = "numpy" },
    { name = "scipy" },
    { name = "threadpoolctl" },
]
sdist = { url = "https://files.pythonhosted.org/packages/41/84/5f4af978fff619706b8961accac84780a6d298d82a8873446f72edb4ead0/scikit_learn-1.7.1.tar.gz", hash = "sha256:24b3f1e976a4665aa74ee0fcaac2b8fccc6ae77c8e07ab25da3ba6d3292b9802", size = 7190445, upload-time = "2025-07-18T08:01:54.5Z" }
wheels = [
    { url = "https://files.pythonhosted.org/packages/74/88/0dd5be14ef19f2d80a77780be35a33aa94e8a3b3223d80bee8892a7832b4/scikit_learn-1.7.1-cp310-cp310-macosx_10_9_x86_64.whl", hash = "sha256:406204dd4004f0517f0b23cf4b28c6245cbd51ab1b6b78153bc784def214946d", size = 9338868, upload-time = "2025-07-18T08:01:00.25Z" },
    { url = "https://files.pythonhosted.org/packages/fd/52/3056b6adb1ac58a0bc335fc2ed2fcf599974d908855e8cb0ca55f797593c/scikit_learn-1.7.1-cp310-cp310-macosx_12_0_arm64.whl", hash = "sha256:16af2e44164f05d04337fd1fc3ae7c4ea61fd9b0d527e22665346336920fe0e1", size = 8655943, upload-time = "2025-07-18T08:01:02.974Z" },
    { url = "https://files.pythonhosted.org/packages/fb/a4/e488acdece6d413f370a9589a7193dac79cd486b2e418d3276d6ea0b9305/scikit_learn-1.7.1-cp310-cp310-manylinux2014_x86_64.manylinux_2_17_x86_64.whl", hash = "sha256:2f2e78e56a40c7587dea9a28dc4a49500fa2ead366869418c66f0fd75b80885c", size = 9652056, upload-time = "2025-07-18T08:01:04.978Z" },
    { url = "https://files.pythonhosted.org/packages/18/41/bceacec1285b94eb9e4659b24db46c23346d7e22cf258d63419eb5dec6f7/scikit_learn-1.7.1-cp310-cp310-manylinux_2_27_aarch64.manylinux_2_28_aarch64.whl", hash = "sha256:b62b76ad408a821475b43b7bb90a9b1c9a4d8d125d505c2df0539f06d6e631b1", size = 9473691, upload-time = "2025-07-18T08:01:07.006Z" },
    { url = "https://files.pythonhosted.org/packages/12/7b/e1ae4b7e1dd85c4ca2694ff9cc4a9690970fd6150d81b975e6c5c6f8ee7c/scikit_learn-1.7.1-cp310-cp310-win_amd64.whl", hash = "sha256:9963b065677a4ce295e8ccdee80a1dd62b37249e667095039adcd5bce6e90deb", size = 8900873, upload-time = "2025-07-18T08:01:09.332Z" },
    { url = "https://files.pythonhosted.org/packages/b4/bd/a23177930abd81b96daffa30ef9c54ddbf544d3226b8788ce4c3ef1067b4/scikit_learn-1.7.1-cp311-cp311-macosx_10_9_x86_64.whl", hash = "sha256:90c8494ea23e24c0fb371afc474618c1019dc152ce4a10e4607e62196113851b", size = 9334838, upload-time = "2025-07-18T08:01:11.239Z" },
    { url = "https://files.pythonhosted.org/packages/8d/a1/d3a7628630a711e2ac0d1a482910da174b629f44e7dd8cfcd6924a4ef81a/scikit_learn-1.7.1-cp311-cp311-macosx_12_0_arm64.whl", hash = "sha256:bb870c0daf3bf3be145ec51df8ac84720d9972170786601039f024bf6d61a518", size = 8651241, upload-time = "2025-07-18T08:01:13.234Z" },
    { url = "https://files.pythonhosted.org/packages/26/92/85ec172418f39474c1cd0221d611345d4f433fc4ee2fc68e01f524ccc4e4/scikit_learn-1.7.1-cp311-cp311-manylinux2014_x86_64.manylinux_2_17_x86_64.whl", hash = "sha256:40daccd1b5623f39e8943ab39735cadf0bdce80e67cdca2adcb5426e987320a8", size = 9718677, upload-time = "2025-07-18T08:01:15.649Z" },
    { url = "https://files.pythonhosted.org/packages/df/ce/abdb1dcbb1d2b66168ec43b23ee0cee356b4cc4100ddee3943934ebf1480/scikit_learn-1.7.1-cp311-cp311-manylinux_2_27_aarch64.manylinux_2_28_aarch64.whl", hash = "sha256:30d1f413cfc0aa5a99132a554f1d80517563c34a9d3e7c118fde2d273c6fe0f7", size = 9511189, upload-time = "2025-07-18T08:01:18.013Z" },
    { url = "https://files.pythonhosted.org/packages/b2/3b/47b5eaee01ef2b5a80ba3f7f6ecf79587cb458690857d4777bfd77371c6f/scikit_learn-1.7.1-cp311-cp311-win_amd64.whl", hash = "sha256:c711d652829a1805a95d7fe96654604a8f16eab5a9e9ad87b3e60173415cb650", size = 8914794, upload-time = "2025-07-18T08:01:20.357Z" },
]

[[package]]
name = "scipy"
version = "1.15.2"
source = { registry = "https://pypi.org/simple" }
dependencies = [
    { name = "numpy" },
]
sdist = { url = "https://files.pythonhosted.org/packages/b7/b9/31ba9cd990e626574baf93fbc1ac61cf9ed54faafd04c479117517661637/scipy-1.15.2.tar.gz", hash = "sha256:cd58a314d92838f7e6f755c8a2167ead4f27e1fd5c1251fd54289569ef3495ec", size = 59417316, upload-time = "2025-02-17T00:42:24.791Z" }
wheels = [
    { url = "https://files.pythonhosted.org/packages/95/df/ef233fff6838fe6f7840d69b5ef9f20d2b5c912a8727b21ebf876cb15d54/scipy-1.15.2-cp310-cp310-macosx_10_13_x86_64.whl", hash = "sha256:a2ec871edaa863e8213ea5df811cd600734f6400b4af272e1c011e69401218e9", size = 38692502, upload-time = "2025-02-17T00:28:56.118Z" },
    { url = "https://files.pythonhosted.org/packages/5c/20/acdd4efb8a68b842968f7bc5611b1aeb819794508771ad104de418701422/scipy-1.15.2-cp310-cp310-macosx_12_0_arm64.whl", hash = "sha256:6f223753c6ea76983af380787611ae1291e3ceb23917393079dcc746ba60cfb5", size = 30085508, upload-time = "2025-02-17T00:29:06.048Z" },
    { url = "https://files.pythonhosted.org/packages/42/55/39cf96ca7126f1e78ee72a6344ebdc6702fc47d037319ad93221063e6cf4/scipy-1.15.2-cp310-cp310-macosx_14_0_arm64.whl", hash = "sha256:ecf797d2d798cf7c838c6d98321061eb3e72a74710e6c40540f0e8087e3b499e", size = 22359166, upload-time = "2025-02-17T00:29:13.553Z" },
    { url = "https://files.pythonhosted.org/packages/51/48/708d26a4ab8a1441536bf2dfcad1df0ca14a69f010fba3ccbdfc02df7185/scipy-1.15.2-cp310-cp310-macosx_14_0_x86_64.whl", hash = "sha256:9b18aa747da280664642997e65aab1dd19d0c3d17068a04b3fe34e2559196cb9", size = 25112047, upload-time = "2025-02-17T00:29:23.204Z" },
    { url = "https://files.pythonhosted.org/packages/dd/65/f9c5755b995ad892020381b8ae11f16d18616208e388621dfacc11df6de6/scipy-1.15.2-cp310-cp310-manylinux_2_17_aarch64.manylinux2014_aarch64.whl", hash = "sha256:87994da02e73549dfecaed9e09a4f9d58a045a053865679aeb8d6d43747d4df3", size = 35536214, upload-time = "2025-02-17T00:29:33.215Z" },
    { url = "https://files.pythonhosted.org/packages/de/3c/c96d904b9892beec978562f64d8cc43f9cca0842e65bd3cd1b7f7389b0ba/scipy-1.15.2-cp310-cp310-manylinux_2_17_x86_64.manylinux2014_x86_64.whl", hash = "sha256:69ea6e56d00977f355c0f84eba69877b6df084516c602d93a33812aa04d90a3d", size = 37646981, upload-time = "2025-02-17T00:29:46.188Z" },
    { url = "https://files.pythonhosted.org/packages/3d/74/c2d8a24d18acdeae69ed02e132b9bc1bb67b7bee90feee1afe05a68f9d67/scipy-1.15.2-cp310-cp310-musllinux_1_2_aarch64.whl", hash = "sha256:888307125ea0c4466287191e5606a2c910963405ce9671448ff9c81c53f85f58", size = 37230048, upload-time = "2025-02-17T00:29:56.646Z" },
    { url = "https://files.pythonhosted.org/packages/42/19/0aa4ce80eca82d487987eff0bc754f014dec10d20de2f66754fa4ea70204/scipy-1.15.2-cp310-cp310-musllinux_1_2_x86_64.whl", hash = "sha256:9412f5e408b397ff5641080ed1e798623dbe1ec0d78e72c9eca8992976fa65aa", size = 40010322, upload-time = "2025-02-17T00:30:07.422Z" },
    { url = "https://files.pythonhosted.org/packages/d0/d2/f0683b7e992be44d1475cc144d1f1eeae63c73a14f862974b4db64af635e/scipy-1.15.2-cp310-cp310-win_amd64.whl", hash = "sha256:b5e025e903b4f166ea03b109bb241355b9c42c279ea694d8864d033727205e65", size = 41233385, upload-time = "2025-02-17T00:30:20.268Z" },
    { url = "https://files.pythonhosted.org/packages/40/1f/bf0a5f338bda7c35c08b4ed0df797e7bafe8a78a97275e9f439aceb46193/scipy-1.15.2-cp311-cp311-macosx_10_13_x86_64.whl", hash = "sha256:92233b2df6938147be6fa8824b8136f29a18f016ecde986666be5f4d686a91a4", size = 38703651, upload-time = "2025-02-17T00:30:31.09Z" },
    { url = "https://files.pythonhosted.org/packages/de/54/db126aad3874601048c2c20ae3d8a433dbfd7ba8381551e6f62606d9bd8e/scipy-1.15.2-cp311-cp311-macosx_12_0_arm64.whl", hash = "sha256:62ca1ff3eb513e09ed17a5736929429189adf16d2d740f44e53270cc800ecff1", size = 30102038, upload-time = "2025-02-17T00:30:40.219Z" },
    { url = "https://files.pythonhosted.org/packages/61/d8/84da3fffefb6c7d5a16968fe5b9f24c98606b165bb801bb0b8bc3985200f/scipy-1.15.2-cp311-cp311-macosx_14_0_arm64.whl", hash = "sha256:4c6676490ad76d1c2894d77f976144b41bd1a4052107902238047fb6a473e971", size = 22375518, upload-time = "2025-02-17T00:30:47.547Z" },
    { url = "https://files.pythonhosted.org/packages/44/78/25535a6e63d3b9c4c90147371aedb5d04c72f3aee3a34451f2dc27c0c07f/scipy-1.15.2-cp311-cp311-macosx_14_0_x86_64.whl", hash = "sha256:a8bf5cb4a25046ac61d38f8d3c3426ec11ebc350246a4642f2f315fe95bda655", size = 25142523, upload-time = "2025-02-17T00:30:56.002Z" },
    { url = "https://files.pythonhosted.org/packages/e0/22/4b4a26fe1cd9ed0bc2b2cb87b17d57e32ab72c346949eaf9288001f8aa8e/scipy-1.15.2-cp311-cp311-manylinux_2_17_aarch64.manylinux2014_aarch64.whl", hash = "sha256:6a8e34cf4c188b6dd004654f88586d78f95639e48a25dfae9c5e34a6dc34547e", size = 35491547, upload-time = "2025-02-17T00:31:07.599Z" },
    { url = "https://files.pythonhosted.org/packages/32/ea/564bacc26b676c06a00266a3f25fdfe91a9d9a2532ccea7ce6dd394541bc/scipy-1.15.2-cp311-cp311-manylinux_2_17_x86_64.manylinux2014_x86_64.whl", hash = "sha256:28a0d2c2075946346e4408b211240764759e0fabaeb08d871639b5f3b1aca8a0", size = 37634077, upload-time = "2025-02-17T00:31:15.191Z" },
    { url = "https://files.pythonhosted.org/packages/43/c2/bfd4e60668897a303b0ffb7191e965a5da4056f0d98acfb6ba529678f0fb/scipy-1.15.2-cp311-cp311-musllinux_1_2_aarch64.whl", hash = "sha256:42dabaaa798e987c425ed76062794e93a243be8f0f20fff6e7a89f4d61cb3d40", size = 37231657, upload-time = "2025-02-17T00:31:22.041Z" },
    { url = "https://files.pythonhosted.org/packages/4a/75/5f13050bf4f84c931bcab4f4e83c212a36876c3c2244475db34e4b5fe1a6/scipy-1.15.2-cp311-cp311-musllinux_1_2_x86_64.whl", hash = "sha256:6f5e296ec63c5da6ba6fa0343ea73fd51b8b3e1a300b0a8cae3ed4b1122c7462", size = 40035857, upload-time = "2025-02-17T00:31:29.836Z" },
    { url = "https://files.pythonhosted.org/packages/b9/8b/7ec1832b09dbc88f3db411f8cdd47db04505c4b72c99b11c920a8f0479c3/scipy-1.15.2-cp311-cp311-win_amd64.whl", hash = "sha256:597a0c7008b21c035831c39927406c6181bcf8f60a73f36219b69d010aa04737", size = 41217654, upload-time = "2025-02-17T00:31:43.65Z" },
]

[[package]]
name = "setuptools"
version = "78.1.0"
source = { registry = "https://pypi.org/simple" }
sdist = { url = "https://files.pythonhosted.org/packages/a9/5a/0db4da3bc908df06e5efae42b44e75c81dd52716e10192ff36d0c1c8e379/setuptools-78.1.0.tar.gz", hash = "sha256:18fd474d4a82a5f83dac888df697af65afa82dec7323d09c3e37d1f14288da54", size = 1367827, upload-time = "2025-03-25T22:49:35.332Z" }
wheels = [
    { url = "https://files.pythonhosted.org/packages/54/21/f43f0a1fa8b06b32812e0975981f4677d28e0f3271601dc88ac5a5b83220/setuptools-78.1.0-py3-none-any.whl", hash = "sha256:3e386e96793c8702ae83d17b853fb93d3e09ef82ec62722e61da5cd22376dcd8", size = 1256108, upload-time = "2025-03-25T22:49:33.13Z" },
]

[[package]]
name = "shellingham"
version = "1.5.4"
source = { registry = "https://pypi.org/simple" }
sdist = { url = "https://files.pythonhosted.org/packages/58/15/8b3609fd3830ef7b27b655beb4b4e9c62313a4e8da8c676e142cc210d58e/shellingham-1.5.4.tar.gz", hash = "sha256:8dbca0739d487e5bd35ab3ca4b36e11c4078f3a234bfce294b0a0291363404de", size = 10310, upload-time = "2023-10-24T04:13:40.426Z" }
wheels = [
    { url = "https://files.pythonhosted.org/packages/e0/f9/0595336914c5619e5f28a1fb793285925a8cd4b432c9da0a987836c7f822/shellingham-1.5.4-py2.py3-none-any.whl", hash = "sha256:7ecfff8f2fd72616f7481040475a65b2bf8af90a56c89140852d1120324e8686", size = 9755, upload-time = "2023-10-24T04:13:38.866Z" },
]

[[package]]
name = "six"
version = "1.17.0"
source = { registry = "https://pypi.org/simple" }
sdist = { url = "https://files.pythonhosted.org/packages/94/e7/b2c673351809dca68a0e064b6af791aa332cf192da575fd474ed7d6f16a2/six-1.17.0.tar.gz", hash = "sha256:ff70335d468e7eb6ec65b95b99d3a2836546063f63acc5171de367e834932a81", size = 34031, upload-time = "2024-12-04T17:35:28.174Z" }
wheels = [
    { url = "https://files.pythonhosted.org/packages/b7/ce/149a00dd41f10bc29e5921b496af8b574d8413afcd5e30dfa0ed46c2cc5e/six-1.17.0-py2.py3-none-any.whl", hash = "sha256:4721f391ed90541fddacab5acf947aa0d3dc7d27b2e1e8eda2be8970586c3274", size = 11050, upload-time = "2024-12-04T17:35:26.475Z" },
]

[[package]]
name = "smmap"
version = "5.0.2"
source = { registry = "https://pypi.org/simple" }
sdist = { url = "https://files.pythonhosted.org/packages/44/cd/a040c4b3119bbe532e5b0732286f805445375489fceaec1f48306068ee3b/smmap-5.0.2.tar.gz", hash = "sha256:26ea65a03958fa0c8a1c7e8c7a58fdc77221b8910f6be2131affade476898ad5", size = 22329, upload-time = "2025-01-02T07:14:40.909Z" }
wheels = [
    { url = "https://files.pythonhosted.org/packages/04/be/d09147ad1ec7934636ad912901c5fd7667e1c858e19d355237db0d0cd5e4/smmap-5.0.2-py3-none-any.whl", hash = "sha256:b30115f0def7d7531d22a0fb6502488d879e75b260a9db4d0819cfb25403af5e", size = 24303, upload-time = "2025-01-02T07:14:38.724Z" },
]

[[package]]
name = "soupsieve"
version = "2.6"
source = { registry = "https://pypi.org/simple" }
sdist = { url = "https://files.pythonhosted.org/packages/d7/ce/fbaeed4f9fb8b2daa961f90591662df6a86c1abf25c548329a86920aedfb/soupsieve-2.6.tar.gz", hash = "sha256:e2e68417777af359ec65daac1057404a3c8a5455bb8abc36f1a9866ab1a51abb", size = 101569, upload-time = "2024-08-13T13:39:12.166Z" }
wheels = [
    { url = "https://files.pythonhosted.org/packages/d1/c2/fe97d779f3ef3b15f05c94a2f1e3d21732574ed441687474db9d342a7315/soupsieve-2.6-py3-none-any.whl", hash = "sha256:e72c4ff06e4fb6e4b5a9f0f55fe6e81514581fca1515028625d0f299c602ccc9", size = 36186, upload-time = "2024-08-13T13:39:10.986Z" },
]

[[package]]
name = "stack-data"
version = "0.6.3"
source = { registry = "https://pypi.org/simple" }
dependencies = [
    { name = "asttokens" },
    { name = "executing" },
    { name = "pure-eval" },
]
sdist = { url = "https://files.pythonhosted.org/packages/28/e3/55dcc2cfbc3ca9c29519eb6884dd1415ecb53b0e934862d3559ddcb7e20b/stack_data-0.6.3.tar.gz", hash = "sha256:836a778de4fec4dcd1dcd89ed8abff8a221f58308462e1c4aa2a3cf30148f0b9", size = 44707, upload-time = "2023-09-30T13:58:05.479Z" }
wheels = [
    { url = "https://files.pythonhosted.org/packages/f1/7b/ce1eafaf1a76852e2ec9b22edecf1daa58175c090266e9f6c64afcd81d91/stack_data-0.6.3-py3-none-any.whl", hash = "sha256:d5558e0c25a4cb0853cddad3d77da9891a08cb85dd9f9f91b9f8cd66e511e695", size = 24521, upload-time = "2023-09-30T13:58:03.53Z" },
]

[[package]]
name = "stevedore"
version = "5.4.1"
source = { registry = "https://pypi.org/simple" }
dependencies = [
    { name = "pbr" },
]
sdist = { url = "https://files.pythonhosted.org/packages/28/3f/13cacea96900bbd31bb05c6b74135f85d15564fc583802be56976c940470/stevedore-5.4.1.tar.gz", hash = "sha256:3135b5ae50fe12816ef291baff420acb727fcd356106e3e9cbfa9e5985cd6f4b", size = 513858, upload-time = "2025-02-20T14:03:57.285Z" }
wheels = [
    { url = "https://files.pythonhosted.org/packages/f7/45/8c4ebc0c460e6ec38e62ab245ad3c7fc10b210116cea7c16d61602aa9558/stevedore-5.4.1-py3-none-any.whl", hash = "sha256:d10a31c7b86cba16c1f6e8d15416955fc797052351a56af15e608ad20811fcfe", size = 49533, upload-time = "2025-02-20T14:03:55.849Z" },
]

[[package]]
name = "sympy"
version = "1.13.3"
source = { registry = "https://pypi.org/simple" }
dependencies = [
    { name = "mpmath" },
]
sdist = { url = "https://files.pythonhosted.org/packages/11/8a/5a7fd6284fa8caac23a26c9ddf9c30485a48169344b4bd3b0f02fef1890f/sympy-1.13.3.tar.gz", hash = "sha256:b27fd2c6530e0ab39e275fc9b683895367e51d5da91baa8d3d64db2565fec4d9", size = 7533196, upload-time = "2024-09-18T21:54:25.591Z" }
wheels = [
    { url = "https://files.pythonhosted.org/packages/99/ff/c87e0622b1dadea79d2fb0b25ade9ed98954c9033722eb707053d310d4f3/sympy-1.13.3-py3-none-any.whl", hash = "sha256:54612cf55a62755ee71824ce692986f23c88ffa77207b30c1368eda4a7060f73", size = 6189483, upload-time = "2024-09-18T21:54:23.097Z" },
]

[[package]]
name = "tensorboard"
version = "2.16.2"
source = { registry = "https://pypi.org/simple" }
resolution-markers = [
    "python_full_version >= '3.11' and platform_machine != 'x86_64' and sys_platform == 'darwin'",
    "python_full_version >= '3.11' and platform_machine == 'x86_64' and sys_platform == 'darwin'",
    "python_full_version < '3.11' and platform_machine != 'x86_64' and sys_platform == 'darwin'",
    "python_full_version < '3.11' and platform_machine == 'x86_64' and sys_platform == 'darwin'",
]
dependencies = [
    { name = "absl-py", marker = "sys_platform == 'darwin'" },
    { name = "grpcio", marker = "sys_platform == 'darwin'" },
    { name = "markdown", marker = "sys_platform == 'darwin'" },
    { name = "numpy", marker = "sys_platform == 'darwin'" },
    { name = "protobuf", version = "4.25.8", source = { registry = "https://pypi.org/simple" }, marker = "sys_platform == 'darwin'" },
    { name = "setuptools", marker = "sys_platform == 'darwin'" },
    { name = "six", marker = "sys_platform == 'darwin'" },
    { name = "tensorboard-data-server", marker = "sys_platform == 'darwin'" },
    { name = "werkzeug", marker = "sys_platform == 'darwin'" },
]
wheels = [
    { url = "https://files.pythonhosted.org/packages/3a/d0/b97889ffa769e2d1fdebb632084d5e8b53fc299d43a537acee7ec0c021a3/tensorboard-2.16.2-py3-none-any.whl", hash = "sha256:9f2b4e7dad86667615c0e5cd072f1ea8403fc032a299f0072d6f74855775cc45", size = 5490335, upload-time = "2024-02-16T19:56:55.912Z" },
]

[[package]]
name = "tensorboard"
version = "2.19.0"
source = { registry = "https://pypi.org/simple" }
resolution-markers = [
    "python_full_version >= '3.11' and sys_platform == 'linux'",
    "python_full_version < '3.11' and sys_platform == 'linux'",
    "python_full_version >= '3.11' and sys_platform == 'win32'",
    "python_full_version < '3.11' and sys_platform == 'win32'",
    "python_full_version >= '3.11' and sys_platform != 'darwin' and sys_platform != 'linux' and sys_platform != 'win32'",
    "python_full_version < '3.11' and sys_platform != 'darwin' and sys_platform != 'linux' and sys_platform != 'win32'",
]
dependencies = [
    { name = "absl-py", marker = "sys_platform != 'darwin'" },
    { name = "grpcio", marker = "sys_platform != 'darwin'" },
    { name = "markdown", marker = "sys_platform != 'darwin'" },
    { name = "numpy", marker = "sys_platform != 'darwin'" },
    { name = "packaging", marker = "sys_platform != 'darwin'" },
    { name = "protobuf", version = "5.29.4", source = { registry = "https://pypi.org/simple" }, marker = "sys_platform != 'darwin'" },
    { name = "setuptools", marker = "sys_platform != 'darwin'" },
    { name = "six", marker = "sys_platform != 'darwin'" },
    { name = "tensorboard-data-server", marker = "sys_platform != 'darwin'" },
    { name = "werkzeug", marker = "sys_platform != 'darwin'" },
]
wheels = [
    { url = "https://files.pythonhosted.org/packages/5d/12/4f70e8e2ba0dbe72ea978429d8530b0333f0ed2140cc571a48802878ef99/tensorboard-2.19.0-py3-none-any.whl", hash = "sha256:5e71b98663a641a7ce8a6e70b0be8e1a4c0c45d48760b076383ac4755c35b9a0", size = 5503412, upload-time = "2025-02-12T08:17:27.21Z" },
]

[[package]]
name = "tensorboard-data-server"
version = "0.7.2"
source = { registry = "https://pypi.org/simple" }
wheels = [
    { url = "https://files.pythonhosted.org/packages/7a/13/e503968fefabd4c6b2650af21e110aa8466fe21432cd7c43a84577a89438/tensorboard_data_server-0.7.2-py3-none-any.whl", hash = "sha256:7e0610d205889588983836ec05dc098e80f97b7e7bbff7e994ebb78f578d0ddb", size = 2356, upload-time = "2023-10-23T21:23:32.16Z" },
    { url = "https://files.pythonhosted.org/packages/b7/85/dabeaf902892922777492e1d253bb7e1264cadce3cea932f7ff599e53fea/tensorboard_data_server-0.7.2-py3-none-macosx_10_9_x86_64.whl", hash = "sha256:9fe5d24221b29625dbc7328b0436ca7fc1c23de4acf4d272f1180856e32f9f60", size = 4823598, upload-time = "2023-10-23T21:23:33.714Z" },
    { url = "https://files.pythonhosted.org/packages/73/c6/825dab04195756cf8ff2e12698f22513b3db2f64925bdd41671bfb33aaa5/tensorboard_data_server-0.7.2-py3-none-manylinux_2_31_x86_64.whl", hash = "sha256:ef687163c24185ae9754ed5650eb5bc4d84ff257aabdc33f0cc6f74d8ba54530", size = 6590363, upload-time = "2023-10-23T21:23:35.583Z" },
]

[[package]]
name = "tensorflow"
version = "2.16.2"
source = { registry = "https://pypi.org/simple" }
resolution-markers = [
    "python_full_version >= '3.11' and platform_machine != 'x86_64' and sys_platform == 'darwin'",
    "python_full_version >= '3.11' and platform_machine == 'x86_64' and sys_platform == 'darwin'",
    "python_full_version < '3.11' and platform_machine != 'x86_64' and sys_platform == 'darwin'",
    "python_full_version < '3.11' and platform_machine == 'x86_64' and sys_platform == 'darwin'",
]
dependencies = [
    { name = "absl-py", marker = "sys_platform == 'darwin'" },
    { name = "astunparse", marker = "sys_platform == 'darwin'" },
    { name = "flatbuffers", marker = "sys_platform == 'darwin'" },
    { name = "gast", marker = "sys_platform == 'darwin'" },
    { name = "google-pasta", marker = "sys_platform == 'darwin'" },
    { name = "grpcio", marker = "sys_platform == 'darwin'" },
    { name = "h5py", marker = "sys_platform == 'darwin'" },
    { name = "keras", marker = "sys_platform == 'darwin'" },
    { name = "libclang", marker = "sys_platform == 'darwin'" },
    { name = "ml-dtypes", version = "0.3.2", source = { registry = "https://pypi.org/simple" }, marker = "sys_platform == 'darwin'" },
    { name = "numpy", marker = "sys_platform == 'darwin'" },
    { name = "opt-einsum", marker = "sys_platform == 'darwin'" },
    { name = "packaging", marker = "sys_platform == 'darwin'" },
    { name = "protobuf", version = "4.25.8", source = { registry = "https://pypi.org/simple" }, marker = "sys_platform == 'darwin'" },
    { name = "requests", marker = "sys_platform == 'darwin'" },
    { name = "setuptools", marker = "sys_platform == 'darwin'" },
    { name = "six", marker = "sys_platform == 'darwin'" },
    { name = "tensorboard", version = "2.16.2", source = { registry = "https://pypi.org/simple" }, marker = "sys_platform == 'darwin'" },
    { name = "tensorflow-io-gcs-filesystem", marker = "sys_platform == 'darwin'" },
    { name = "termcolor", marker = "sys_platform == 'darwin'" },
    { name = "typing-extensions", marker = "sys_platform == 'darwin'" },
    { name = "wrapt", marker = "sys_platform == 'darwin'" },
]
wheels = [
    { url = "https://files.pythonhosted.org/packages/f0/da/f242771de50d12dc1816cc9a66dfa5b377e8cd6ea316a6ffc9a7d2c6dfb8/tensorflow-2.16.2-cp310-cp310-macosx_10_15_x86_64.whl", hash = "sha256:546dc68d0740fb4b75593a6bfa308da9526fe31f65c2181d48c8551c4a0ad02f", size = 259544836, upload-time = "2024-06-28T18:50:15.936Z" },
    { url = "https://files.pythonhosted.org/packages/ea/49/0ba9a26146b93666d9d0a1207b0dbdff24caf96a2102dc1124aa1bcc0c5f/tensorflow-2.16.2-cp310-cp310-macosx_12_0_arm64.whl", hash = "sha256:72c84f0e0f8ad0e7cb7b4b3fe9d1c899e6cbebc51c0e64df42a2a32a904aacd7", size = 226983658, upload-time = "2024-06-28T18:50:27.278Z" },
    { url = "https://files.pythonhosted.org/packages/6d/69/9999c2d9e8a3b08dfcfc7e9259a05fb1da5f700936091d2eb4a7985c2776/tensorflow-2.16.2-cp311-cp311-macosx_10_15_x86_64.whl", hash = "sha256:ec06570d57bfa0e2be804405e3cdc2960e94887e7619ffb6bc053e9775b695aa", size = 259588062, upload-time = "2024-06-28T18:51:09.316Z" },
    { url = "https://files.pythonhosted.org/packages/9d/72/6f09443493b9df2fd8a9585c9af4d9453762906a8e5735a8a5efa6e3d1e3/tensorflow-2.16.2-cp311-cp311-macosx_12_0_arm64.whl", hash = "sha256:2c8a0e79395639b762e62002db99b2f6cc608f744312c9940899c1128f325331", size = 227025342, upload-time = "2024-06-28T18:51:19.421Z" },
]

[[package]]
name = "tensorflow"
version = "2.19.0"
source = { registry = "https://pypi.org/simple" }
resolution-markers = [
    "python_full_version >= '3.11' and sys_platform == 'linux'",
    "python_full_version < '3.11' and sys_platform == 'linux'",
    "python_full_version >= '3.11' and sys_platform == 'win32'",
    "python_full_version < '3.11' and sys_platform == 'win32'",
    "python_full_version >= '3.11' and sys_platform != 'darwin' and sys_platform != 'linux' and sys_platform != 'win32'",
    "python_full_version < '3.11' and sys_platform != 'darwin' and sys_platform != 'linux' and sys_platform != 'win32'",
]
dependencies = [
    { name = "absl-py", marker = "sys_platform != 'darwin'" },
    { name = "astunparse", marker = "sys_platform != 'darwin'" },
    { name = "flatbuffers", marker = "sys_platform != 'darwin'" },
    { name = "gast", marker = "sys_platform != 'darwin'" },
    { name = "google-pasta", marker = "sys_platform != 'darwin'" },
    { name = "grpcio", marker = "sys_platform != 'darwin'" },
    { name = "h5py", marker = "sys_platform != 'darwin'" },
    { name = "keras", marker = "sys_platform != 'darwin'" },
    { name = "libclang", marker = "sys_platform != 'darwin'" },
    { name = "ml-dtypes", version = "0.5.1", source = { registry = "https://pypi.org/simple" }, marker = "sys_platform != 'darwin'" },
    { name = "numpy", marker = "sys_platform != 'darwin'" },
    { name = "opt-einsum", marker = "sys_platform != 'darwin'" },
    { name = "packaging", marker = "sys_platform != 'darwin'" },
    { name = "protobuf", version = "5.29.4", source = { registry = "https://pypi.org/simple" }, marker = "sys_platform != 'darwin'" },
    { name = "requests", marker = "sys_platform != 'darwin'" },
    { name = "setuptools", marker = "sys_platform != 'darwin'" },
    { name = "six", marker = "sys_platform != 'darwin'" },
    { name = "tensorboard", version = "2.19.0", source = { registry = "https://pypi.org/simple" }, marker = "sys_platform != 'darwin'" },
    { name = "tensorflow-io-gcs-filesystem", marker = "sys_platform != 'darwin'" },
    { name = "termcolor", marker = "sys_platform != 'darwin'" },
    { name = "typing-extensions", marker = "sys_platform != 'darwin'" },
    { name = "wrapt", marker = "sys_platform != 'darwin'" },
]
wheels = [
    { url = "https://files.pythonhosted.org/packages/45/cf/96dfffd7b04398cf0fe74c228972ba275b8f5867a6a0d4a472005d3469c4/tensorflow-2.19.0-cp310-cp310-manylinux_2_17_aarch64.manylinux2014_aarch64.whl", hash = "sha256:2b39293cae3aeee534dc4746dc6097b48c281e5e8b9a423efbd14d4495968e5c", size = 252498594, upload-time = "2025-03-12T01:04:25.295Z" },
    { url = "https://files.pythonhosted.org/packages/2b/b6/86f99528b3edca3c31cad43e79b15debc9124c7cbc772a8f8e82667fd427/tensorflow-2.19.0-cp310-cp310-manylinux_2_17_x86_64.manylinux2014_x86_64.whl", hash = "sha256:83e2d6c748105488205d30e43093f28fc90e8da0176db9ddee12e2784cf435e8", size = 644752673, upload-time = "2025-03-12T01:04:42.14Z" },
    { url = "https://files.pythonhosted.org/packages/7f/03/8bf7bfb538fad40571b781a2aaa1ae905f617acef79d0aa8da7cc92390fb/tensorflow-2.19.0-cp310-cp310-win_amd64.whl", hash = "sha256:d3f47452246bd08902f0c865d3839fa715f1738d801d256934b943aa21c5a1d2", size = 375723719, upload-time = "2025-03-12T01:05:02.774Z" },
    { url = "https://files.pythonhosted.org/packages/7e/03/a1dbc8314f954231593bacfdd12d40bc9b4eaf127d36fd04998e7bf8efda/tensorflow-2.19.0-cp311-cp311-manylinux_2_17_aarch64.manylinux2014_aarch64.whl", hash = "sha256:c92d3ff958ac0ee0eb343f10d4055b3a2815635cb3ee0836f9b1d735c76ee098", size = 252660103, upload-time = "2025-03-12T01:05:25.075Z" },
    { url = "https://files.pythonhosted.org/packages/ba/1c/370b5546cf7afc29649b2fb74c171ef2493a36f62cf901c1425ead4a56af/tensorflow-2.19.0-cp311-cp311-manylinux_2_17_x86_64.manylinux2014_x86_64.whl", hash = "sha256:390747786ac979809fa1cfcf6916220ef0bfed6b9e1b8c643b6b09184a868fe4", size = 644894885, upload-time = "2025-03-12T01:05:43.224Z" },
    { url = "https://files.pythonhosted.org/packages/3c/e3/e868f1d5951047f950d2ba1e04a765a3328a51f06996b67976d6102f8227/tensorflow-2.19.0-cp311-cp311-win_amd64.whl", hash = "sha256:ade03804d81e696f8b9045bbe2dd5d0146e36c63d85bf2eae8225ffa74a03713", size = 375910205, upload-time = "2025-03-12T01:06:06.475Z" },
]

[[package]]
name = "tensorflow-io-gcs-filesystem"
version = "0.37.1"
source = { registry = "https://pypi.org/simple" }
wheels = [
    { url = "https://files.pythonhosted.org/packages/e9/a3/12d7e7326a707919b321e2d6e4c88eb61596457940fd2b8ff3e9b7fac8a7/tensorflow_io_gcs_filesystem-0.37.1-cp310-cp310-macosx_10_14_x86_64.whl", hash = "sha256:249c12b830165841411ba71e08215d0e94277a49c551e6dd5d72aab54fe5491b", size = 2470224, upload-time = "2024-07-01T23:44:15.341Z" },
    { url = "https://files.pythonhosted.org/packages/1c/55/3849a188cc15e58fefde20e9524d124a629a67a06b4dc0f6c881cb3c6e39/tensorflow_io_gcs_filesystem-0.37.1-cp310-cp310-macosx_12_0_arm64.whl", hash = "sha256:257aab23470a0796978efc9c2bcf8b0bc80f22e6298612a4c0a50d3f4e88060c", size = 3479613, upload-time = "2024-07-01T23:44:17.445Z" },
    { url = "https://files.pythonhosted.org/packages/e2/19/9095c69e22c879cb3896321e676c69273a549a3148c4f62aa4bc5ebdb20f/tensorflow_io_gcs_filesystem-0.37.1-cp310-cp310-manylinux_2_17_aarch64.manylinux2014_aarch64.whl", hash = "sha256:8febbfcc67c61e542a5ac1a98c7c20a91a5e1afc2e14b1ef0cb7c28bc3b6aa70", size = 4842078, upload-time = "2024-07-01T23:44:18.977Z" },
    { url = "https://files.pythonhosted.org/packages/f3/48/47b7d25572961a48b1de3729b7a11e835b888e41e0203cca82df95d23b91/tensorflow_io_gcs_filesystem-0.37.1-cp310-cp310-manylinux_2_17_x86_64.manylinux2014_x86_64.whl", hash = "sha256:9679b36e3a80921876f31685ab6f7270f3411a4cc51bc2847e80d0e4b5291e27", size = 5085736, upload-time = "2024-07-01T23:44:21.034Z" },
    { url = "https://files.pythonhosted.org/packages/40/9b/b2fb82d0da673b17a334f785fc19c23483165019ddc33b275ef25ca31173/tensorflow_io_gcs_filesystem-0.37.1-cp311-cp311-macosx_10_14_x86_64.whl", hash = "sha256:32c50ab4e29a23c1f91cd0f9ab8c381a0ab10f45ef5c5252e94965916041737c", size = 2470224, upload-time = "2024-07-01T23:44:23.039Z" },
    { url = "https://files.pythonhosted.org/packages/5b/cc/16634e76f3647fbec18187258da3ba11184a6232dcf9073dc44579076d36/tensorflow_io_gcs_filesystem-0.37.1-cp311-cp311-macosx_12_0_arm64.whl", hash = "sha256:b02f9c5f94fd62773954a04f69b68c4d576d076fd0db4ca25d5479f0fbfcdbad", size = 3479613, upload-time = "2024-07-01T23:44:24.399Z" },
    { url = "https://files.pythonhosted.org/packages/de/bf/ba597d3884c77d05a78050f3c178933d69e3f80200a261df6eaa920656cd/tensorflow_io_gcs_filesystem-0.37.1-cp311-cp311-manylinux_2_17_aarch64.manylinux2014_aarch64.whl", hash = "sha256:6e1f2796b57e799a8ca1b75bf47c2aaa437c968408cc1a402a9862929e104cda", size = 4842079, upload-time = "2024-07-01T23:44:26.825Z" },
    { url = "https://files.pythonhosted.org/packages/66/7f/e36ae148c2f03d61ca1bff24bc13a0fef6d6825c966abef73fc6f880a23b/tensorflow_io_gcs_filesystem-0.37.1-cp311-cp311-manylinux_2_17_x86_64.manylinux2014_x86_64.whl", hash = "sha256:ee7c8ee5fe2fd8cb6392669ef16e71841133041fee8a330eff519ad9b36e4556", size = 5085736, upload-time = "2024-07-01T23:44:28.618Z" },
]

[[package]]
name = "tensorstore"
version = "0.1.73"
source = { registry = "https://pypi.org/simple" }
dependencies = [
    { name = "ml-dtypes", version = "0.3.2", source = { registry = "https://pypi.org/simple" }, marker = "sys_platform == 'darwin'" },
    { name = "ml-dtypes", version = "0.5.1", source = { registry = "https://pypi.org/simple" }, marker = "sys_platform != 'darwin'" },
    { name = "numpy" },
]
sdist = { url = "https://files.pythonhosted.org/packages/89/e9/00841801b0ae383228b8deca788e5a4e950f863c1846c14a118d5d5bac62/tensorstore-0.1.73.tar.gz", hash = "sha256:f24b325385fd30be612ab8494a29d3bfef37b9444357912ba184f30f325f093b", size = 6765634, upload-time = "2025-03-29T05:47:04.913Z" }
wheels = [
    { url = "https://files.pythonhosted.org/packages/74/cd/706b136e321a657d8bbd6d7a16195033b6697e11e1a09889363c1b201d7f/tensorstore-0.1.73-cp310-cp310-macosx_10_14_x86_64.whl", hash = "sha256:03cec5141a27d2e65e4ff604641cfb1f7989d66c361534392e810b80cbda617d", size = 15229643, upload-time = "2025-03-29T05:46:08.55Z" },
    { url = "https://files.pythonhosted.org/packages/54/ea/7fb4aa456cd1f43eac3ac8c22ebc9122d1ec6a975e851b10c1ac777378b2/tensorstore-0.1.73-cp310-cp310-macosx_11_0_arm64.whl", hash = "sha256:7b4e08bfa61880863bedb90499a23c63d9493cf9310207c230086b0a3700c75d", size = 13195150, upload-time = "2025-03-29T05:46:12.257Z" },
    { url = "https://files.pythonhosted.org/packages/4e/dc/e85f3aa71684f49bde2a8ce8e0ca5900affa8a370ac6180e36e852fe17fb/tensorstore-0.1.73-cp310-cp310-manylinux_2_17_aarch64.manylinux2014_aarch64.whl", hash = "sha256:87fb7879af73a5b7ded9c9de3e2014baf6468d9d7c47edfc19490907b346e0a6", size = 16966268, upload-time = "2025-03-29T05:46:14.824Z" },
    { url = "https://files.pythonhosted.org/packages/5c/a6/09e2df080af32477e9b055e2ba56e370fc914bfadc6bbebd5ff45595c118/tensorstore-0.1.73-cp310-cp310-manylinux_2_17_x86_64.manylinux2014_x86_64.whl", hash = "sha256:05f7fdcb063f08f40f74c49f92c0f0136c5b715d49e111950bf025b12a72a907", size = 18312908, upload-time = "2025-03-29T05:46:17.559Z" },
    { url = "https://files.pythonhosted.org/packages/c5/ea/75023f524a178516073b7ab9c82f71dc628824fa405e76df7f89d8b86d33/tensorstore-0.1.73-cp310-cp310-win_amd64.whl", hash = "sha256:7a812e8297a4ed70109057628b767c1a12b535f2db657635f0ed1517b23b990b", size = 12372525, upload-time = "2025-03-29T05:46:20.415Z" },
    { url = "https://files.pythonhosted.org/packages/58/73/7db87143508219d1787f8872367f8c976a429a815b75dc074a2bfc14adc6/tensorstore-0.1.73-cp311-cp311-macosx_10_14_x86_64.whl", hash = "sha256:e99ae99ac48f41c4e36b1e3717c6dbdab96dd27fc91618dd01afb9ad848a9293", size = 15231139, upload-time = "2025-03-29T05:46:23.543Z" },
    { url = "https://files.pythonhosted.org/packages/46/cf/d235ef2faa1dca7ded0aed8ee7a9f929f287e00aa2a1cb927a1d7b1c8027/tensorstore-0.1.73-cp311-cp311-macosx_11_0_arm64.whl", hash = "sha256:dd7fa6d7e9579a1a75e6185d7df10e28fcc7db2e14190ed60261a71b9c09e1df", size = 13196601, upload-time = "2025-03-29T05:46:26.088Z" },
    { url = "https://files.pythonhosted.org/packages/ae/38/f0bf16f44a0509310657934a66a5608afd6953a6b077b929e22f2de4eecf/tensorstore-0.1.73-cp311-cp311-manylinux_2_17_aarch64.manylinux2014_aarch64.whl", hash = "sha256:4433dcfcb943e100b90b0fc8e0b1d174e8c2c1cedb1fcc86e6d20b6a2e961831", size = 16967291, upload-time = "2025-03-29T05:46:29.562Z" },
    { url = "https://files.pythonhosted.org/packages/87/ff/debe530167ca3f939b96bc646ba06beb4a0e0fdaa57d9fb9687440e4bc47/tensorstore-0.1.73-cp311-cp311-manylinux_2_17_x86_64.manylinux2014_x86_64.whl", hash = "sha256:0eb83a2526e211a721842c3e98293e4bc9e1fdb9dac37ecf37d6ccbde84b8ee3", size = 18315400, upload-time = "2025-03-29T05:46:32.441Z" },
    { url = "https://files.pythonhosted.org/packages/a9/5d/6fb783a879e003eccc1e7b40fe2f6159275e91f76976fb9b5c4e09c425cd/tensorstore-0.1.73-cp311-cp311-win_amd64.whl", hash = "sha256:a11d2e496d7442c68b35cd222a8c8df3fdee9e30fb2984c91546d81faff8bf61", size = 12372164, upload-time = "2025-03-29T05:46:35.032Z" },
]

[[package]]
name = "termcolor"
version = "3.1.0"
source = { registry = "https://pypi.org/simple" }
sdist = { url = "https://files.pythonhosted.org/packages/ca/6c/3d75c196ac07ac8749600b60b03f4f6094d54e132c4d94ebac6ee0e0add0/termcolor-3.1.0.tar.gz", hash = "sha256:6a6dd7fbee581909eeec6a756cff1d7f7c376063b14e4a298dc4980309e55970", size = 14324, upload-time = "2025-04-30T11:37:53.791Z" }
wheels = [
    { url = "https://files.pythonhosted.org/packages/4f/bd/de8d508070629b6d84a30d01d57e4a65c69aa7f5abe7560b8fad3b50ea59/termcolor-3.1.0-py3-none-any.whl", hash = "sha256:591dd26b5c2ce03b9e43f391264626557873ce1d379019786f99b0c2bee140aa", size = 7684, upload-time = "2025-04-30T11:37:52.382Z" },
]

[[package]]
name = "threadpoolctl"
version = "3.6.0"
source = { registry = "https://pypi.org/simple" }
sdist = { url = "https://files.pythonhosted.org/packages/b7/4d/08c89e34946fce2aec4fbb45c9016efd5f4d7f24af8e5d93296e935631d8/threadpoolctl-3.6.0.tar.gz", hash = "sha256:8ab8b4aa3491d812b623328249fab5302a68d2d71745c8a4c719a2fcaba9f44e", size = 21274, upload-time = "2025-03-13T13:49:23.031Z" }
wheels = [
    { url = "https://files.pythonhosted.org/packages/32/d5/f9a850d79b0851d1d4ef6456097579a9005b31fea68726a4ae5f2d82ddd9/threadpoolctl-3.6.0-py3-none-any.whl", hash = "sha256:43a0b8fd5a2928500110039e43a5eed8480b918967083ea48dc3ab9f13c4a7fb", size = 18638, upload-time = "2025-03-13T13:49:21.846Z" },
]

[[package]]
name = "tinycss2"
version = "1.4.0"
source = { registry = "https://pypi.org/simple" }
dependencies = [
    { name = "webencodings" },
]
sdist = { url = "https://files.pythonhosted.org/packages/7a/fd/7a5ee21fd08ff70d3d33a5781c255cbe779659bd03278feb98b19ee550f4/tinycss2-1.4.0.tar.gz", hash = "sha256:10c0972f6fc0fbee87c3edb76549357415e94548c1ae10ebccdea16fb404a9b7", size = 87085, upload-time = "2024-10-24T14:58:29.895Z" }
wheels = [
    { url = "https://files.pythonhosted.org/packages/e6/34/ebdc18bae6aa14fbee1a08b63c015c72b64868ff7dae68808ab500c492e2/tinycss2-1.4.0-py3-none-any.whl", hash = "sha256:3a49cf47b7675da0b15d0c6e1df8df4ebd96e9394bb905a5775adb0d884c5289", size = 26610, upload-time = "2024-10-24T14:58:28.029Z" },
]

[[package]]
name = "tokenize-rt"
version = "6.1.0"
source = { registry = "https://pypi.org/simple" }
sdist = { url = "https://files.pythonhosted.org/packages/6b/0a/5854d8ced8c1e00193d1353d13db82d7f813f99bd5dcb776ce3e2a4c0d19/tokenize_rt-6.1.0.tar.gz", hash = "sha256:e8ee836616c0877ab7c7b54776d2fefcc3bde714449a206762425ae114b53c86", size = 5506, upload-time = "2024-10-22T00:14:59.189Z" }
wheels = [
    { url = "https://files.pythonhosted.org/packages/87/ba/576aac29b10dfa49a6ce650001d1bb31f81e734660555eaf144bfe5b8995/tokenize_rt-6.1.0-py2.py3-none-any.whl", hash = "sha256:d706141cdec4aa5f358945abe36b911b8cbdc844545da99e811250c0cee9b6fc", size = 6015, upload-time = "2024-10-22T00:14:57.469Z" },
]

[[package]]
name = "tomli"
version = "2.2.1"
source = { registry = "https://pypi.org/simple" }
sdist = { url = "https://files.pythonhosted.org/packages/18/87/302344fed471e44a87289cf4967697d07e532f2421fdaf868a303cbae4ff/tomli-2.2.1.tar.gz", hash = "sha256:cd45e1dc79c835ce60f7404ec8119f2eb06d38b1deba146f07ced3bbc44505ff", size = 17175, upload-time = "2024-11-27T22:38:36.873Z" }
wheels = [
    { url = "https://files.pythonhosted.org/packages/43/ca/75707e6efa2b37c77dadb324ae7d9571cb424e61ea73fad7c56c2d14527f/tomli-2.2.1-cp311-cp311-macosx_10_9_x86_64.whl", hash = "sha256:678e4fa69e4575eb77d103de3df8a895e1591b48e740211bd1067378c69e8249", size = 131077, upload-time = "2024-11-27T22:37:54.956Z" },
    { url = "https://files.pythonhosted.org/packages/c7/16/51ae563a8615d472fdbffc43a3f3d46588c264ac4f024f63f01283becfbb/tomli-2.2.1-cp311-cp311-macosx_11_0_arm64.whl", hash = "sha256:023aa114dd824ade0100497eb2318602af309e5a55595f76b626d6d9f3b7b0a6", size = 123429, upload-time = "2024-11-27T22:37:56.698Z" },
    { url = "https://files.pythonhosted.org/packages/f1/dd/4f6cd1e7b160041db83c694abc78e100473c15d54620083dbd5aae7b990e/tomli-2.2.1-cp311-cp311-manylinux_2_17_aarch64.manylinux2014_aarch64.whl", hash = "sha256:ece47d672db52ac607a3d9599a9d48dcb2f2f735c6c2d1f34130085bb12b112a", size = 226067, upload-time = "2024-11-27T22:37:57.63Z" },
    { url = "https://files.pythonhosted.org/packages/a9/6b/c54ede5dc70d648cc6361eaf429304b02f2871a345bbdd51e993d6cdf550/tomli-2.2.1-cp311-cp311-manylinux_2_17_x86_64.manylinux2014_x86_64.whl", hash = "sha256:6972ca9c9cc9f0acaa56a8ca1ff51e7af152a9f87fb64623e31d5c83700080ee", size = 236030, upload-time = "2024-11-27T22:37:59.344Z" },
    { url = "https://files.pythonhosted.org/packages/1f/47/999514fa49cfaf7a92c805a86c3c43f4215621855d151b61c602abb38091/tomli-2.2.1-cp311-cp311-manylinux_2_5_i686.manylinux1_i686.manylinux_2_17_i686.manylinux2014_i686.whl", hash = "sha256:c954d2250168d28797dd4e3ac5cf812a406cd5a92674ee4c8f123c889786aa8e", size = 240898, upload-time = "2024-11-27T22:38:00.429Z" },
    { url = "https://files.pythonhosted.org/packages/73/41/0a01279a7ae09ee1573b423318e7934674ce06eb33f50936655071d81a24/tomli-2.2.1-cp311-cp311-musllinux_1_2_aarch64.whl", hash = "sha256:8dd28b3e155b80f4d54beb40a441d366adcfe740969820caf156c019fb5c7ec4", size = 229894, upload-time = "2024-11-27T22:38:02.094Z" },
    { url = "https://files.pythonhosted.org/packages/55/18/5d8bc5b0a0362311ce4d18830a5d28943667599a60d20118074ea1b01bb7/tomli-2.2.1-cp311-cp311-musllinux_1_2_i686.whl", hash = "sha256:e59e304978767a54663af13c07b3d1af22ddee3bb2fb0618ca1593e4f593a106", size = 245319, upload-time = "2024-11-27T22:38:03.206Z" },
    { url = "https://files.pythonhosted.org/packages/92/a3/7ade0576d17f3cdf5ff44d61390d4b3febb8a9fc2b480c75c47ea048c646/tomli-2.2.1-cp311-cp311-musllinux_1_2_x86_64.whl", hash = "sha256:33580bccab0338d00994d7f16f4c4ec25b776af3ffaac1ed74e0b3fc95e885a8", size = 238273, upload-time = "2024-11-27T22:38:04.217Z" },
    { url = "https://files.pythonhosted.org/packages/72/6f/fa64ef058ac1446a1e51110c375339b3ec6be245af9d14c87c4a6412dd32/tomli-2.2.1-cp311-cp311-win32.whl", hash = "sha256:465af0e0875402f1d226519c9904f37254b3045fc5084697cefb9bdde1ff99ff", size = 98310, upload-time = "2024-11-27T22:38:05.908Z" },
    { url = "https://files.pythonhosted.org/packages/6a/1c/4a2dcde4a51b81be3530565e92eda625d94dafb46dbeb15069df4caffc34/tomli-2.2.1-cp311-cp311-win_amd64.whl", hash = "sha256:2d0f2fdd22b02c6d81637a3c95f8cd77f995846af7414c5c4b8d0545afa1bc4b", size = 108309, upload-time = "2024-11-27T22:38:06.812Z" },
    { url = "https://files.pythonhosted.org/packages/6e/c2/61d3e0f47e2b74ef40a68b9e6ad5984f6241a942f7cd3bbfbdbd03861ea9/tomli-2.2.1-py3-none-any.whl", hash = "sha256:cb55c73c5f4408779d0cf3eef9f762b9c9f147a77de7b258bef0a5628adc85cc", size = 14257, upload-time = "2024-11-27T22:38:35.385Z" },
]

[[package]]
name = "tomlkit"
version = "0.13.2"
source = { registry = "https://pypi.org/simple" }
sdist = { url = "https://files.pythonhosted.org/packages/b1/09/a439bec5888f00a54b8b9f05fa94d7f901d6735ef4e55dcec9bc37b5d8fa/tomlkit-0.13.2.tar.gz", hash = "sha256:fff5fe59a87295b278abd31bec92c15d9bc4a06885ab12bcea52c71119392e79", size = 192885, upload-time = "2024-08-14T08:19:41.488Z" }
wheels = [
    { url = "https://files.pythonhosted.org/packages/f9/b6/a447b5e4ec71e13871be01ba81f5dfc9d0af7e473da256ff46bc0e24026f/tomlkit-0.13.2-py3-none-any.whl", hash = "sha256:7a974427f6e119197f670fbbbeae7bef749a6c14e793db934baefc1b5f03efde", size = 37955, upload-time = "2024-08-14T08:19:40.05Z" },
]

[[package]]
name = "toolz"
version = "1.0.0"
source = { registry = "https://pypi.org/simple" }
sdist = { url = "https://files.pythonhosted.org/packages/8a/0b/d80dfa675bf592f636d1ea0b835eab4ec8df6e9415d8cfd766df54456123/toolz-1.0.0.tar.gz", hash = "sha256:2c86e3d9a04798ac556793bced838816296a2f085017664e4995cb40a1047a02", size = 66790, upload-time = "2024-10-04T16:17:04.001Z" }
wheels = [
    { url = "https://files.pythonhosted.org/packages/03/98/eb27cc78ad3af8e302c9d8ff4977f5026676e130d28dd7578132a457170c/toolz-1.0.0-py3-none-any.whl", hash = "sha256:292c8f1c4e7516bf9086f8850935c799a874039c8bcf959d47b600e4c44a6236", size = 56383, upload-time = "2024-10-04T16:17:01.533Z" },
]

[[package]]
name = "torch"
version = "2.2.2"
source = { registry = "https://download.pytorch.org/whl/cpu" }
resolution-markers = [
    "python_full_version >= '3.11' and platform_machine != 'x86_64' and sys_platform == 'darwin'",
    "python_full_version >= '3.11' and platform_machine == 'x86_64' and sys_platform == 'darwin'",
    "python_full_version < '3.11' and platform_machine != 'x86_64' and sys_platform == 'darwin'",
    "python_full_version < '3.11' and platform_machine == 'x86_64' and sys_platform == 'darwin'",
]
dependencies = [
    { name = "filelock", marker = "sys_platform == 'darwin'" },
    { name = "fsspec", marker = "sys_platform == 'darwin'" },
    { name = "jinja2", marker = "sys_platform == 'darwin'" },
    { name = "networkx", marker = "sys_platform == 'darwin'" },
    { name = "sympy", marker = "sys_platform == 'darwin'" },
    { name = "typing-extensions", marker = "sys_platform == 'darwin'" },
]
wheels = [
    { url = "https://download.pytorch.org/whl/cpu/torch-2.2.2-cp310-none-macosx_10_9_x86_64.whl", hash = "sha256:e677c4d74db0cfc2b10923de1bde575d981cba54505ddc082b0508d964119850" },
    { url = "https://download.pytorch.org/whl/cpu/torch-2.2.2-cp310-none-macosx_11_0_arm64.whl", hash = "sha256:b520d14d2f2810ad5da758bea10caf7978ef3643565bc00f90de892e00d77925" },
    { url = "https://download.pytorch.org/whl/cpu/torch-2.2.2-cp311-none-macosx_10_9_x86_64.whl", hash = "sha256:4300cbbb4d0428c51b5c194190169018d5b818fd9f6fafc28bbe8fd84ded1740" },
    { url = "https://download.pytorch.org/whl/cpu/torch-2.2.2-cp311-none-macosx_11_0_arm64.whl", hash = "sha256:822a589675cba8acf0457d6a4e5b6ca441ad3b4c3a44a1cbc8f8b31ae796445e" },
]

[[package]]
name = "torch"
version = "2.4.0"
source = { registry = "https://pypi.org/simple" }
resolution-markers = [
    "python_full_version >= '3.11' and sys_platform != 'darwin' and sys_platform != 'linux' and sys_platform != 'win32'",
    "python_full_version < '3.11' and sys_platform != 'darwin' and sys_platform != 'linux' and sys_platform != 'win32'",
]
dependencies = [
    { name = "filelock", marker = "sys_platform != 'darwin' and sys_platform != 'linux' and sys_platform != 'win32'" },
    { name = "fsspec", marker = "sys_platform != 'darwin' and sys_platform != 'linux' and sys_platform != 'win32'" },
    { name = "jinja2", marker = "sys_platform != 'darwin' and sys_platform != 'linux' and sys_platform != 'win32'" },
    { name = "networkx", marker = "sys_platform != 'darwin' and sys_platform != 'linux' and sys_platform != 'win32'" },
    { name = "sympy", marker = "sys_platform != 'darwin' and sys_platform != 'linux' and sys_platform != 'win32'" },
    { name = "typing-extensions", marker = "sys_platform != 'darwin' and sys_platform != 'linux' and sys_platform != 'win32'" },
]

[[package]]
name = "torch"
version = "2.4.0+cu121"
source = { registry = "https://download.pytorch.org/whl/cu121" }
resolution-markers = [
    "python_full_version >= '3.11' and sys_platform == 'linux'",
    "python_full_version < '3.11' and sys_platform == 'linux'",
    "python_full_version >= '3.11' and sys_platform == 'win32'",
    "python_full_version < '3.11' and sys_platform == 'win32'",
]
dependencies = [
    { name = "filelock", marker = "sys_platform == 'linux' or sys_platform == 'win32'" },
    { name = "fsspec", marker = "sys_platform == 'linux' or sys_platform == 'win32'" },
    { name = "jinja2", marker = "sys_platform == 'linux' or sys_platform == 'win32'" },
    { name = "networkx", marker = "sys_platform == 'linux' or sys_platform == 'win32'" },
    { name = "nvidia-cublas-cu12", marker = "platform_machine == 'x86_64' and sys_platform == 'linux'" },
    { name = "nvidia-cuda-cupti-cu12", marker = "platform_machine == 'x86_64' and sys_platform == 'linux'" },
    { name = "nvidia-cuda-nvrtc-cu12", marker = "platform_machine == 'x86_64' and sys_platform == 'linux'" },
    { name = "nvidia-cuda-runtime-cu12", marker = "platform_machine == 'x86_64' and sys_platform == 'linux'" },
    { name = "nvidia-cudnn-cu12", marker = "platform_machine == 'x86_64' and sys_platform == 'linux'" },
    { name = "nvidia-cufft-cu12", marker = "platform_machine == 'x86_64' and sys_platform == 'linux'" },
    { name = "nvidia-curand-cu12", marker = "platform_machine == 'x86_64' and sys_platform == 'linux'" },
    { name = "nvidia-cusolver-cu12", marker = "platform_machine == 'x86_64' and sys_platform == 'linux'" },
    { name = "nvidia-cusparse-cu12", marker = "platform_machine == 'x86_64' and sys_platform == 'linux'" },
    { name = "nvidia-nccl-cu12", marker = "platform_machine == 'x86_64' and sys_platform == 'linux'" },
    { name = "nvidia-nvtx-cu12", marker = "platform_machine == 'x86_64' and sys_platform == 'linux'" },
    { name = "sympy", marker = "sys_platform == 'linux' or sys_platform == 'win32'" },
    { name = "triton", marker = "platform_machine == 'x86_64' and sys_platform == 'linux'" },
    { name = "typing-extensions", marker = "sys_platform == 'linux' or sys_platform == 'win32'" },
]
wheels = [
    { url = "https://download.pytorch.org/whl/cu121/torch-2.4.0%2Bcu121-cp310-cp310-linux_x86_64.whl", hash = "sha256:28bfba084dca52a06c465d7ad0f3cc372c35fc503f3eab881cc17a5fd82914e7" },
    { url = "https://download.pytorch.org/whl/cu121/torch-2.4.0%2Bcu121-cp310-cp310-win_amd64.whl", hash = "sha256:9244bdc160d701915ae03e14cc25c085aa11e30d711a0b64bef0ee427e04632c" },
    { url = "https://download.pytorch.org/whl/cu121/torch-2.4.0%2Bcu121-cp311-cp311-linux_x86_64.whl", hash = "sha256:a9fff32d365e0c74b6909480548b2e291314a204adb29b6bb6f2c6d33f8be26c" },
    { url = "https://download.pytorch.org/whl/cu121/torch-2.4.0%2Bcu121-cp311-cp311-win_amd64.whl", hash = "sha256:bada31485e04282b9f099da39b774484d3e4c431b7ea0df3663817295ae764e4" },
]

[[package]]
name = "torch-geometric"
version = "2.5.1"
source = { registry = "https://pypi.org/simple" }
dependencies = [
    { name = "aiohttp" },
    { name = "fsspec" },
    { name = "jinja2" },
    { name = "numpy" },
    { name = "psutil" },
    { name = "pyparsing" },
    { name = "requests" },
    { name = "scikit-learn" },
    { name = "scipy" },
    { name = "tqdm" },
]
sdist = { url = "https://files.pythonhosted.org/packages/3c/57/af9c8766f8412246c3dbf2a11e2391c71d15825cb964d0a7ccc540521b6d/torch_geometric-2.5.1.tar.gz", hash = "sha256:ed01119f9af58f7d02d53b8380f9538b04e43912c351395d1241076b45698832", size = 740838, upload-time = "2024-03-12T14:10:11.486Z" }
wheels = [
    { url = "https://files.pythonhosted.org/packages/c6/52/1230fbcdfa27a75211b0e6d40feade0bceb793ec57e5cbd5ecf460af2652/torch_geometric-2.5.1-py3-none-any.whl", hash = "sha256:8dcdc67a7541c1fd3d6939efa4b302029cb30301fea7bd5b4a240f95a85a4810", size = 1097606, upload-time = "2024-03-12T14:10:08.345Z" },
]

[[package]]
name = "torchvision"
version = "0.17.2"
source = { registry = "https://pypi.org/simple" }
resolution-markers = [
    "python_full_version >= '3.11' and platform_machine != 'x86_64' and sys_platform == 'darwin'",
    "python_full_version >= '3.11' and platform_machine == 'x86_64' and sys_platform == 'darwin'",
    "python_full_version < '3.11' and platform_machine != 'x86_64' and sys_platform == 'darwin'",
    "python_full_version < '3.11' and platform_machine == 'x86_64' and sys_platform == 'darwin'",
]
dependencies = [
    { name = "numpy", marker = "sys_platform == 'darwin'" },
    { name = "pillow", marker = "sys_platform == 'darwin'" },
    { name = "torch", version = "2.2.2", source = { registry = "https://download.pytorch.org/whl/cpu" }, marker = "sys_platform == 'darwin'" },
]
wheels = [
    { url = "https://files.pythonhosted.org/packages/a2/70/c781e0433ab7b8f6f693580e5065ae17c3785b2836200311765f99535ef8/torchvision-0.17.2-cp310-cp310-macosx_10_13_x86_64.whl", hash = "sha256:1f2910fe3c21ad6875b2720d46fad835b2e4b336e9553d31ca364d24c90b1d4f", size = 1666426, upload-time = "2024-03-27T21:11:38.064Z" },
    { url = "https://files.pythonhosted.org/packages/64/3d/a0385fd301e6e2eefb1d9cf2ac97d0c33ebf4a764aba0f066e6e16324916/torchvision-0.17.2-cp310-cp310-macosx_11_0_arm64.whl", hash = "sha256:ecc1c503fa8a54fbab777e06a7c228032b8ab78efebf35b28bc8f22f544f51f1", size = 1571154, upload-time = "2024-03-27T21:11:39.894Z" },
    { url = "https://files.pythonhosted.org/packages/46/95/179dd1bf8fd6bd689f0907f4baed557d2b12d2cf3d7ed1a8ecefe0a63d83/torchvision-0.17.2-cp311-cp311-macosx_10_13_x86_64.whl", hash = "sha256:9b83e55ee7d0a1704f52b9c0ac87388e7a6d1d98a6bde7b0b35f9ab54d7bda54", size = 1666424, upload-time = "2024-03-27T21:11:32.801Z" },
    { url = "https://files.pythonhosted.org/packages/36/15/c48f74f8f8d382677ef016b65f09969028a1549b8a518c18894deb95b544/torchvision-0.17.2-cp311-cp311-macosx_11_0_arm64.whl", hash = "sha256:e031004a1bc432c980a7bd642f6c189a3efc316e423fc30b5569837166a4e28d", size = 1571149, upload-time = "2024-03-27T21:11:31.291Z" },
]

[[package]]
name = "torchvision"
version = "0.19.0"
source = { registry = "https://pypi.org/simple" }
resolution-markers = [
    "python_full_version >= '3.11' and sys_platform == 'linux'",
    "python_full_version < '3.11' and sys_platform == 'linux'",
    "python_full_version >= '3.11' and sys_platform == 'win32'",
    "python_full_version < '3.11' and sys_platform == 'win32'",
    "python_full_version >= '3.11' and sys_platform != 'darwin' and sys_platform != 'linux' and sys_platform != 'win32'",
    "python_full_version < '3.11' and sys_platform != 'darwin' and sys_platform != 'linux' and sys_platform != 'win32'",
]
dependencies = [
    { name = "numpy", marker = "sys_platform != 'darwin'" },
    { name = "pillow", marker = "sys_platform != 'darwin'" },
    { name = "torch", version = "2.4.0", source = { registry = "https://pypi.org/simple" }, marker = "sys_platform != 'darwin' and sys_platform != 'linux' and sys_platform != 'win32'" },
    { name = "torch", version = "2.4.0+cu121", source = { registry = "https://download.pytorch.org/whl/cu121" }, marker = "sys_platform == 'linux' or sys_platform == 'win32'" },
]
wheels = [
    { url = "https://files.pythonhosted.org/packages/e8/a3/4c868202fa23f69f9a58bb29ecbae5f9912c5d79fa5e78db5d3de7e6434f/torchvision-0.19.0-1-cp310-cp310-win_amd64.whl", hash = "sha256:6ed066aae5c50465d7c4761357aefe5dbd2eb7075a33ab8c14b352fc2353ad4c", size = 1288390, upload-time = "2024-07-24T19:18:13.412Z" },
    { url = "https://files.pythonhosted.org/packages/6a/38/e8257ad99ea2ec30bbb4e6d9d81f3fe796e39046bb060d80569cbf6d83e5/torchvision-0.19.0-1-cp311-cp311-win_amd64.whl", hash = "sha256:6b1bce2e4c003d890a18f14ff289528707d918e38539ff890ef02aa31dae1b56", size = 1288348, upload-time = "2024-07-24T19:18:15.151Z" },
    { url = "https://files.pythonhosted.org/packages/42/c2/24b4416c53445098221557e18de0de59539cbe56b580b13a4f079746f3eb/torchvision-0.19.0-cp310-cp310-manylinux1_x86_64.whl", hash = "sha256:106842b1e475b14d9a04ee0d6f5477d43100e3bb78e9d31e37422384d0d84179", size = 7026471, upload-time = "2024-07-24T15:31:02.911Z" },
    { url = "https://files.pythonhosted.org/packages/20/5f/9bc7c6bbaf2b348474a360bffe135666892aa234946957e85cd198d815c4/torchvision-0.19.0-cp310-cp310-manylinux2014_aarch64.whl", hash = "sha256:d467d434005fd05a227a2ba7af4c591bb67e6d4a97bbd06eda8da83f43e9fd07", size = 14072228, upload-time = "2024-07-24T15:30:44.31Z" },
    { url = "https://files.pythonhosted.org/packages/6a/7d/45dddbed62d282a8041ec5744d87ea6847be12ffd1ffe8ea5f3cf3afd257/torchvision-0.19.0-cp310-cp310-win_amd64.whl", hash = "sha256:f77ac31f7337d0f6f4b58e65582c6c93b9d9eeec7dfd7478896b5cdc19a2d60d", size = 1288380, upload-time = "2024-07-24T15:31:06.784Z" },
    { url = "https://files.pythonhosted.org/packages/42/1d/efde76f826682ebe6ec97c2874f3c7e4833eb84497c521ce6cfac406ef34/torchvision-0.19.0-cp311-cp311-manylinux1_x86_64.whl", hash = "sha256:ec4162dc71d9db7f0b51d0f92491929c1419605ff436e1305e50de13504a1c30", size = 7026457, upload-time = "2024-07-24T15:30:58.994Z" },
    { url = "https://files.pythonhosted.org/packages/6e/69/a6bfb1af58d6c608d77f1d53fe5102c5fb6f27e9de8a4d3f3e1ba9a7250a/torchvision-0.19.0-cp311-cp311-manylinux2014_aarch64.whl", hash = "sha256:4e6aa4fa3f0bc3599fa071c149e651a3e6bdd67c9161794478f9f91471c406a2", size = 14072231, upload-time = "2024-07-24T15:30:38.779Z" },
    { url = "https://files.pythonhosted.org/packages/e4/06/458d0d1495a1926729c575d7ebca956e959cfe59fa307e93d585d26aa41d/torchvision-0.19.0-cp311-cp311-win_amd64.whl", hash = "sha256:ac5525d5cc09e425b5cf5752ecf66eefbbbd8c8cd945198ce35eb01a694e6069", size = 1288337, upload-time = "2024-07-24T15:31:08.79Z" },
]

[[package]]
name = "tornado"
version = "6.4.2"
source = { registry = "https://pypi.org/simple" }
sdist = { url = "https://files.pythonhosted.org/packages/59/45/a0daf161f7d6f36c3ea5fc0c2de619746cc3dd4c76402e9db545bd920f63/tornado-6.4.2.tar.gz", hash = "sha256:92bad5b4746e9879fd7bf1eb21dce4e3fc5128d71601f80005afa39237ad620b", size = 501135, upload-time = "2024-11-22T03:06:38.036Z" }
wheels = [
    { url = "https://files.pythonhosted.org/packages/26/7e/71f604d8cea1b58f82ba3590290b66da1e72d840aeb37e0d5f7291bd30db/tornado-6.4.2-cp38-abi3-macosx_10_9_universal2.whl", hash = "sha256:e828cce1123e9e44ae2a50a9de3055497ab1d0aeb440c5ac23064d9e44880da1", size = 436299, upload-time = "2024-11-22T03:06:20.162Z" },
    { url = "https://files.pythonhosted.org/packages/96/44/87543a3b99016d0bf54fdaab30d24bf0af2e848f1d13d34a3a5380aabe16/tornado-6.4.2-cp38-abi3-macosx_10_9_x86_64.whl", hash = "sha256:072ce12ada169c5b00b7d92a99ba089447ccc993ea2143c9ede887e0937aa803", size = 434253, upload-time = "2024-11-22T03:06:22.39Z" },
    { url = "https://files.pythonhosted.org/packages/cb/fb/fdf679b4ce51bcb7210801ef4f11fdac96e9885daa402861751353beea6e/tornado-6.4.2-cp38-abi3-manylinux_2_17_aarch64.manylinux2014_aarch64.whl", hash = "sha256:1a017d239bd1bb0919f72af256a970624241f070496635784d9bf0db640d3fec", size = 437602, upload-time = "2024-11-22T03:06:24.214Z" },
    { url = "https://files.pythonhosted.org/packages/4f/3b/e31aeffffc22b475a64dbeb273026a21b5b566f74dee48742817626c47dc/tornado-6.4.2-cp38-abi3-manylinux_2_5_i686.manylinux1_i686.manylinux_2_17_i686.manylinux2014_i686.whl", hash = "sha256:c36e62ce8f63409301537222faffcef7dfc5284f27eec227389f2ad11b09d946", size = 436972, upload-time = "2024-11-22T03:06:25.559Z" },
    { url = "https://files.pythonhosted.org/packages/22/55/b78a464de78051a30599ceb6983b01d8f732e6f69bf37b4ed07f642ac0fc/tornado-6.4.2-cp38-abi3-manylinux_2_5_x86_64.manylinux1_x86_64.manylinux_2_17_x86_64.manylinux2014_x86_64.whl", hash = "sha256:bca9eb02196e789c9cb5c3c7c0f04fb447dc2adffd95265b2c7223a8a615ccbf", size = 437173, upload-time = "2024-11-22T03:06:27.584Z" },
    { url = "https://files.pythonhosted.org/packages/79/5e/be4fb0d1684eb822c9a62fb18a3e44a06188f78aa466b2ad991d2ee31104/tornado-6.4.2-cp38-abi3-musllinux_1_2_aarch64.whl", hash = "sha256:304463bd0772442ff4d0f5149c6f1c2135a1fae045adf070821c6cdc76980634", size = 437892, upload-time = "2024-11-22T03:06:28.933Z" },
    { url = "https://files.pythonhosted.org/packages/f5/33/4f91fdd94ea36e1d796147003b490fe60a0215ac5737b6f9c65e160d4fe0/tornado-6.4.2-cp38-abi3-musllinux_1_2_i686.whl", hash = "sha256:c82c46813ba483a385ab2a99caeaedf92585a1f90defb5693351fa7e4ea0bf73", size = 437334, upload-time = "2024-11-22T03:06:30.428Z" },
    { url = "https://files.pythonhosted.org/packages/2b/ae/c1b22d4524b0e10da2f29a176fb2890386f7bd1f63aacf186444873a88a0/tornado-6.4.2-cp38-abi3-musllinux_1_2_x86_64.whl", hash = "sha256:932d195ca9015956fa502c6b56af9eb06106140d844a335590c1ec7f5277d10c", size = 437261, upload-time = "2024-11-22T03:06:32.458Z" },
    { url = "https://files.pythonhosted.org/packages/b5/25/36dbd49ab6d179bcfc4c6c093a51795a4f3bed380543a8242ac3517a1751/tornado-6.4.2-cp38-abi3-win32.whl", hash = "sha256:2876cef82e6c5978fde1e0d5b1f919d756968d5b4282418f3146b79b58556482", size = 438463, upload-time = "2024-11-22T03:06:34.71Z" },
    { url = "https://files.pythonhosted.org/packages/61/cc/58b1adeb1bb46228442081e746fcdbc4540905c87e8add7c277540934edb/tornado-6.4.2-cp38-abi3-win_amd64.whl", hash = "sha256:908b71bf3ff37d81073356a5fadcc660eb10c1476ee6e2725588626ce7e5ca38", size = 438907, upload-time = "2024-11-22T03:06:36.71Z" },
]

[[package]]
name = "tqdm"
version = "4.67.1"
source = { registry = "https://pypi.org/simple" }
dependencies = [
    { name = "colorama", marker = "sys_platform == 'win32'" },
]
sdist = { url = "https://files.pythonhosted.org/packages/a8/4b/29b4ef32e036bb34e4ab51796dd745cdba7ed47ad142a9f4a1eb8e0c744d/tqdm-4.67.1.tar.gz", hash = "sha256:f8aef9c52c08c13a65f30ea34f4e5aac3fd1a34959879d7e59e63027286627f2", size = 169737, upload-time = "2024-11-24T20:12:22.481Z" }
wheels = [
    { url = "https://files.pythonhosted.org/packages/d0/30/dc54f88dd4a2b5dc8a0279bdd7270e735851848b762aeb1c1184ed1f6b14/tqdm-4.67.1-py3-none-any.whl", hash = "sha256:26445eca388f82e72884e0d580d5464cd801a3ea01e63e5601bdff9ba6a48de2", size = 78540, upload-time = "2024-11-24T20:12:19.698Z" },
]

[[package]]
name = "traitlets"
version = "5.14.3"
source = { registry = "https://pypi.org/simple" }
sdist = { url = "https://files.pythonhosted.org/packages/eb/79/72064e6a701c2183016abbbfedaba506d81e30e232a68c9f0d6f6fcd1574/traitlets-5.14.3.tar.gz", hash = "sha256:9ed0579d3502c94b4b3732ac120375cda96f923114522847de4b3bb98b96b6b7", size = 161621, upload-time = "2024-04-19T11:11:49.746Z" }
wheels = [
    { url = "https://files.pythonhosted.org/packages/00/c0/8f5d070730d7836adc9c9b6408dec68c6ced86b304a9b26a14df072a6e8c/traitlets-5.14.3-py3-none-any.whl", hash = "sha256:b74e89e397b1ed28cc831db7aea759ba6640cb3de13090ca145426688ff1ac4f", size = 85359, upload-time = "2024-04-19T11:11:46.763Z" },
]

[[package]]
name = "triton"
version = "3.0.0"
source = { registry = "https://pypi.org/simple" }
dependencies = [
    { name = "filelock", marker = "sys_platform == 'linux'" },
]
wheels = [
    { url = "https://files.pythonhosted.org/packages/45/27/14cc3101409b9b4b9241d2ba7deaa93535a217a211c86c4cc7151fb12181/triton-3.0.0-1-cp310-cp310-manylinux2014_x86_64.manylinux_2_17_x86_64.whl", hash = "sha256:e1efef76935b2febc365bfadf74bcb65a6f959a9872e5bddf44cc9e0adce1e1a", size = 209376304, upload-time = "2024-07-19T20:56:41.483Z" },
    { url = "https://files.pythonhosted.org/packages/33/3e/a2f59384587eff6aeb7d37b6780de7fedd2214935e27520430ca9f5b7975/triton-3.0.0-1-cp311-cp311-manylinux2014_x86_64.manylinux_2_17_x86_64.whl", hash = "sha256:5ce8520437c602fb633f1324cc3871c47bee3b67acf9756c1a66309b60e3216c", size = 209438883, upload-time = "2024-07-19T20:56:52.275Z" },
]

[[package]]
name = "typer"
version = "0.12.5"
source = { registry = "https://pypi.org/simple" }
dependencies = [
    { name = "click" },
    { name = "rich" },
    { name = "shellingham" },
    { name = "typing-extensions" },
]
sdist = { url = "https://files.pythonhosted.org/packages/c5/58/a79003b91ac2c6890fc5d90145c662fd5771c6f11447f116b63300436bc9/typer-0.12.5.tar.gz", hash = "sha256:f592f089bedcc8ec1b974125d64851029c3b1af145f04aca64d69410f0c9b722", size = 98953, upload-time = "2024-08-24T21:17:57.346Z" }
wheels = [
    { url = "https://files.pythonhosted.org/packages/a8/2b/886d13e742e514f704c33c4caa7df0f3b89e5a25ef8db02aa9ca3d9535d5/typer-0.12.5-py3-none-any.whl", hash = "sha256:62fe4e471711b147e3365034133904df3e235698399bc4de2b36c8579298d52b", size = 47288, upload-time = "2024-08-24T21:17:55.451Z" },
]

[[package]]
name = "typing-extensions"
version = "4.13.0"
source = { registry = "https://pypi.org/simple" }
sdist = { url = "https://files.pythonhosted.org/packages/0e/3e/b00a62db91a83fff600de219b6ea9908e6918664899a2d85db222f4fbf19/typing_extensions-4.13.0.tar.gz", hash = "sha256:0a4ac55a5820789d87e297727d229866c9650f6521b64206413c4fbada24d95b", size = 106520, upload-time = "2025-03-26T03:49:41.628Z" }
wheels = [
    { url = "https://files.pythonhosted.org/packages/e0/86/39b65d676ec5732de17b7e3c476e45bb80ec64eb50737a8dce1a4178aba1/typing_extensions-4.13.0-py3-none-any.whl", hash = "sha256:c8dd92cc0d6425a97c18fbb9d1954e5ff92c1ca881a309c45f06ebc0b79058e5", size = 45683, upload-time = "2025-03-26T03:49:40.35Z" },
]

[[package]]
name = "typing-inspection"
version = "0.4.1"
source = { registry = "https://pypi.org/simple" }
dependencies = [
    { name = "typing-extensions" },
]
sdist = { url = "https://files.pythonhosted.org/packages/f8/b1/0c11f5058406b3af7609f121aaa6b609744687f1d158b3c3a5bf4cc94238/typing_inspection-0.4.1.tar.gz", hash = "sha256:6ae134cc0203c33377d43188d4064e9b357dba58cff3185f22924610e70a9d28", size = 75726, upload-time = "2025-05-21T18:55:23.885Z" }
wheels = [
    { url = "https://files.pythonhosted.org/packages/17/69/cd203477f944c353c31bade965f880aa1061fd6bf05ded0726ca845b6ff7/typing_inspection-0.4.1-py3-none-any.whl", hash = "sha256:389055682238f53b04f7badcb49b989835495a96700ced5dab2d8feae4b26f51", size = 14552, upload-time = "2025-05-21T18:55:22.152Z" },
]

[[package]]
name = "tzdata"
version = "2025.2"
source = { registry = "https://pypi.org/simple" }
sdist = { url = "https://files.pythonhosted.org/packages/95/32/1a225d6164441be760d75c2c42e2780dc0873fe382da3e98a2e1e48361e5/tzdata-2025.2.tar.gz", hash = "sha256:b60a638fcc0daffadf82fe0f57e53d06bdec2f36c4df66280ae79bce6bd6f2b9", size = 196380, upload-time = "2025-03-23T13:54:43.652Z" }
wheels = [
    { url = "https://files.pythonhosted.org/packages/5c/23/c7abc0ca0a1526a0774eca151daeb8de62ec457e77262b66b359c3c7679e/tzdata-2025.2-py2.py3-none-any.whl", hash = "sha256:1a403fada01ff9221ca8044d701868fa132215d84beb92242d9acd2147f667a8", size = 347839, upload-time = "2025-03-23T13:54:41.845Z" },
]

[[package]]
name = "urllib3"
version = "2.3.0"
source = { registry = "https://pypi.org/simple" }
sdist = { url = "https://files.pythonhosted.org/packages/aa/63/e53da845320b757bf29ef6a9062f5c669fe997973f966045cb019c3f4b66/urllib3-2.3.0.tar.gz", hash = "sha256:f8c5449b3cf0861679ce7e0503c7b44b5ec981bec0d1d3795a07f1ba96f0204d", size = 307268, upload-time = "2024-12-22T07:47:30.032Z" }
wheels = [
    { url = "https://files.pythonhosted.org/packages/c8/19/4ec628951a74043532ca2cf5d97b7b14863931476d117c471e8e2b1eb39f/urllib3-2.3.0-py3-none-any.whl", hash = "sha256:1cee9ad369867bfdbbb48b7dd50374c0967a0bb7710050facf0dd6911440e3df", size = 128369, upload-time = "2024-12-22T07:47:28.074Z" },
]

[[package]]
name = "verspec"
version = "0.1.0"
source = { registry = "https://pypi.org/simple" }
sdist = { url = "https://files.pythonhosted.org/packages/e7/44/8126f9f0c44319b2efc65feaad589cadef4d77ece200ae3c9133d58464d0/verspec-0.1.0.tar.gz", hash = "sha256:c4504ca697b2056cdb4bfa7121461f5a0e81809255b41c03dda4ba823637c01e", size = 27123, upload-time = "2020-11-30T02:24:09.646Z" }
wheels = [
    { url = "https://files.pythonhosted.org/packages/a4/ce/3b6fee91c85626eaf769d617f1be9d2e15c1cca027bbdeb2e0d751469355/verspec-0.1.0-py3-none-any.whl", hash = "sha256:741877d5633cc9464c45a469ae2a31e801e6dbbaa85b9675d481cda100f11c31", size = 19640, upload-time = "2020-11-30T02:24:08.387Z" },
]

[[package]]
name = "virtualenv"
version = "20.31.2"
source = { registry = "https://pypi.org/simple" }
dependencies = [
    { name = "distlib" },
    { name = "filelock" },
    { name = "platformdirs" },
]
sdist = { url = "https://files.pythonhosted.org/packages/56/2c/444f465fb2c65f40c3a104fd0c495184c4f2336d65baf398e3c75d72ea94/virtualenv-20.31.2.tar.gz", hash = "sha256:e10c0a9d02835e592521be48b332b6caee6887f332c111aa79a09b9e79efc2af", size = 6076316, upload-time = "2025-05-08T17:58:23.811Z" }
wheels = [
    { url = "https://files.pythonhosted.org/packages/f3/40/b1c265d4b2b62b58576588510fc4d1fe60a86319c8de99fd8e9fec617d2c/virtualenv-20.31.2-py3-none-any.whl", hash = "sha256:36efd0d9650ee985f0cad72065001e66d49a6f24eb44d98980f630686243cf11", size = 6057982, upload-time = "2025-05-08T17:58:21.15Z" },
]

[[package]]
name = "watchdog"
version = "6.0.0"
source = { registry = "https://pypi.org/simple" }
sdist = { url = "https://files.pythonhosted.org/packages/db/7d/7f3d619e951c88ed75c6037b246ddcf2d322812ee8ea189be89511721d54/watchdog-6.0.0.tar.gz", hash = "sha256:9ddf7c82fda3ae8e24decda1338ede66e1c99883db93711d8fb941eaa2d8c282", size = 131220, upload-time = "2024-11-01T14:07:13.037Z" }
wheels = [
    { url = "https://files.pythonhosted.org/packages/0c/56/90994d789c61df619bfc5ce2ecdabd5eeff564e1eb47512bd01b5e019569/watchdog-6.0.0-cp310-cp310-macosx_10_9_universal2.whl", hash = "sha256:d1cdb490583ebd691c012b3d6dae011000fe42edb7a82ece80965b42abd61f26", size = 96390, upload-time = "2024-11-01T14:06:24.793Z" },
    { url = "https://files.pythonhosted.org/packages/55/46/9a67ee697342ddf3c6daa97e3a587a56d6c4052f881ed926a849fcf7371c/watchdog-6.0.0-cp310-cp310-macosx_10_9_x86_64.whl", hash = "sha256:bc64ab3bdb6a04d69d4023b29422170b74681784ffb9463ed4870cf2f3e66112", size = 88389, upload-time = "2024-11-01T14:06:27.112Z" },
    { url = "https://files.pythonhosted.org/packages/44/65/91b0985747c52064d8701e1075eb96f8c40a79df889e59a399453adfb882/watchdog-6.0.0-cp310-cp310-macosx_11_0_arm64.whl", hash = "sha256:c897ac1b55c5a1461e16dae288d22bb2e412ba9807df8397a635d88f671d36c3", size = 89020, upload-time = "2024-11-01T14:06:29.876Z" },
    { url = "https://files.pythonhosted.org/packages/e0/24/d9be5cd6642a6aa68352ded4b4b10fb0d7889cb7f45814fb92cecd35f101/watchdog-6.0.0-cp311-cp311-macosx_10_9_universal2.whl", hash = "sha256:6eb11feb5a0d452ee41f824e271ca311a09e250441c262ca2fd7ebcf2461a06c", size = 96393, upload-time = "2024-11-01T14:06:31.756Z" },
    { url = "https://files.pythonhosted.org/packages/63/7a/6013b0d8dbc56adca7fdd4f0beed381c59f6752341b12fa0886fa7afc78b/watchdog-6.0.0-cp311-cp311-macosx_10_9_x86_64.whl", hash = "sha256:ef810fbf7b781a5a593894e4f439773830bdecb885e6880d957d5b9382a960d2", size = 88392, upload-time = "2024-11-01T14:06:32.99Z" },
    { url = "https://files.pythonhosted.org/packages/d1/40/b75381494851556de56281e053700e46bff5b37bf4c7267e858640af5a7f/watchdog-6.0.0-cp311-cp311-macosx_11_0_arm64.whl", hash = "sha256:afd0fe1b2270917c5e23c2a65ce50c2a4abb63daafb0d419fde368e272a76b7c", size = 89019, upload-time = "2024-11-01T14:06:34.963Z" },
    { url = "https://files.pythonhosted.org/packages/30/ad/d17b5d42e28a8b91f8ed01cb949da092827afb9995d4559fd448d0472763/watchdog-6.0.0-pp310-pypy310_pp73-macosx_10_15_x86_64.whl", hash = "sha256:c7ac31a19f4545dd92fc25d200694098f42c9a8e391bc00bdd362c5736dbf881", size = 87902, upload-time = "2024-11-01T14:06:53.119Z" },
    { url = "https://files.pythonhosted.org/packages/5c/ca/c3649991d140ff6ab67bfc85ab42b165ead119c9e12211e08089d763ece5/watchdog-6.0.0-pp310-pypy310_pp73-macosx_11_0_arm64.whl", hash = "sha256:9513f27a1a582d9808cf21a07dae516f0fab1cf2d7683a742c498b93eedabb11", size = 88380, upload-time = "2024-11-01T14:06:55.19Z" },
    { url = "https://files.pythonhosted.org/packages/a9/c7/ca4bf3e518cb57a686b2feb4f55a1892fd9a3dd13f470fca14e00f80ea36/watchdog-6.0.0-py3-none-manylinux2014_aarch64.whl", hash = "sha256:7607498efa04a3542ae3e05e64da8202e58159aa1fa4acddf7678d34a35d4f13", size = 79079, upload-time = "2024-11-01T14:06:59.472Z" },
    { url = "https://files.pythonhosted.org/packages/5c/51/d46dc9332f9a647593c947b4b88e2381c8dfc0942d15b8edc0310fa4abb1/watchdog-6.0.0-py3-none-manylinux2014_armv7l.whl", hash = "sha256:9041567ee8953024c83343288ccc458fd0a2d811d6a0fd68c4c22609e3490379", size = 79078, upload-time = "2024-11-01T14:07:01.431Z" },
    { url = "https://files.pythonhosted.org/packages/d4/57/04edbf5e169cd318d5f07b4766fee38e825d64b6913ca157ca32d1a42267/watchdog-6.0.0-py3-none-manylinux2014_i686.whl", hash = "sha256:82dc3e3143c7e38ec49d61af98d6558288c415eac98486a5c581726e0737c00e", size = 79076, upload-time = "2024-11-01T14:07:02.568Z" },
    { url = "https://files.pythonhosted.org/packages/ab/cc/da8422b300e13cb187d2203f20b9253e91058aaf7db65b74142013478e66/watchdog-6.0.0-py3-none-manylinux2014_ppc64.whl", hash = "sha256:212ac9b8bf1161dc91bd09c048048a95ca3a4c4f5e5d4a7d1b1a7d5752a7f96f", size = 79077, upload-time = "2024-11-01T14:07:03.893Z" },
    { url = "https://files.pythonhosted.org/packages/2c/3b/b8964e04ae1a025c44ba8e4291f86e97fac443bca31de8bd98d3263d2fcf/watchdog-6.0.0-py3-none-manylinux2014_ppc64le.whl", hash = "sha256:e3df4cbb9a450c6d49318f6d14f4bbc80d763fa587ba46ec86f99f9e6876bb26", size = 79078, upload-time = "2024-11-01T14:07:05.189Z" },
    { url = "https://files.pythonhosted.org/packages/62/ae/a696eb424bedff7407801c257d4b1afda455fe40821a2be430e173660e81/watchdog-6.0.0-py3-none-manylinux2014_s390x.whl", hash = "sha256:2cce7cfc2008eb51feb6aab51251fd79b85d9894e98ba847408f662b3395ca3c", size = 79077, upload-time = "2024-11-01T14:07:06.376Z" },
    { url = "https://files.pythonhosted.org/packages/b5/e8/dbf020b4d98251a9860752a094d09a65e1b436ad181faf929983f697048f/watchdog-6.0.0-py3-none-manylinux2014_x86_64.whl", hash = "sha256:20ffe5b202af80ab4266dcd3e91aae72bf2da48c0d33bdb15c66658e685e94e2", size = 79078, upload-time = "2024-11-01T14:07:07.547Z" },
    { url = "https://files.pythonhosted.org/packages/07/f6/d0e5b343768e8bcb4cda79f0f2f55051bf26177ecd5651f84c07567461cf/watchdog-6.0.0-py3-none-win32.whl", hash = "sha256:07df1fdd701c5d4c8e55ef6cf55b8f0120fe1aef7ef39a1c6fc6bc2e606d517a", size = 79065, upload-time = "2024-11-01T14:07:09.525Z" },
    { url = "https://files.pythonhosted.org/packages/db/d9/c495884c6e548fce18a8f40568ff120bc3a4b7b99813081c8ac0c936fa64/watchdog-6.0.0-py3-none-win_amd64.whl", hash = "sha256:cbafb470cf848d93b5d013e2ecb245d4aa1c8fd0504e863ccefa32445359d680", size = 79070, upload-time = "2024-11-01T14:07:10.686Z" },
    { url = "https://files.pythonhosted.org/packages/33/e8/e40370e6d74ddba47f002a32919d91310d6074130fe4e17dabcafc15cbf1/watchdog-6.0.0-py3-none-win_ia64.whl", hash = "sha256:a1914259fa9e1454315171103c6a30961236f508b9b623eae470268bbcc6a22f", size = 79067, upload-time = "2024-11-01T14:07:11.845Z" },
]

[[package]]
name = "wcmatch"
version = "10.0"
source = { registry = "https://pypi.org/simple" }
dependencies = [
    { name = "bracex" },
]
sdist = { url = "https://files.pythonhosted.org/packages/41/ab/b3a52228538ccb983653c446c1656eddf1d5303b9cb8b9aef6a91299f862/wcmatch-10.0.tar.gz", hash = "sha256:e72f0de09bba6a04e0de70937b0cf06e55f36f37b3deb422dfaf854b867b840a", size = 115578, upload-time = "2024-09-26T18:39:52.505Z" }
wheels = [
    { url = "https://files.pythonhosted.org/packages/ab/df/4ee467ab39cc1de4b852c212c1ed3becfec2e486a51ac1ce0091f85f38d7/wcmatch-10.0-py3-none-any.whl", hash = "sha256:0dd927072d03c0a6527a20d2e6ad5ba8d0380e60870c383bc533b71744df7b7a", size = 39347, upload-time = "2024-09-26T18:39:51.002Z" },
]

[[package]]
name = "wcwidth"
version = "0.2.13"
source = { registry = "https://pypi.org/simple" }
sdist = { url = "https://files.pythonhosted.org/packages/6c/63/53559446a878410fc5a5974feb13d31d78d752eb18aeba59c7fef1af7598/wcwidth-0.2.13.tar.gz", hash = "sha256:72ea0c06399eb286d978fdedb6923a9eb47e1c486ce63e9b4e64fc18303972b5", size = 101301, upload-time = "2024-01-06T02:10:57.829Z" }
wheels = [
    { url = "https://files.pythonhosted.org/packages/fd/84/fd2ba7aafacbad3c4201d395674fc6348826569da3c0937e75505ead3528/wcwidth-0.2.13-py2.py3-none-any.whl", hash = "sha256:3da69048e4540d84af32131829ff948f1e022c1c6bdb8d6102117aac784f6859", size = 34166, upload-time = "2024-01-06T02:10:55.763Z" },
]

[[package]]
name = "webencodings"
version = "0.5.1"
source = { registry = "https://pypi.org/simple" }
sdist = { url = "https://files.pythonhosted.org/packages/0b/02/ae6ceac1baeda530866a85075641cec12989bd8d31af6d5ab4a3e8c92f47/webencodings-0.5.1.tar.gz", hash = "sha256:b36a1c245f2d304965eb4e0a82848379241dc04b865afcc4aab16748587e1923", size = 9721, upload-time = "2017-04-05T20:21:34.189Z" }
wheels = [
    { url = "https://files.pythonhosted.org/packages/f4/24/2a3e3df732393fed8b3ebf2ec078f05546de641fe1b667ee316ec1dcf3b7/webencodings-0.5.1-py2.py3-none-any.whl", hash = "sha256:a0af1213f3c2226497a97e2b3aa01a7e4bee4f403f95be16fc9acd2947514a78", size = 11774, upload-time = "2017-04-05T20:21:32.581Z" },
]

[[package]]
name = "werkzeug"
version = "3.1.3"
source = { registry = "https://pypi.org/simple" }
dependencies = [
    { name = "markupsafe" },
]
sdist = { url = "https://files.pythonhosted.org/packages/9f/69/83029f1f6300c5fb2471d621ab06f6ec6b3324685a2ce0f9777fd4a8b71e/werkzeug-3.1.3.tar.gz", hash = "sha256:60723ce945c19328679790e3282cc758aa4a6040e4bb330f53d30fa546d44746", size = 806925, upload-time = "2024-11-08T15:52:18.093Z" }
wheels = [
    { url = "https://files.pythonhosted.org/packages/52/24/ab44c871b0f07f491e5d2ad12c9bd7358e527510618cb1b803a88e986db1/werkzeug-3.1.3-py3-none-any.whl", hash = "sha256:54b78bf3716d19a65be4fceccc0d1d7b89e608834989dfae50ea87564639213e", size = 224498, upload-time = "2024-11-08T15:52:16.132Z" },
]

[[package]]
name = "wheel"
version = "0.45.1"
source = { registry = "https://pypi.org/simple" }
sdist = { url = "https://files.pythonhosted.org/packages/8a/98/2d9906746cdc6a6ef809ae6338005b3f21bb568bea3165cfc6a243fdc25c/wheel-0.45.1.tar.gz", hash = "sha256:661e1abd9198507b1409a20c02106d9670b2576e916d58f520316666abca6729", size = 107545, upload-time = "2024-11-23T00:18:23.513Z" }
wheels = [
    { url = "https://files.pythonhosted.org/packages/0b/2c/87f3254fd8ffd29e4c02732eee68a83a1d3c346ae39bc6822dcbcb697f2b/wheel-0.45.1-py3-none-any.whl", hash = "sha256:708e7481cc80179af0e556bbf0cc00b8444c7321e2700b8d8580231d13017248", size = 72494, upload-time = "2024-11-23T00:18:21.207Z" },
]

[[package]]
name = "wrapt"
version = "1.17.2"
source = { registry = "https://pypi.org/simple" }
sdist = { url = "https://files.pythonhosted.org/packages/c3/fc/e91cc220803d7bc4db93fb02facd8461c37364151b8494762cc88b0fbcef/wrapt-1.17.2.tar.gz", hash = "sha256:41388e9d4d1522446fe79d3213196bd9e3b301a336965b9e27ca2788ebd122f3", size = 55531, upload-time = "2025-01-14T10:35:45.465Z" }
wheels = [
    { url = "https://files.pythonhosted.org/packages/5a/d1/1daec934997e8b160040c78d7b31789f19b122110a75eca3d4e8da0049e1/wrapt-1.17.2-cp310-cp310-macosx_10_9_universal2.whl", hash = "sha256:3d57c572081fed831ad2d26fd430d565b76aa277ed1d30ff4d40670b1c0dd984", size = 53307, upload-time = "2025-01-14T10:33:13.616Z" },
    { url = "https://files.pythonhosted.org/packages/1b/7b/13369d42651b809389c1a7153baa01d9700430576c81a2f5c5e460df0ed9/wrapt-1.17.2-cp310-cp310-macosx_10_9_x86_64.whl", hash = "sha256:b5e251054542ae57ac7f3fba5d10bfff615b6c2fb09abeb37d2f1463f841ae22", size = 38486, upload-time = "2025-01-14T10:33:15.947Z" },
    { url = "https://files.pythonhosted.org/packages/62/bf/e0105016f907c30b4bd9e377867c48c34dc9c6c0c104556c9c9126bd89ed/wrapt-1.17.2-cp310-cp310-macosx_11_0_arm64.whl", hash = "sha256:80dd7db6a7cb57ffbc279c4394246414ec99537ae81ffd702443335a61dbf3a7", size = 38777, upload-time = "2025-01-14T10:33:17.462Z" },
    { url = "https://files.pythonhosted.org/packages/27/70/0f6e0679845cbf8b165e027d43402a55494779295c4b08414097b258ac87/wrapt-1.17.2-cp310-cp310-manylinux_2_17_aarch64.manylinux2014_aarch64.whl", hash = "sha256:0a6e821770cf99cc586d33833b2ff32faebdbe886bd6322395606cf55153246c", size = 83314, upload-time = "2025-01-14T10:33:21.282Z" },
    { url = "https://files.pythonhosted.org/packages/0f/77/0576d841bf84af8579124a93d216f55d6f74374e4445264cb378a6ed33eb/wrapt-1.17.2-cp310-cp310-manylinux_2_5_i686.manylinux1_i686.manylinux_2_17_i686.manylinux2014_i686.whl", hash = "sha256:b60fb58b90c6d63779cb0c0c54eeb38941bae3ecf7a73c764c52c88c2dcb9d72", size = 74947, upload-time = "2025-01-14T10:33:24.414Z" },
    { url = "https://files.pythonhosted.org/packages/90/ec/00759565518f268ed707dcc40f7eeec38637d46b098a1f5143bff488fe97/wrapt-1.17.2-cp310-cp310-manylinux_2_5_x86_64.manylinux1_x86_64.manylinux_2_17_x86_64.manylinux2014_x86_64.whl", hash = "sha256:b870b5df5b71d8c3359d21be8f0d6c485fa0ebdb6477dda51a1ea54a9b558061", size = 82778, upload-time = "2025-01-14T10:33:26.152Z" },
    { url = "https://files.pythonhosted.org/packages/f8/5a/7cffd26b1c607b0b0c8a9ca9d75757ad7620c9c0a9b4a25d3f8a1480fafc/wrapt-1.17.2-cp310-cp310-musllinux_1_2_aarch64.whl", hash = "sha256:4011d137b9955791f9084749cba9a367c68d50ab8d11d64c50ba1688c9b457f2", size = 81716, upload-time = "2025-01-14T10:33:27.372Z" },
    { url = "https://files.pythonhosted.org/packages/7e/09/dccf68fa98e862df7e6a60a61d43d644b7d095a5fc36dbb591bbd4a1c7b2/wrapt-1.17.2-cp310-cp310-musllinux_1_2_i686.whl", hash = "sha256:1473400e5b2733e58b396a04eb7f35f541e1fb976d0c0724d0223dd607e0f74c", size = 74548, upload-time = "2025-01-14T10:33:28.52Z" },
    { url = "https://files.pythonhosted.org/packages/b7/8e/067021fa3c8814952c5e228d916963c1115b983e21393289de15128e867e/wrapt-1.17.2-cp310-cp310-musllinux_1_2_x86_64.whl", hash = "sha256:3cedbfa9c940fdad3e6e941db7138e26ce8aad38ab5fe9dcfadfed9db7a54e62", size = 81334, upload-time = "2025-01-14T10:33:29.643Z" },
    { url = "https://files.pythonhosted.org/packages/4b/0d/9d4b5219ae4393f718699ca1c05f5ebc0c40d076f7e65fd48f5f693294fb/wrapt-1.17.2-cp310-cp310-win32.whl", hash = "sha256:582530701bff1dec6779efa00c516496968edd851fba224fbd86e46cc6b73563", size = 36427, upload-time = "2025-01-14T10:33:30.832Z" },
    { url = "https://files.pythonhosted.org/packages/72/6a/c5a83e8f61aec1e1aeef939807602fb880e5872371e95df2137142f5c58e/wrapt-1.17.2-cp310-cp310-win_amd64.whl", hash = "sha256:58705da316756681ad3c9c73fd15499aa4d8c69f9fd38dc8a35e06c12468582f", size = 38774, upload-time = "2025-01-14T10:33:32.897Z" },
    { url = "https://files.pythonhosted.org/packages/cd/f7/a2aab2cbc7a665efab072344a8949a71081eed1d2f451f7f7d2b966594a2/wrapt-1.17.2-cp311-cp311-macosx_10_9_universal2.whl", hash = "sha256:ff04ef6eec3eee8a5efef2401495967a916feaa353643defcc03fc74fe213b58", size = 53308, upload-time = "2025-01-14T10:33:33.992Z" },
    { url = "https://files.pythonhosted.org/packages/50/ff/149aba8365fdacef52b31a258c4dc1c57c79759c335eff0b3316a2664a64/wrapt-1.17.2-cp311-cp311-macosx_10_9_x86_64.whl", hash = "sha256:4db983e7bca53819efdbd64590ee96c9213894272c776966ca6306b73e4affda", size = 38488, upload-time = "2025-01-14T10:33:35.264Z" },
    { url = "https://files.pythonhosted.org/packages/65/46/5a917ce85b5c3b490d35c02bf71aedaa9f2f63f2d15d9949cc4ba56e8ba9/wrapt-1.17.2-cp311-cp311-macosx_11_0_arm64.whl", hash = "sha256:9abc77a4ce4c6f2a3168ff34b1da9b0f311a8f1cfd694ec96b0603dff1c79438", size = 38776, upload-time = "2025-01-14T10:33:38.28Z" },
    { url = "https://files.pythonhosted.org/packages/ca/74/336c918d2915a4943501c77566db41d1bd6e9f4dbc317f356b9a244dfe83/wrapt-1.17.2-cp311-cp311-manylinux_2_17_aarch64.manylinux2014_aarch64.whl", hash = "sha256:0b929ac182f5ace000d459c59c2c9c33047e20e935f8e39371fa6e3b85d56f4a", size = 83776, upload-time = "2025-01-14T10:33:40.678Z" },
    { url = "https://files.pythonhosted.org/packages/09/99/c0c844a5ccde0fe5761d4305485297f91d67cf2a1a824c5f282e661ec7ff/wrapt-1.17.2-cp311-cp311-manylinux_2_5_i686.manylinux1_i686.manylinux_2_17_i686.manylinux2014_i686.whl", hash = "sha256:f09b286faeff3c750a879d336fb6d8713206fc97af3adc14def0cdd349df6000", size = 75420, upload-time = "2025-01-14T10:33:41.868Z" },
    { url = "https://files.pythonhosted.org/packages/b4/b0/9fc566b0fe08b282c850063591a756057c3247b2362b9286429ec5bf1721/wrapt-1.17.2-cp311-cp311-manylinux_2_5_x86_64.manylinux1_x86_64.manylinux_2_17_x86_64.manylinux2014_x86_64.whl", hash = "sha256:1a7ed2d9d039bd41e889f6fb9364554052ca21ce823580f6a07c4ec245c1f5d6", size = 83199, upload-time = "2025-01-14T10:33:43.598Z" },
    { url = "https://files.pythonhosted.org/packages/9d/4b/71996e62d543b0a0bd95dda485219856def3347e3e9380cc0d6cf10cfb2f/wrapt-1.17.2-cp311-cp311-musllinux_1_2_aarch64.whl", hash = "sha256:129a150f5c445165ff941fc02ee27df65940fcb8a22a61828b1853c98763a64b", size = 82307, upload-time = "2025-01-14T10:33:48.499Z" },
    { url = "https://files.pythonhosted.org/packages/39/35/0282c0d8789c0dc9bcc738911776c762a701f95cfe113fb8f0b40e45c2b9/wrapt-1.17.2-cp311-cp311-musllinux_1_2_i686.whl", hash = "sha256:1fb5699e4464afe5c7e65fa51d4f99e0b2eadcc176e4aa33600a3df7801d6662", size = 75025, upload-time = "2025-01-14T10:33:51.191Z" },
    { url = "https://files.pythonhosted.org/packages/4f/6d/90c9fd2c3c6fee181feecb620d95105370198b6b98a0770cba090441a828/wrapt-1.17.2-cp311-cp311-musllinux_1_2_x86_64.whl", hash = "sha256:9a2bce789a5ea90e51a02dfcc39e31b7f1e662bc3317979aa7e5538e3a034f72", size = 81879, upload-time = "2025-01-14T10:33:52.328Z" },
    { url = "https://files.pythonhosted.org/packages/8f/fa/9fb6e594f2ce03ef03eddbdb5f4f90acb1452221a5351116c7c4708ac865/wrapt-1.17.2-cp311-cp311-win32.whl", hash = "sha256:4afd5814270fdf6380616b321fd31435a462019d834f83c8611a0ce7484c7317", size = 36419, upload-time = "2025-01-14T10:33:53.551Z" },
    { url = "https://files.pythonhosted.org/packages/47/f8/fb1773491a253cbc123c5d5dc15c86041f746ed30416535f2a8df1f4a392/wrapt-1.17.2-cp311-cp311-win_amd64.whl", hash = "sha256:acc130bc0375999da18e3d19e5a86403667ac0c4042a094fefb7eec8ebac7cf3", size = 38773, upload-time = "2025-01-14T10:33:56.323Z" },
    { url = "https://files.pythonhosted.org/packages/2d/82/f56956041adef78f849db6b289b282e72b55ab8045a75abad81898c28d19/wrapt-1.17.2-py3-none-any.whl", hash = "sha256:b18f2d1533a71f069c7f82d524a52599053d4c7166e9dd374ae2136b7f40f7c8", size = 23594, upload-time = "2025-01-14T10:35:44.018Z" },
]

[[package]]
name = "yarl"
version = "1.18.3"
source = { registry = "https://pypi.org/simple" }
dependencies = [
    { name = "idna" },
    { name = "multidict" },
    { name = "propcache" },
]
sdist = { url = "https://files.pythonhosted.org/packages/b7/9d/4b94a8e6d2b51b599516a5cb88e5bc99b4d8d4583e468057eaa29d5f0918/yarl-1.18.3.tar.gz", hash = "sha256:ac1801c45cbf77b6c99242eeff4fffb5e4e73a800b5c4ad4fc0be5def634d2e1", size = 181062, upload-time = "2024-12-01T20:35:23.292Z" }
wheels = [
    { url = "https://files.pythonhosted.org/packages/d2/98/e005bc608765a8a5569f58e650961314873c8469c333616eb40bff19ae97/yarl-1.18.3-cp310-cp310-macosx_10_9_universal2.whl", hash = "sha256:7df647e8edd71f000a5208fe6ff8c382a1de8edfbccdbbfe649d263de07d8c34", size = 141458, upload-time = "2024-12-01T20:32:32.604Z" },
    { url = "https://files.pythonhosted.org/packages/df/5d/f8106b263b8ae8a866b46d9be869ac01f9b3fb7f2325f3ecb3df8003f796/yarl-1.18.3-cp310-cp310-macosx_10_9_x86_64.whl", hash = "sha256:c69697d3adff5aa4f874b19c0e4ed65180ceed6318ec856ebc423aa5850d84f7", size = 94365, upload-time = "2024-12-01T20:32:35.736Z" },
    { url = "https://files.pythonhosted.org/packages/56/3e/d8637ddb9ba69bf851f765a3ee288676f7cf64fb3be13760c18cbc9d10bd/yarl-1.18.3-cp310-cp310-macosx_11_0_arm64.whl", hash = "sha256:602d98f2c2d929f8e697ed274fbadc09902c4025c5a9963bf4e9edfc3ab6f7ed", size = 92181, upload-time = "2024-12-01T20:32:37.944Z" },
    { url = "https://files.pythonhosted.org/packages/76/f9/d616a5c2daae281171de10fba41e1c0e2d8207166fc3547252f7d469b4e1/yarl-1.18.3-cp310-cp310-manylinux_2_17_aarch64.manylinux2014_aarch64.whl", hash = "sha256:c654d5207c78e0bd6d749f6dae1dcbbfde3403ad3a4b11f3c5544d9906969dde", size = 315349, upload-time = "2024-12-01T20:32:40.126Z" },
    { url = "https://files.pythonhosted.org/packages/bb/b4/3ea5e7b6f08f698b3769a06054783e434f6d59857181b5c4e145de83f59b/yarl-1.18.3-cp310-cp310-manylinux_2_17_ppc64le.manylinux2014_ppc64le.whl", hash = "sha256:5094d9206c64181d0f6e76ebd8fb2f8fe274950a63890ee9e0ebfd58bf9d787b", size = 330494, upload-time = "2024-12-01T20:32:41.833Z" },
    { url = "https://files.pythonhosted.org/packages/55/f1/e0fc810554877b1b67420568afff51b967baed5b53bcc983ab164eebf9c9/yarl-1.18.3-cp310-cp310-manylinux_2_17_s390x.manylinux2014_s390x.whl", hash = "sha256:35098b24e0327fc4ebdc8ffe336cee0a87a700c24ffed13161af80124b7dc8e5", size = 326927, upload-time = "2024-12-01T20:32:43.73Z" },
    { url = "https://files.pythonhosted.org/packages/a9/42/b1753949b327b36f210899f2dd0a0947c0c74e42a32de3f8eb5c7d93edca/yarl-1.18.3-cp310-cp310-manylinux_2_17_x86_64.manylinux2014_x86_64.whl", hash = "sha256:3236da9272872443f81fedc389bace88408f64f89f75d1bdb2256069a8730ccc", size = 319703, upload-time = "2024-12-01T20:32:46.131Z" },
    { url = "https://files.pythonhosted.org/packages/f0/6d/e87c62dc9635daefb064b56f5c97df55a2e9cc947a2b3afd4fd2f3b841c7/yarl-1.18.3-cp310-cp310-manylinux_2_5_i686.manylinux1_i686.manylinux_2_17_i686.manylinux2014_i686.whl", hash = "sha256:e2c08cc9b16f4f4bc522771d96734c7901e7ebef70c6c5c35dd0f10845270bcd", size = 310246, upload-time = "2024-12-01T20:32:48.577Z" },
    { url = "https://files.pythonhosted.org/packages/e3/ef/e2e8d1785cdcbd986f7622d7f0098205f3644546da7919c24b95790ec65a/yarl-1.18.3-cp310-cp310-musllinux_1_2_aarch64.whl", hash = "sha256:80316a8bd5109320d38eef8833ccf5f89608c9107d02d2a7f985f98ed6876990", size = 319730, upload-time = "2024-12-01T20:32:50.209Z" },
    { url = "https://files.pythonhosted.org/packages/fc/15/8723e22345bc160dfde68c4b3ae8b236e868f9963c74015f1bc8a614101c/yarl-1.18.3-cp310-cp310-musllinux_1_2_armv7l.whl", hash = "sha256:c1e1cc06da1491e6734f0ea1e6294ce00792193c463350626571c287c9a704db", size = 321681, upload-time = "2024-12-01T20:32:52.498Z" },
    { url = "https://files.pythonhosted.org/packages/86/09/bf764e974f1516efa0ae2801494a5951e959f1610dd41edbfc07e5e0f978/yarl-1.18.3-cp310-cp310-musllinux_1_2_i686.whl", hash = "sha256:fea09ca13323376a2fdfb353a5fa2e59f90cd18d7ca4eaa1fd31f0a8b4f91e62", size = 324812, upload-time = "2024-12-01T20:32:54.947Z" },
    { url = "https://files.pythonhosted.org/packages/f6/4c/20a0187e3b903c97d857cf0272d687c1b08b03438968ae8ffc50fe78b0d6/yarl-1.18.3-cp310-cp310-musllinux_1_2_ppc64le.whl", hash = "sha256:e3b9fd71836999aad54084906f8663dffcd2a7fb5cdafd6c37713b2e72be1760", size = 337011, upload-time = "2024-12-01T20:32:57.692Z" },
    { url = "https://files.pythonhosted.org/packages/c9/71/6244599a6e1cc4c9f73254a627234e0dad3883ece40cc33dce6265977461/yarl-1.18.3-cp310-cp310-musllinux_1_2_s390x.whl", hash = "sha256:757e81cae69244257d125ff31663249b3013b5dc0a8520d73694aed497fb195b", size = 338132, upload-time = "2024-12-01T20:33:00.247Z" },
    { url = "https://files.pythonhosted.org/packages/af/f5/e0c3efaf74566c4b4a41cb76d27097df424052a064216beccae8d303c90f/yarl-1.18.3-cp310-cp310-musllinux_1_2_x86_64.whl", hash = "sha256:b1771de9944d875f1b98a745bc547e684b863abf8f8287da8466cf470ef52690", size = 331849, upload-time = "2024-12-01T20:33:02.492Z" },
    { url = "https://files.pythonhosted.org/packages/8a/b8/3d16209c2014c2f98a8f658850a57b716efb97930aebf1ca0d9325933731/yarl-1.18.3-cp310-cp310-win32.whl", hash = "sha256:8874027a53e3aea659a6d62751800cf6e63314c160fd607489ba5c2edd753cf6", size = 84309, upload-time = "2024-12-01T20:33:04.832Z" },
    { url = "https://files.pythonhosted.org/packages/fd/b7/2e9a5b18eb0fe24c3a0e8bae994e812ed9852ab4fd067c0107fadde0d5f0/yarl-1.18.3-cp310-cp310-win_amd64.whl", hash = "sha256:93b2e109287f93db79210f86deb6b9bbb81ac32fc97236b16f7433db7fc437d8", size = 90484, upload-time = "2024-12-01T20:33:06.615Z" },
    { url = "https://files.pythonhosted.org/packages/40/93/282b5f4898d8e8efaf0790ba6d10e2245d2c9f30e199d1a85cae9356098c/yarl-1.18.3-cp311-cp311-macosx_10_9_universal2.whl", hash = "sha256:8503ad47387b8ebd39cbbbdf0bf113e17330ffd339ba1144074da24c545f0069", size = 141555, upload-time = "2024-12-01T20:33:08.819Z" },
    { url = "https://files.pythonhosted.org/packages/6d/9c/0a49af78df099c283ca3444560f10718fadb8a18dc8b3edf8c7bd9fd7d89/yarl-1.18.3-cp311-cp311-macosx_10_9_x86_64.whl", hash = "sha256:02ddb6756f8f4517a2d5e99d8b2f272488e18dd0bfbc802f31c16c6c20f22193", size = 94351, upload-time = "2024-12-01T20:33:10.609Z" },
    { url = "https://files.pythonhosted.org/packages/5a/a1/205ab51e148fdcedad189ca8dd587794c6f119882437d04c33c01a75dece/yarl-1.18.3-cp311-cp311-macosx_11_0_arm64.whl", hash = "sha256:67a283dd2882ac98cc6318384f565bffc751ab564605959df4752d42483ad889", size = 92286, upload-time = "2024-12-01T20:33:12.322Z" },
    { url = "https://files.pythonhosted.org/packages/ed/fe/88b690b30f3f59275fb674f5f93ddd4a3ae796c2b62e5bb9ece8a4914b83/yarl-1.18.3-cp311-cp311-manylinux_2_17_aarch64.manylinux2014_aarch64.whl", hash = "sha256:d980e0325b6eddc81331d3f4551e2a333999fb176fd153e075c6d1c2530aa8a8", size = 340649, upload-time = "2024-12-01T20:33:13.842Z" },
    { url = "https://files.pythonhosted.org/packages/07/eb/3b65499b568e01f36e847cebdc8d7ccb51fff716dbda1ae83c3cbb8ca1c9/yarl-1.18.3-cp311-cp311-manylinux_2_17_ppc64le.manylinux2014_ppc64le.whl", hash = "sha256:b643562c12680b01e17239be267bc306bbc6aac1f34f6444d1bded0c5ce438ca", size = 356623, upload-time = "2024-12-01T20:33:15.535Z" },
    { url = "https://files.pythonhosted.org/packages/33/46/f559dc184280b745fc76ec6b1954de2c55595f0ec0a7614238b9ebf69618/yarl-1.18.3-cp311-cp311-manylinux_2_17_s390x.manylinux2014_s390x.whl", hash = "sha256:c017a3b6df3a1bd45b9fa49a0f54005e53fbcad16633870104b66fa1a30a29d8", size = 354007, upload-time = "2024-12-01T20:33:17.518Z" },
    { url = "https://files.pythonhosted.org/packages/af/ba/1865d85212351ad160f19fb99808acf23aab9a0f8ff31c8c9f1b4d671fc9/yarl-1.18.3-cp311-cp311-manylinux_2_17_x86_64.manylinux2014_x86_64.whl", hash = "sha256:75674776d96d7b851b6498f17824ba17849d790a44d282929c42dbb77d4f17ae", size = 344145, upload-time = "2024-12-01T20:33:20.071Z" },
    { url = "https://files.pythonhosted.org/packages/94/cb/5c3e975d77755d7b3d5193e92056b19d83752ea2da7ab394e22260a7b824/yarl-1.18.3-cp311-cp311-manylinux_2_5_i686.manylinux1_i686.manylinux_2_17_i686.manylinux2014_i686.whl", hash = "sha256:ccaa3a4b521b780a7e771cc336a2dba389a0861592bbce09a476190bb0c8b4b3", size = 336133, upload-time = "2024-12-01T20:33:22.515Z" },
    { url = "https://files.pythonhosted.org/packages/19/89/b77d3fd249ab52a5c40859815765d35c91425b6bb82e7427ab2f78f5ff55/yarl-1.18.3-cp311-cp311-musllinux_1_2_aarch64.whl", hash = "sha256:2d06d3005e668744e11ed80812e61efd77d70bb7f03e33c1598c301eea20efbb", size = 347967, upload-time = "2024-12-01T20:33:24.139Z" },
    { url = "https://files.pythonhosted.org/packages/35/bd/f6b7630ba2cc06c319c3235634c582a6ab014d52311e7d7c22f9518189b5/yarl-1.18.3-cp311-cp311-musllinux_1_2_armv7l.whl", hash = "sha256:9d41beda9dc97ca9ab0b9888cb71f7539124bc05df02c0cff6e5acc5a19dcc6e", size = 346397, upload-time = "2024-12-01T20:33:26.205Z" },
    { url = "https://files.pythonhosted.org/packages/18/1a/0b4e367d5a72d1f095318344848e93ea70da728118221f84f1bf6c1e39e7/yarl-1.18.3-cp311-cp311-musllinux_1_2_i686.whl", hash = "sha256:ba23302c0c61a9999784e73809427c9dbedd79f66a13d84ad1b1943802eaaf59", size = 350206, upload-time = "2024-12-01T20:33:27.83Z" },
    { url = "https://files.pythonhosted.org/packages/b5/cf/320fff4367341fb77809a2d8d7fe75b5d323a8e1b35710aafe41fdbf327b/yarl-1.18.3-cp311-cp311-musllinux_1_2_ppc64le.whl", hash = "sha256:6748dbf9bfa5ba1afcc7556b71cda0d7ce5f24768043a02a58846e4a443d808d", size = 362089, upload-time = "2024-12-01T20:33:29.565Z" },
    { url = "https://files.pythonhosted.org/packages/57/cf/aadba261d8b920253204085268bad5e8cdd86b50162fcb1b10c10834885a/yarl-1.18.3-cp311-cp311-musllinux_1_2_s390x.whl", hash = "sha256:0b0cad37311123211dc91eadcb322ef4d4a66008d3e1bdc404808992260e1a0e", size = 366267, upload-time = "2024-12-01T20:33:31.449Z" },
    { url = "https://files.pythonhosted.org/packages/54/58/fb4cadd81acdee6dafe14abeb258f876e4dd410518099ae9a35c88d8097c/yarl-1.18.3-cp311-cp311-musllinux_1_2_x86_64.whl", hash = "sha256:0fb2171a4486bb075316ee754c6d8382ea6eb8b399d4ec62fde2b591f879778a", size = 359141, upload-time = "2024-12-01T20:33:33.79Z" },
    { url = "https://files.pythonhosted.org/packages/9a/7a/4c571597589da4cd5c14ed2a0b17ac56ec9ee7ee615013f74653169e702d/yarl-1.18.3-cp311-cp311-win32.whl", hash = "sha256:61b1a825a13bef4a5f10b1885245377d3cd0bf87cba068e1d9a88c2ae36880e1", size = 84402, upload-time = "2024-12-01T20:33:35.689Z" },
    { url = "https://files.pythonhosted.org/packages/ae/7b/8600250b3d89b625f1121d897062f629883c2f45339623b69b1747ec65fa/yarl-1.18.3-cp311-cp311-win_amd64.whl", hash = "sha256:b9d60031cf568c627d028239693fd718025719c02c9f55df0a53e587aab951b5", size = 91030, upload-time = "2024-12-01T20:33:37.511Z" },
    { url = "https://files.pythonhosted.org/packages/f5/4b/a06e0ec3d155924f77835ed2d167ebd3b211a7b0853da1cf8d8414d784ef/yarl-1.18.3-py3-none-any.whl", hash = "sha256:b57f4f58099328dfb26c6a771d09fb20dbbae81d20cfb66141251ea063bd101b", size = 45109, upload-time = "2024-12-01T20:35:20.834Z" },
]

[[package]]
name = "zipp"
version = "3.21.0"
source = { registry = "https://pypi.org/simple" }
sdist = { url = "https://files.pythonhosted.org/packages/3f/50/bad581df71744867e9468ebd0bcd6505de3b275e06f202c2cb016e3ff56f/zipp-3.21.0.tar.gz", hash = "sha256:2c9958f6430a2040341a52eb608ed6dd93ef4392e02ffe219417c1b28b5dd1f4", size = 24545, upload-time = "2024-11-10T15:05:20.202Z" }
wheels = [
    { url = "https://files.pythonhosted.org/packages/b7/1a/7e4798e9339adc931158c9d69ecc34f5e6791489d469f5e50ec15e35f458/zipp-3.21.0-py3-none-any.whl", hash = "sha256:ac1bbe05fd2991f160ebce24ffbac5f6d11d83dc90891255885223d42b3cd931", size = 9630, upload-time = "2024-11-10T15:05:19.275Z" },
]<|MERGE_RESOLUTION|>--- conflicted
+++ resolved
@@ -1037,13 +1037,8 @@
     { name = "isort", specifier = "==7.0.0" },
     { name = "mypy", specifier = "==1.19.0" },
     { name = "nox", specifier = "==2025.11.12" },
-<<<<<<< HEAD
     { name = "pylint", specifier = "==4.0.4" },
-    { name = "pytest", specifier = "==8.4.2" },
-=======
-    { name = "pylint", specifier = "==4.0.2" },
     { name = "pytest", specifier = "==9.0.1" },
->>>>>>> 1464b598
     { name = "pytest-order", specifier = "==1.3.0" },
 ]
 
