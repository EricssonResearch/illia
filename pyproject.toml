--- conflicted
+++ resolved
@@ -73,13 +73,8 @@
     "complexipy==4.2.0",
     "flake8==7.3.0",
     "Flake8-pyproject==1.2.3",
-<<<<<<< HEAD
-    "isort==6.1.0",
+    "isort==7.0.0",
     "nox==2025.10.16",
-=======
-    "isort==7.0.0",
-    "nox==2025.5.1",
->>>>>>> dc2adc94
     "pylint==4.0.0",
     "pytest-order==1.3.0",
     "pytest==8.4.2",
