[build-system]
requires = ["setuptools==80.9"]
build-backend = "setuptools.build_meta"

[project]
name = "illia"
version = "0.2.2"
description = "Framework agnostic Bayesian Neural Network library"
authors = [
    {name = "Oscar Llorente Gonzalez", email = "oscar.llorente.gonzalez@ericsson.com"},
]
maintainers = [
    {name = "Anubhab Samal", email = "anubhab.samal@ericsson.com"},
    {name = "Daniel Bazo Correa", email = "daniel.bazo.correa@ericsson.com"},
    {name = "Lucia Ferrer", email = "lucia.ferrer@ericsson.com"},
]
license = {file = "LICENSE"}
readme = "README.md"
requires-python = ">=3.10,<3.12"
classifiers = [
    "Intended Audience :: Developers",
    "Intended Audience :: Science/Research",
    "Topic :: Scientific/Engineering",
    "Topic :: Scientific/Engineering :: Mathematics",
    "Topic :: Scientific/Engineering :: Artificial Intelligence",
    "Topic :: Software Development",
    "Topic :: Software Development :: Libraries",
    "Topic :: Software Development :: Libraries :: Python Modules",
    "License :: OSI Approved :: MIT License",
    "Programming Language :: Python :: 3",
    "Programming Language :: Python :: 3.10",
    "Programming Language :: Python :: 3.11",
    "Programming Language :: Python :: 3.12",
    "Programming Language :: Python :: 3 :: Only",
]
keywords = ["illia", "bayesian neural networks", "machine learning"]

[project.urls]
Homepage = "https://github.com/EricssonResearch/illia"
Documentation = "https://ericssonresearch.github.io/illia/latest/"
Repository = "https://github.com/EricssonResearch/illia"
Issues = "https://github.com/EricssonResearch/illia/issues"

[tool.uv]
default-groups = "all"
cache-keys = [{ file = "pyproject.toml" }, { git = { commit = true } }]
required-environments = [
    "sys_platform == 'darwin' and platform_machine == 'x86_64'",
    "sys_platform == 'linux' and platform_machine == 'x86_64'",
]

[project.optional-dependencies]
torch = [
    "torch==2.2.2; sys_platform == 'darwin'",
    "torch==2.4.0; sys_platform != 'darwin'",
]
tensorflow = [
    "tensorflow==2.16.2; sys_platform == 'darwin'",
    "tensorflow==2.19.0; sys_platform != 'darwin'",
]
jax = [
    "flax==0.10.1",
    "jax==0.4.31",
]
pyg = [
    "torch-geometric==2.5.1",
]

[dependency-groups]
pipeline = [
    "black==25.9.0",
    "black[jupyter]",
    "complexipy==4.2.0",
    "flake8==7.3.0",
    "Flake8-pyproject==1.2.3",
    "isort==7.0.0",
    "nox==2025.11.12",
    "pylint==4.0.4",
    "pytest-order==1.3.0",
<<<<<<< HEAD
    "pytest==8.4.2",
    "mypy==1.19.0",
=======
    "pytest==9.0.1",
    "mypy==1.18.2",
>>>>>>> 1464b598
    "bandit==1.9.2",
]
documentation = [
    "mkdocs==1.6.1",
    "mkdocstrings[python]==1.0.0",
    "mkdocs-material==9.7.0",
    "mkdocs-git-revision-date-localized-plugin==1.5.0",
    "mkdocs-git-authors-plugin==0.10.0",
    "mkdocs-enumerate-headings-plugin==0.6.2",
    "mkdocs-jupyter==0.25.1",
    "mkdocs-awesome-nav==3.2.0",
    "mike==2.1.3",
]
examples = [
    "matplotlib>=3.10.5",
    "torchvision>=0.17.2",
]

[tool.uv.sources]
torch = [
    { index = "torch-cuda", marker = "sys_platform == 'linux'" },
    { index = "torch-cuda", marker = "sys_platform == 'win32'" },
    { index = "torch-cpu", marker = "sys_platform == 'darwin'" },
]
torch-cluster = [
    { index = "pyg", marker = "sys_platform == 'linux'" },
    { index = "pyg", marker = "sys_platform == 'win32'" },
]
torch-scatter = [
    { index = "pyg", marker = "sys_platform == 'linux'" },
    { index = "pyg", marker = "sys_platform == 'win32'" },
]
torch-sparse = [
    { index = "pyg", marker = "sys_platform == 'linux'" },
    { index = "pyg", marker = "sys_platform == 'win32'" },
]
torch-spline-conv = [
    { index = "pyg", marker = "sys_platform == 'linux'" },
    { index = "pyg", marker = "sys_platform == 'win32'" },
]
pyg-lib = [
    { index = "pyg", marker = "sys_platform == 'linux'" },
    { index = "pyg", marker = "sys_platform == 'win32'" },
]

[[tool.uv.index]]
name = "torch-cuda"
url = "https://download.pytorch.org/whl/cu121"
explicit = true

[[tool.uv.index]]
name = "pyg"
url = "https://data.pyg.org/whl/torch-2.4.0+cu121.html"
format = "flat"
explicit = true

[[tool.uv.index]]
name = "torch-cpu"
url = "https://download.pytorch.org/whl/cpu"
explicit = true

[tool.setuptools.packages.find]
include = ["illia*"]
exclude = ["tests*", "docs*", "*.egg-info*"]

[tool.black]
line-length = 88
exclude = '''
/(
  .venv
)/
'''

[tool.flake8]
max-line-length = 88
extend-ignore = "E203, W503, N812, E402"
exclude = [
    ".venv/"
]

[tool.mypy]
check_untyped_defs = true
ignore_missing_imports = true
exclude = [
    "^(build|dist|venv)",
    ".venv/"
]
cache_dir = "/dev/null"

[tool.pylint]
max-line-length = 88
disable = [
    "R0901,R0801,R0913,R0914,R0915,R0917",
    "R1732,W1203,R0902,W0223,W0221,W0201",
    "C0114",
]

[tool.pylint.MASTER]
ignore-paths = [
    ".venv/"
]

[tool.pylint.typecheck]
generated-members=["numpy.*", "torch.*"]

[tool.isort]
profile = "black"
known_first_party = ["illia"]
sections = ["FUTURE", "STDLIB", "THIRDPARTY", "FIRSTPARTY", "LOCALFOLDER"]
import_heading_stdlib = "Standard libraries"
import_heading_thirdparty = "3pps"
import_heading_firstparty = "Own modules"
indent = 4
line_length = 88
lines_after_imports = 2
multi_line_output = 3
include_trailing_comma = true
combine_as_imports = true<|MERGE_RESOLUTION|>--- conflicted
+++ resolved
@@ -77,13 +77,8 @@
     "nox==2025.11.12",
     "pylint==4.0.4",
     "pytest-order==1.3.0",
-<<<<<<< HEAD
-    "pytest==8.4.2",
     "mypy==1.19.0",
-=======
     "pytest==9.0.1",
-    "mypy==1.18.2",
->>>>>>> 1464b598
     "bandit==1.9.2",
 ]
 documentation = [
