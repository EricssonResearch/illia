nav:
  - Home: index.md
  - API: api/
  - Examples: examples/
  - Reference:
      - Bayesian Neural Networks: reference/bayesian_neural_networks.md
      - Bibliography: reference/bibliography.md
<<<<<<< HEAD
=======
  - Ericsson Cognitive Labs: https://ericsson.github.io/cognitive-labs/
>>>>>>> d9e226ed

sort:
  ignore_case: true
  type: alphabetical<|MERGE_RESOLUTION|>--- conflicted
+++ resolved
@@ -5,10 +5,7 @@
   - Reference:
       - Bayesian Neural Networks: reference/bayesian_neural_networks.md
       - Bibliography: reference/bibliography.md
-<<<<<<< HEAD
-=======
   - Ericsson Cognitive Labs: https://ericsson.github.io/cognitive-labs/
->>>>>>> d9e226ed
 
 sort:
   ignore_case: true
